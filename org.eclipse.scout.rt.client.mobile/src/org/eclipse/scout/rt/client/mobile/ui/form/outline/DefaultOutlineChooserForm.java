<<<<<<< HEAD
/*******************************************************************************
 * Copyright (c) 2010 BSI Business Systems Integration AG.
 * All rights reserved. This program and the accompanying materials
 * are made available under the terms of the Eclipse Public License v1.0
 * which accompanies this distribution, and is available at
 * http://www.eclipse.org/legal/epl-v10.html
 *
 * Contributors:
 *     BSI Business Systems Integration AG - initial API and implementation
 ******************************************************************************/
package org.eclipse.scout.rt.client.mobile.ui.form.outline;

import org.eclipse.scout.commons.annotations.Order;
import org.eclipse.scout.commons.exception.ProcessingException;
import org.eclipse.scout.rt.client.mobile.ui.basic.table.AbstractMobileTable;
import org.eclipse.scout.rt.client.mobile.ui.desktop.MobileDesktopUtility;
import org.eclipse.scout.rt.client.mobile.ui.form.outline.DefaultOutlineChooserForm.MainBox.OutlinesTableField;
import org.eclipse.scout.rt.client.ui.basic.table.ITableRow;
import org.eclipse.scout.rt.client.ui.basic.table.columns.AbstractColumn;
import org.eclipse.scout.rt.client.ui.basic.table.columns.AbstractStringColumn;
import org.eclipse.scout.rt.client.ui.desktop.outline.IOutline;
import org.eclipse.scout.rt.client.ui.form.AbstractForm;
import org.eclipse.scout.rt.client.ui.form.AbstractFormHandler;
import org.eclipse.scout.rt.client.ui.form.fields.groupbox.AbstractGroupBox;
import org.eclipse.scout.rt.client.ui.form.fields.tablefield.AbstractTableField;
import org.eclipse.scout.rt.shared.AbstractIcons;
import org.eclipse.scout.rt.shared.TEXTS;

public class DefaultOutlineChooserForm extends AbstractForm implements IOutlineChooserForm {

  public DefaultOutlineChooserForm() throws ProcessingException {
    super();
  }

  @Override
  protected boolean getConfiguredAskIfNeedSave() {
    return false;
  }

  @Override
  protected int getConfiguredDisplayHint() {
    return DISPLAY_HINT_VIEW;
  }

  @Override
  protected String getConfiguredDisplayViewId() {
    return VIEW_ID_CENTER;
  }

  @Override
  protected String getConfiguredTitle() {
    return TEXTS.get("MobileOutlineChooserTitle");
  }

  public void startView() throws ProcessingException {
    startInternal(new ViewHandler());
  }

  public MainBox getMainBox() {
    return (MainBox) getRootGroupBox();
  }

  public OutlinesTableField getOutlinesTableField() {
    return getFieldByClass(OutlinesTableField.class);
  }

  @Order(10.0)
  public class MainBox extends AbstractGroupBox {

    @Override
    protected boolean getConfiguredBorderVisible() {
      return false;
    }

    @Order(10.0)
    public class OutlinesTableField extends AbstractTableField<OutlinesTableField.Table> {

      @Override
      protected boolean getConfiguredLabelVisible() {
        return false;
      }

      @Override
      protected int getConfiguredGridH() {
        return 2;
      }

      @Order(10.0)
      public class Table extends AbstractMobileTable {

        @Override
        protected boolean execIsAutoCreateTableRowForm() {
          return false;
        }

        @Override
        protected boolean getConfiguredAutoDiscardOnDelete() {
          return true;
        }

        @Override
        protected String getConfiguredDefaultIconId() {
          return AbstractIcons.TreeNode;
        }

        @Override
        protected boolean getConfiguredAutoResizeColumns() {
          return true;
        }

        @Override
        protected boolean getConfiguredSortEnabled() {
          return false;
        }

        public LabelColumn getLableColumn() {
          return getColumnSet().getColumnByClass(LabelColumn.class);
        }

        public OutlineColumn getOutlineColumn() {
          return getColumnSet().getColumnByClass(OutlineColumn.class);
        }

        @Override
        protected void execDecorateRow(ITableRow row) throws ProcessingException {
          final String outlineIcon = getOutlineColumn().getValue(row).getIconId();
          if (outlineIcon != null) {
            row.setIconId(outlineIcon);
          }
        }

        @Order(10.0)
        public class OutlineColumn extends AbstractColumn<IOutline> {

          @Override
          protected boolean getConfiguredDisplayable() {
            return false;
          }
        }

        @Order(20.0)
        public class LabelColumn extends AbstractStringColumn {

        }

        @Override
        protected void execRowsSelected(ITableRow[] rows) throws ProcessingException {
          if (rows == null || rows.length == 0) {
            return;
          }

          IOutline outline = getOutlineColumn().getValue(rows[0]);

          MobileDesktopUtility.activateOutline(outline);
          getDesktop().removeForm(DefaultOutlineChooserForm.this);

          clearSelectionDelayed();
        }
      }
    }
  }

  @Order(10.0)
  public class ViewHandler extends AbstractFormHandler {

    @Override
    protected void execLoad() throws ProcessingException {
      final OutlinesTableField.Table table = getOutlinesTableField().getTable();

      IOutline[] outlines = getDesktop().getAvailableOutlines();
      for (IOutline outline : outlines) {
        if (outline.isVisible() && outline.getRootNode() != null) {
          ITableRow row = table.createRow(new Object[]{outline, outline.getTitle()});
          row.setEnabled(outline.isEnabled());
          table.addRow(row);
        }
      }
    }

    @Override
    protected void execFinally() throws ProcessingException {
      final OutlinesTableField.Table table = getOutlinesTableField().getTable();
      table.discardAllRows();
    }
  }
}
=======
/*******************************************************************************
 * Copyright (c) 2010 BSI Business Systems Integration AG.
 * All rights reserved. This program and the accompanying materials
 * are made available under the terms of the Eclipse Public License v1.0
 * which accompanies this distribution, and is available at
 * http://www.eclipse.org/legal/epl-v10.html
 *
 * Contributors:
 *     BSI Business Systems Integration AG - initial API and implementation
 ******************************************************************************/
package org.eclipse.scout.rt.client.mobile.ui.form.outline;

import org.eclipse.scout.commons.annotations.Order;
import org.eclipse.scout.commons.exception.ProcessingException;
import org.eclipse.scout.rt.client.mobile.transformation.IDeviceTransformationService;
import org.eclipse.scout.rt.client.mobile.transformation.MobileDeviceTransformation;
import org.eclipse.scout.rt.client.mobile.ui.basic.table.AbstractMobileTable;
import org.eclipse.scout.rt.client.mobile.ui.desktop.MobileDesktopUtility;
import org.eclipse.scout.rt.client.mobile.ui.form.outline.DefaultOutlineChooserForm.MainBox.OutlinesTableField;
import org.eclipse.scout.rt.client.ui.basic.table.ITableRow;
import org.eclipse.scout.rt.client.ui.basic.table.columns.AbstractColumn;
import org.eclipse.scout.rt.client.ui.basic.table.columns.AbstractStringColumn;
import org.eclipse.scout.rt.client.ui.desktop.outline.IOutline;
import org.eclipse.scout.rt.client.ui.form.AbstractForm;
import org.eclipse.scout.rt.client.ui.form.AbstractFormHandler;
import org.eclipse.scout.rt.client.ui.form.fields.groupbox.AbstractGroupBox;
import org.eclipse.scout.rt.client.ui.form.fields.tablefield.AbstractTableField;
import org.eclipse.scout.rt.shared.AbstractIcons;
import org.eclipse.scout.rt.shared.TEXTS;
import org.eclipse.scout.service.SERVICES;

public class DefaultOutlineChooserForm extends AbstractForm implements IOutlineChooserForm {

  public DefaultOutlineChooserForm() throws ProcessingException {
    super();
  }

  @Override
  protected boolean getConfiguredAskIfNeedSave() {
    return false;
  }

  @Override
  protected int getConfiguredDisplayHint() {
    return DISPLAY_HINT_VIEW;
  }

  @Override
  protected String getConfiguredDisplayViewId() {
    return VIEW_ID_CENTER;
  }

  @Override
  protected String getConfiguredTitle() {
    return TEXTS.get("MobileOutlineChooserTitle");
  }

  public void startView() throws ProcessingException {
    startInternal(new ViewHandler());
  }

  public MainBox getMainBox() {
    return (MainBox) getRootGroupBox();
  }

  public OutlinesTableField getOutlinesTableField() {
    return getFieldByClass(OutlinesTableField.class);
  }

  @Order(10.0)
  public class MainBox extends AbstractGroupBox {

    @Override
    protected boolean getConfiguredBorderVisible() {
      return false;
    }

    @Override
    protected void execInitField() throws ProcessingException {
      //Table already is scrollable, it's not necessary to make the form scrollable too
      IDeviceTransformationService service = SERVICES.getService(IDeviceTransformationService.class);
      if (service != null) {
        service.getDeviceTransformer().getDeviceTransformationExcluder().excludeFieldTransformation(this, MobileDeviceTransformation.MAKE_MAINBOX_SCROLLABLE);
      }
    }

    @Order(10.0)
    public class OutlinesTableField extends AbstractTableField<OutlinesTableField.Table> {

      @Override
      protected boolean getConfiguredLabelVisible() {
        return false;
      }

      @Override
      protected int getConfiguredGridH() {
        return 2;
      }

      @Order(10.0)
      public class Table extends AbstractMobileTable {

        @Override
        protected boolean execIsAutoCreateTableRowForm() {
          return false;
        }

        @Override
        protected boolean getConfiguredAutoDiscardOnDelete() {
          return true;
        }

        @Override
        protected String getConfiguredDefaultIconId() {
          return AbstractIcons.TreeNode;
        }

        @Override
        protected boolean getConfiguredAutoResizeColumns() {
          return true;
        }

        @Override
        protected boolean getConfiguredSortEnabled() {
          return false;
        }

        public LabelColumn getLableColumn() {
          return getColumnSet().getColumnByClass(LabelColumn.class);
        }

        public OutlineColumn getOutlineColumn() {
          return getColumnSet().getColumnByClass(OutlineColumn.class);
        }

        @Override
        protected void execDecorateRow(ITableRow row) throws ProcessingException {
          final String outlineIcon = getOutlineColumn().getValue(row).getIconId();
          if (outlineIcon != null) {
            row.setIconId(outlineIcon);
          }
        }

        @Order(10.0)
        public class OutlineColumn extends AbstractColumn<IOutline> {

          @Override
          protected boolean getConfiguredDisplayable() {
            return false;
          }
        }

        @Order(20.0)
        public class LabelColumn extends AbstractStringColumn {

        }

        @Override
        protected void execRowsSelected(ITableRow[] rows) throws ProcessingException {
          if (rows == null || rows.length == 0) {
            return;
          }

          IOutline outline = getOutlineColumn().getValue(rows[0]);

          MobileDesktopUtility.activateOutline(outline);
          getDesktop().removeForm(DefaultOutlineChooserForm.this);

          clearSelectionDelayed();
        }
      }
    }
  }

  @Order(10.0)
  public class ViewHandler extends AbstractFormHandler {

    @Override
    protected void execLoad() throws ProcessingException {
      final OutlinesTableField.Table table = getOutlinesTableField().getTable();

      IOutline[] outlines = getDesktop().getAvailableOutlines();
      for (IOutline outline : outlines) {
        if (outline.isVisible() && outline.getRootNode() != null) {
          ITableRow row = table.createRow(new Object[]{outline, outline.getTitle()});
          row.setEnabled(outline.isEnabled());
          table.addRow(row);
        }
      }
    }

    @Override
    protected void execFinally() throws ProcessingException {
      final OutlinesTableField.Table table = getOutlinesTableField().getTable();
      table.discardAllRows();
    }
  }
}
>>>>>>> e02cd9db
<|MERGE_RESOLUTION|>--- conflicted
+++ resolved
@@ -1,191 +1,3 @@
-<<<<<<< HEAD
-/*******************************************************************************
- * Copyright (c) 2010 BSI Business Systems Integration AG.
- * All rights reserved. This program and the accompanying materials
- * are made available under the terms of the Eclipse Public License v1.0
- * which accompanies this distribution, and is available at
- * http://www.eclipse.org/legal/epl-v10.html
- *
- * Contributors:
- *     BSI Business Systems Integration AG - initial API and implementation
- ******************************************************************************/
-package org.eclipse.scout.rt.client.mobile.ui.form.outline;
-
-import org.eclipse.scout.commons.annotations.Order;
-import org.eclipse.scout.commons.exception.ProcessingException;
-import org.eclipse.scout.rt.client.mobile.ui.basic.table.AbstractMobileTable;
-import org.eclipse.scout.rt.client.mobile.ui.desktop.MobileDesktopUtility;
-import org.eclipse.scout.rt.client.mobile.ui.form.outline.DefaultOutlineChooserForm.MainBox.OutlinesTableField;
-import org.eclipse.scout.rt.client.ui.basic.table.ITableRow;
-import org.eclipse.scout.rt.client.ui.basic.table.columns.AbstractColumn;
-import org.eclipse.scout.rt.client.ui.basic.table.columns.AbstractStringColumn;
-import org.eclipse.scout.rt.client.ui.desktop.outline.IOutline;
-import org.eclipse.scout.rt.client.ui.form.AbstractForm;
-import org.eclipse.scout.rt.client.ui.form.AbstractFormHandler;
-import org.eclipse.scout.rt.client.ui.form.fields.groupbox.AbstractGroupBox;
-import org.eclipse.scout.rt.client.ui.form.fields.tablefield.AbstractTableField;
-import org.eclipse.scout.rt.shared.AbstractIcons;
-import org.eclipse.scout.rt.shared.TEXTS;
-
-public class DefaultOutlineChooserForm extends AbstractForm implements IOutlineChooserForm {
-
-  public DefaultOutlineChooserForm() throws ProcessingException {
-    super();
-  }
-
-  @Override
-  protected boolean getConfiguredAskIfNeedSave() {
-    return false;
-  }
-
-  @Override
-  protected int getConfiguredDisplayHint() {
-    return DISPLAY_HINT_VIEW;
-  }
-
-  @Override
-  protected String getConfiguredDisplayViewId() {
-    return VIEW_ID_CENTER;
-  }
-
-  @Override
-  protected String getConfiguredTitle() {
-    return TEXTS.get("MobileOutlineChooserTitle");
-  }
-
-  public void startView() throws ProcessingException {
-    startInternal(new ViewHandler());
-  }
-
-  public MainBox getMainBox() {
-    return (MainBox) getRootGroupBox();
-  }
-
-  public OutlinesTableField getOutlinesTableField() {
-    return getFieldByClass(OutlinesTableField.class);
-  }
-
-  @Order(10.0)
-  public class MainBox extends AbstractGroupBox {
-
-    @Override
-    protected boolean getConfiguredBorderVisible() {
-      return false;
-    }
-
-    @Order(10.0)
-    public class OutlinesTableField extends AbstractTableField<OutlinesTableField.Table> {
-
-      @Override
-      protected boolean getConfiguredLabelVisible() {
-        return false;
-      }
-
-      @Override
-      protected int getConfiguredGridH() {
-        return 2;
-      }
-
-      @Order(10.0)
-      public class Table extends AbstractMobileTable {
-
-        @Override
-        protected boolean execIsAutoCreateTableRowForm() {
-          return false;
-        }
-
-        @Override
-        protected boolean getConfiguredAutoDiscardOnDelete() {
-          return true;
-        }
-
-        @Override
-        protected String getConfiguredDefaultIconId() {
-          return AbstractIcons.TreeNode;
-        }
-
-        @Override
-        protected boolean getConfiguredAutoResizeColumns() {
-          return true;
-        }
-
-        @Override
-        protected boolean getConfiguredSortEnabled() {
-          return false;
-        }
-
-        public LabelColumn getLableColumn() {
-          return getColumnSet().getColumnByClass(LabelColumn.class);
-        }
-
-        public OutlineColumn getOutlineColumn() {
-          return getColumnSet().getColumnByClass(OutlineColumn.class);
-        }
-
-        @Override
-        protected void execDecorateRow(ITableRow row) throws ProcessingException {
-          final String outlineIcon = getOutlineColumn().getValue(row).getIconId();
-          if (outlineIcon != null) {
-            row.setIconId(outlineIcon);
-          }
-        }
-
-        @Order(10.0)
-        public class OutlineColumn extends AbstractColumn<IOutline> {
-
-          @Override
-          protected boolean getConfiguredDisplayable() {
-            return false;
-          }
-        }
-
-        @Order(20.0)
-        public class LabelColumn extends AbstractStringColumn {
-
-        }
-
-        @Override
-        protected void execRowsSelected(ITableRow[] rows) throws ProcessingException {
-          if (rows == null || rows.length == 0) {
-            return;
-          }
-
-          IOutline outline = getOutlineColumn().getValue(rows[0]);
-
-          MobileDesktopUtility.activateOutline(outline);
-          getDesktop().removeForm(DefaultOutlineChooserForm.this);
-
-          clearSelectionDelayed();
-        }
-      }
-    }
-  }
-
-  @Order(10.0)
-  public class ViewHandler extends AbstractFormHandler {
-
-    @Override
-    protected void execLoad() throws ProcessingException {
-      final OutlinesTableField.Table table = getOutlinesTableField().getTable();
-
-      IOutline[] outlines = getDesktop().getAvailableOutlines();
-      for (IOutline outline : outlines) {
-        if (outline.isVisible() && outline.getRootNode() != null) {
-          ITableRow row = table.createRow(new Object[]{outline, outline.getTitle()});
-          row.setEnabled(outline.isEnabled());
-          table.addRow(row);
-        }
-      }
-    }
-
-    @Override
-    protected void execFinally() throws ProcessingException {
-      final OutlinesTableField.Table table = getOutlinesTableField().getTable();
-      table.discardAllRows();
-    }
-  }
-}
-=======
 /*******************************************************************************
  * Copyright (c) 2010 BSI Business Systems Integration AG.
  * All rights reserved. This program and the accompanying materials
@@ -383,5 +195,4 @@
       table.discardAllRows();
     }
   }
-}
->>>>>>> e02cd9db
+}