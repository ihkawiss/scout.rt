--- conflicted
+++ resolved
@@ -1,4 +1,3 @@
-<<<<<<< HEAD
 /*******************************************************************************
  * Copyright (c) 2010 BSI Business Systems Integration AG.
  * All rights reserved. This program and the accompanying materials
@@ -487,543 +486,4 @@
       //nop; not allowed
     }
   }
-}
-=======
-/*******************************************************************************
- * Copyright (c) 2010 BSI Business Systems Integration AG.
- * All rights reserved. This program and the accompanying materials
- * are made available under the terms of the Eclipse Public License v1.0
- * which accompanies this distribution, and is available at
- * http://www.eclipse.org/legal/epl-v10.html
- *
- * Contributors:
- *     BSI Business Systems Integration AG - initial API and implementation
- ******************************************************************************/
-package org.eclipse.scout.rt.client.mobile.ui.basic.table;
-
-import java.net.URL;
-import java.util.HashSet;
-import java.util.Set;
-
-import org.eclipse.scout.commons.ConfigurationUtility;
-import org.eclipse.scout.commons.OptimisticLock;
-import org.eclipse.scout.commons.annotations.Order;
-import org.eclipse.scout.commons.dnd.TransferObject;
-import org.eclipse.scout.commons.exception.ProcessingException;
-import org.eclipse.scout.commons.logger.IScoutLogger;
-import org.eclipse.scout.commons.logger.ScoutLogManager;
-import org.eclipse.scout.rt.client.mobile.ui.basic.table.columns.AbstractRowSummaryColumn;
-import org.eclipse.scout.rt.client.mobile.ui.basic.table.columns.IRowSummaryColumn;
-import org.eclipse.scout.rt.client.ui.action.menu.IMenu;
-import org.eclipse.scout.rt.client.ui.basic.table.AbstractTable;
-import org.eclipse.scout.rt.client.ui.basic.table.ITable;
-import org.eclipse.scout.rt.client.ui.basic.table.ITableRow;
-import org.eclipse.scout.rt.client.ui.basic.table.ITableUIFacade;
-import org.eclipse.scout.rt.client.ui.basic.table.TableAdapter;
-import org.eclipse.scout.rt.client.ui.basic.table.TableEvent;
-import org.eclipse.scout.rt.client.ui.basic.table.columns.AbstractColumn;
-import org.eclipse.scout.rt.client.ui.basic.table.columns.IColumn;
-import org.eclipse.scout.rt.client.ui.form.fields.IFormField;
-import org.eclipse.scout.rt.shared.services.common.exceptionhandler.IExceptionHandlerService;
-import org.eclipse.scout.service.SERVICES;
-
-/**
- * A table optimized for mobile devices which wraps another table.
- * <p>
- * It consists of a content column which displays the relevant information of the original table.
- * 
- * @since 3.9.0
- */
-public class MobileTable extends AbstractMobileTable implements IMobileTable {
-  private static final IScoutLogger LOG = ScoutLogManager.getLogger(MobileTable.class);
-  private static final int ROW_HEIGHT = 18;
-  private int m_maxCellDetailColumns;
-  private OptimisticLock m_selectionLock;
-  private MobileTablePropertyDelegator m_propertyDelegator;
-  private P_TableEventListener m_tableListener;
-
-  public MobileTable(ITable originalTable) {
-    super(false);
-    Set<String> filter = new HashSet<String>();
-    filter.add(ITable.PROP_AUTO_RESIZE_COLUMNS);
-    filter.add(ITable.PROP_ROW_HEIGHT_HINT);
-    filter.add(ITable.PROP_DEFAULT_ICON);
-    filter.add(ITable.PROP_HEADER_VISIBLE);
-    m_propertyDelegator = new MobileTablePropertyDelegator(originalTable, this, filter);
-    callInitializer();
-
-    try {
-      m_selectionLock = new OptimisticLock();
-      m_tableListener = new P_TableEventListener();
-      m_tableListener.init();
-
-      //Attach as UI listener to make sure every "business logic" listener comes first
-      getOriginalTable().addUITableListener(m_tableListener);
-    }
-    catch (ProcessingException e) {
-      SERVICES.getService(IExceptionHandlerService.class).handleException(e);
-    }
-  }
-
-  @Override
-  protected void initConfig() {
-    super.initConfig();
-
-    m_propertyDelegator.init();
-    setAutoDiscardOnDelete(false);
-    setAutoResizeColumns(true);
-    setDefaultIconId(null);
-    setHeaderVisible(false);
-
-    m_maxCellDetailColumns = 2;
-    if (getOriginalTable().getRowHeightHint() == -1) {
-      //+1 stands for the cell header row
-      setRowHeightHint((m_maxCellDetailColumns + 1) * ROW_HEIGHT);
-    }
-
-    getContentColumn().setDefaultDrillDownStyle(getDefaultDrillDownStyle());
-  }
-
-  @Override
-  protected boolean execIsAutoCreateTableRowForm() {
-    Boolean autoCreateRowForm = isAutoCreateRowForm(getOriginalTable());
-    if (autoCreateRowForm != null) {
-      return autoCreateRowForm;
-    }
-
-    if (getOriginalTable().isCheckable()) {
-      return false;
-    }
-
-    return true;
-  }
-
-  @Override
-  protected String execComputeDefaultDrillDownStyle() {
-    String defaultDrillDownStyle = getDefaultDrillDownStyle(getOriginalTable());
-    if (defaultDrillDownStyle != null) {
-      return defaultDrillDownStyle;
-    }
-
-    if (getOriginalTable().isCheckable()) {
-      return IRowSummaryColumn.DRILL_DOWN_STYLE_NONE;
-    }
-
-    //Check if the original table already has a selection or click behavior implemented. If yes, use the drill down button style to not break the original selection or click behavior.
-    if (!(getOriginalTable() instanceof IMobileTable)) {
-      if (ConfigurationUtility.isMethodOverwrite(AbstractTable.class, "execRowsSelected", new Class[]{ITableRow[].class}, getOriginalTable().getClass()) ||
-          ConfigurationUtility.isMethodOverwrite(AbstractTable.class, "execRowClick", new Class[]{ITableRow.class}, getOriginalTable().getClass())) {
-        return IRowSummaryColumn.DRILL_DOWN_STYLE_BUTTON;
-      }
-    }
-
-    return IRowSummaryColumn.DRILL_DOWN_STYLE_ICON;
-  }
-
-  /**
-   * Makes sure page index is not greater than page count
-   */
-  private void updatePageIndex() {
-    if (getPageIndex() >= getPageCount()) {
-      setPageIndex(getOriginalTable(), getPageCount() - 1);
-    }
-  }
-
-  public void dispose() {
-    if (m_tableListener == null) {
-      return;
-    }
-
-    getOriginalTable().removeTableListener(m_tableListener);
-    m_tableListener = null;
-  }
-
-  public ITable getOriginalTable() {
-    return m_propertyDelegator.getSender();
-  }
-
-  @Override
-  public String getDrillDownStyle(ITableRow tableRow) {
-    String drillDownStyle = super.getDrillDownStyle(tableRow);
-    if (drillDownStyle == null) {
-      drillDownStyle = getContentColumn().getDefaultDrillDownStyle();
-    }
-
-    return drillDownStyle;
-  }
-
-  @Override
-  protected void execRowsSelected(ITableRow[] rows) throws ProcessingException {
-    try {
-      if (!m_selectionLock.acquire()) {
-        //Prevent loop which could happen because delegation of selection is done from this to original table and vice versa
-        return;
-      }
-
-      //Delegate to original table
-      getOriginalTable().getUIFacade().setSelectedRowsFromUI(getRowMapColumn().getValues(rows));
-
-      ITableRow originalRow = null;
-      if (rows != null && rows.length > 0) {
-        originalRow = getRowMapColumn().getValue(rows[0]);
-      }
-      if (originalRow != null) {
-        if (isAutoCreateTableRowForm() && IRowSummaryColumn.DRILL_DOWN_STYLE_ICON.equals(getDrillDownStyle(originalRow))) {
-          startTableRowForm(originalRow);
-        }
-      }
-    }
-    finally {
-      m_selectionLock.release();
-    }
-  }
-
-  @Override
-  protected void execRowClick(ITableRow row) throws ProcessingException {
-    //Delegate to original table
-    ITableRow originalRow = getRowMapColumn().getValue(row);
-    getOriginalTable().getUIFacade().fireRowClickFromUI(originalRow);
-  }
-
-  @Override
-  protected void execHyperlinkAction(URL url, String path, boolean local) throws ProcessingException {
-    //Delegate to original table
-    ITableRow originalRow = getRowMapColumn().getValue(getSelectedRow());
-    getOriginalTable().getUIFacade().fireHyperlinkActionFromUI(originalRow, null, url);
-
-    if (AbstractRowSummaryColumn.isDrillDownButtonUrl(url, path, local)) {
-      execDrillDownButtonAction();
-    }
-  }
-
-  protected void execDrillDownButtonAction() throws ProcessingException {
-    if (isAutoCreateTableRowForm()) {
-      ITableRow originalRow = null;
-      ITableRow selectedRow = getSelectedRow();
-      if (selectedRow != null) {
-        originalRow = getRowMapColumn().getValue(selectedRow);
-      }
-      startTableRowForm(originalRow);
-    }
-  }
-
-  public ContentColumn getContentColumn() {
-    return getColumnSet().getColumnByClass(ContentColumn.class);
-  }
-
-  public RowMapColumn getRowMapColumn() {
-    return getColumnSet().getColumnByClass(RowMapColumn.class);
-  }
-
-  @Order(10.0)
-  public class RowMapColumn extends AbstractColumn<ITableRow> {
-
-    @Override
-    protected boolean getConfiguredDisplayable() {
-      return false;
-    }
-
-  }
-
-  @Order(20.0)
-  public class ContentColumn extends AbstractRowSummaryColumn {
-
-  }
-
-  @Override
-  protected ITableUIFacade createUIFacade() {
-    return new P_DispatchingMobileTableUIFacade();
-  }
-
-  private void reset() {
-    discardAllRows();
-  }
-
-  private void handleWrappedTableRowsDeleted(ITableRow[] rows) {
-    try {
-      setTableChanging(true);
-      for (ITableRow deletedRow : rows) {
-        ITableRow mobileTableRow = getRowMapColumn().findRow(deletedRow);
-        discardRow(mobileTableRow);
-      }
-    }
-    finally {
-      setTableChanging(false);
-    }
-  }
-
-  private void handleWrappedTableRowsSelected(ITableRow[] rows) {
-    try {
-      setTableChanging(true);
-      ITableRow[] mappedRows = getRowMapColumn().findRows(rows);
-      selectRows(mappedRows);
-    }
-    finally {
-      setTableChanging(false);
-    }
-  }
-
-  private void handleWrappedTableRowsInserted(ITableRow[] rows) {
-    try {
-      setTableChanging(true);
-      insertWrappedTableRows(rows);
-
-      updatePageIndex();
-    }
-    finally {
-      setTableChanging(false);
-    }
-  }
-
-  private void insertWrappedTableRows(ITableRow[] rows) {
-    if (!getContentColumn().isInitialized()) {
-      getContentColumn().initializeDecorationConfiguration(getOriginalTable(), m_maxCellDetailColumns);
-    }
-
-    for (ITableRow insertedRow : rows) {
-      if (!insertedRow.isFilterAccepted()) {
-        continue;
-      }
-
-      try {
-        ITableRow row = addRowByArray(new Object[]{insertedRow, "", ""});
-        getContentColumn().updateValue(row, insertedRow, getDrillDownStyleMap());
-      }
-      catch (ProcessingException exception) {
-        SERVICES.getService(IExceptionHandlerService.class).handleException(exception);
-      }
-    }
-  }
-
-  private void handleWrappedTableRowOrderChanged(ITableRow[] rows) {
-    ITableRow[] sortedMobileRows = getRowMapColumn().findRows(rows);
-    sort(sortedMobileRows);
-  }
-
-  private void handleWrappedTableRowsUpdated(ITableRow[] originalRows) {
-    if (getOriginalTable() == null || getOriginalTable().getRowCount() == 0) {
-      return;
-    }
-
-    try {
-      setTableChanging(true);
-      try {
-        for (ITableRow originalRow : originalRows) {
-          ITableRow row = getRowMapColumn().findRow(originalRow);
-          if (row != null) {
-            getContentColumn().updateValue(row, originalRow, getDrillDownStyleMap());
-            if (isCheckable()) {
-              checkRow(row, originalRow.isChecked());
-            }
-          }
-
-        }
-
-      }
-      catch (ProcessingException exception) {
-        SERVICES.getService(IExceptionHandlerService.class).handleException(exception);
-      }
-    }
-    finally {
-      setTableChanging(false);
-    }
-  }
-
-  private void syncSelectedRows() {
-    if (getOriginalTable().getSelectedRowCount() == 0) {
-      return;
-    }
-
-    selectRows(getRowMapColumn().findRows(getOriginalTable().getSelectedRows()));
-  }
-
-  private void syncCheckedRows() throws ProcessingException {
-    if (!isCheckable() || getOriginalTable().getCheckedRows().length == 0) {
-      return;
-    }
-
-    checkRows(getRowMapColumn().findRows(getOriginalTable().getCheckedRows()), true);
-  }
-
-  private void syncTableRows() {
-    if (getOriginalTable().getRowCount() == 0) {
-      return;
-    }
-
-    insertWrappedTableRows(getOriginalTable().getRows());
-  }
-
-  private class P_TableEventListener extends TableAdapter {
-
-    protected void init() throws ProcessingException {
-      try {
-        setTableChanging(true);
-
-        syncTableRows();
-        syncSelectedRows();
-        syncCheckedRows();
-      }
-      finally {
-        setTableChanging(false);
-      }
-    }
-
-    @Override
-    public void tableChanged(TableEvent e) {
-      switch (e.getType()) {
-        case TableEvent.TYPE_ROWS_SELECTED: {
-          handleWrappedTableRowsSelected(e.getRows());
-          break;
-        }
-        case TableEvent.TYPE_ALL_ROWS_DELETED: {
-          reset();
-          break;
-        }
-        case TableEvent.TYPE_ROWS_DELETED: {
-          handleWrappedTableRowsDeleted(e.getRows());
-          break;
-        }
-        case TableEvent.TYPE_ROWS_INSERTED: {
-          handleWrappedTableRowsInserted(e.getRows());
-          break;
-        }
-        case TableEvent.TYPE_ROWS_UPDATED: {
-          handleWrappedTableRowsUpdated(e.getRows());
-          break;
-        }
-        case TableEvent.TYPE_ROW_ORDER_CHANGED: {
-          handleWrappedTableRowOrderChanged(e.getRows());
-          break;
-        }
-      }
-    }
-  }
-
-  public static void setAutoCreateRowForm(ITable table, Boolean autoCreateRowForm) {
-    table.setProperty(IMobileTable.PROP_AUTO_CREATE_TABLE_ROW_FORM, autoCreateRowForm);
-  }
-
-  public static Boolean isAutoCreateRowForm(ITable table) {
-    return (Boolean) table.getProperty(IMobileTable.PROP_AUTO_CREATE_TABLE_ROW_FORM);
-  }
-
-  public static void setDrillDownStyleMap(ITable table, DrillDownStyleMap drillDownStyles) {
-    table.setProperty(IMobileTable.PROP_DRILL_DOWN_STYLE_MAP, drillDownStyles);
-  }
-
-  public static DrillDownStyleMap getDrillDownStyleMap(ITable table) {
-    return (DrillDownStyleMap) table.getProperty(IMobileTable.PROP_DRILL_DOWN_STYLE_MAP);
-  }
-
-  public static void setDefaultDrillDownStyle(ITable table, String defaultDrillDownStyle) {
-    table.setProperty(IMobileTable.PROP_DEFAULT_DRILL_DOWN_STYLE, defaultDrillDownStyle);
-  }
-
-  public static String getDefaultDrillDownStyle(ITable table) {
-    return (String) table.getProperty(IMobileTable.PROP_DEFAULT_DRILL_DOWN_STYLE);
-  }
-
-  public static Boolean isPagingEnabled(ITable table) {
-    return (Boolean) table.getProperty(IMobileTable.PROP_PAGING_ENABLED);
-  }
-
-  public static void setPagingEnabled(ITable table, Boolean enabled) {
-    table.setProperty(IMobileTable.PROP_PAGING_ENABLED, enabled);
-  }
-
-  public static Integer getPageSize(ITable table) {
-    return (Integer) table.getProperty(IMobileTable.PROP_PAGE_SIZE);
-  }
-
-  public static void setPageSize(ITable table, int pageSize) {
-    table.setProperty(IMobileTable.PROP_PAGE_SIZE, pageSize);
-  }
-
-  public static Integer getPageIndex(ITable table) {
-    return (Integer) table.getProperty(IMobileTable.PROP_PAGE_INDEX);
-  }
-
-  public static void setPageIndex(ITable table, int index) {
-    table.setProperty(IMobileTable.PROP_PAGE_INDEX, index);
-  }
-
-  /**
-   * Used to directly dispatch ui events to the original table or to completely deny certain events
-   */
-  protected class P_DispatchingMobileTableUIFacade extends P_MobileTableUIFacade {
-
-    //------------- pass events only to original table -------------
-    @Override
-    public IMenu[] fireRowPopupFromUI() {
-      return getOriginalTable().getUIFacade().fireRowPopupFromUI();
-    }
-
-    @Override
-    public IMenu[] fireEmptySpacePopupFromUI() {
-      return getOriginalTable().getUIFacade().fireEmptySpacePopupFromUI();
-    }
-
-    @Override
-    public IMenu[] fireHeaderPopupFromUI() {
-      return getOriginalTable().getUIFacade().fireHeaderPopupFromUI();
-    }
-
-    @Override
-    public TransferObject fireRowsDragRequestFromUI() {
-      return getOriginalTable().getUIFacade().fireRowsDragRequestFromUI();
-    }
-
-    @Override
-    public void fireRowDropActionFromUI(ITableRow row, TransferObject dropData) {
-      getOriginalTable().getUIFacade().fireRowDropActionFromUI(getRowMapColumn().getValue(row), dropData);
-    }
-
-    @Override
-    public boolean fireKeyTypedFromUI(String keyStrokeText, char keyChar) {
-      return getOriginalTable().getUIFacade().fireKeyTypedFromUI(keyStrokeText, keyChar);
-    }
-
-    @Override
-    public void setPageIndexFromUi(int pageIndex) {
-      getOriginalTable().setProperty(PROP_PAGE_INDEX, pageIndex);
-    }
-
-    //------------- do not process events --------------------------
-    @Override
-    public void fireRowActionFromUI(ITableRow row) {
-      //nop; not allowed
-    }
-
-    @Override
-    public void fireColumnMovedFromUI(IColumn<?> c, int toViewIndex) {
-      //nop; not allowed
-    }
-
-    @Override
-    public void fireVisibleColumnsChangedFromUI(IColumn<?>[] visibleColumns) {
-      //nop; not allowed
-    }
-
-    @Override
-    public void setColumnWidthFromUI(IColumn<?> c, int newWidth) {
-      //nop; not allowed
-    }
-
-    @Override
-    public IFormField prepareCellEditFromUI(ITableRow row, IColumn<?> col) {
-      //nop; not allowed
-      return null;
-    }
-
-    @Override
-    public void completeCellEditFromUI() {
-      //nop; not allowed
-    }
-
-    @Override
-    public void cancelCellEditFromUI() {
-      //nop; not allowed
-    }
-  }
-}
->>>>>>> 60f91260
+}