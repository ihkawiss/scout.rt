# Backupfiles from mergetools #
*.orig

# Java Class Files #
*.class

# Package Files #
*.jar
*.war
*.ear
*.zip

# Eclipse #
<<<<<<< HEAD
bin/**

# Maven #
target/

# Root can be imported with maven, so this files do not need to be commited to git
/.settings
/.project
=======
bin/
classes/
>>>>>>> 4bd16bff
<|MERGE_RESOLUTION|>--- conflicted
+++ resolved
@@ -11,16 +11,12 @@
 *.zip
 
 # Eclipse #
-<<<<<<< HEAD
-bin/**
+bin/
+classes/
 
 # Maven #
 target/
 
 # Root can be imported with maven, so this files do not need to be commited to git
 /.settings
-/.project
-=======
-bin/
-classes/
->>>>>>> 4bd16bff
+/.project