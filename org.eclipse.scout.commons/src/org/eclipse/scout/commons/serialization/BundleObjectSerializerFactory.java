<<<<<<< HEAD
/*******************************************************************************
 * Copyright (c) 2010 BSI Business Systems Integration AG.
 * All rights reserved. This program and the accompanying materials
 * are made available under the terms of the Eclipse Public License v1.0
 * which accompanies this distribution, and is available at
 * http://www.eclipse.org/legal/epl-v10.html
 *
 * Contributors:
 *     BSI Business Systems Integration AG - initial API and implementation
 ******************************************************************************/
package org.eclipse.scout.commons.serialization;

import org.eclipse.scout.commons.osgi.BundleListClassLoader;
import org.eclipse.scout.commons.osgi.BundleInspector;
import org.osgi.framework.Bundle;

/**
 * Factory for creating {@link BundleObjectSerializer} instances. All of them are sharing the very same
 * {@link BundleListClassLoader}.
 * 
 * @since 3.8.2
 */
public class BundleObjectSerializerFactory implements IObjectSerializerFactory {

  private BundleListClassLoader m_bundleBasedClassLoader;

  public BundleObjectSerializerFactory() {
    String[] bundleOrderPrefixes = SerializationUtility.getBundleOrderPrefixes();
    Bundle[] orderedBundleLists = BundleInspector.getOrderedBundleList(bundleOrderPrefixes);
    m_bundleBasedClassLoader = new BundleListClassLoader(orderedBundleLists);
  }

  @Override
  public IObjectSerializer createObjectSerializer(IObjectReplacer objectReplacer) {
    return new BundleObjectSerializer(objectReplacer, m_bundleBasedClassLoader);
  }
}
=======
/*******************************************************************************
 * Copyright (c) 2010 BSI Business Systems Integration AG.
 * All rights reserved. This program and the accompanying materials
 * are made available under the terms of the Eclipse Public License v1.0
 * which accompanies this distribution, and is available at
 * http://www.eclipse.org/legal/epl-v10.html
 *
 * Contributors:
 *     BSI Business Systems Integration AG - initial API and implementation
 ******************************************************************************/
package org.eclipse.scout.commons.serialization;

import org.eclipse.scout.commons.osgi.BundleInspector;
import org.eclipse.scout.commons.osgi.BundleListClassLoader;
import org.osgi.framework.Bundle;

/**
 * Factory for creating {@link BundleObjectSerializer} instances. All of them are sharing the very same
 * {@link BundleListClassLoader}.
 * 
 * @since 3.8.2
 */
public class BundleObjectSerializerFactory implements IObjectSerializerFactory {

  private BundleListClassLoader m_bundleBasedClassLoader;

  public BundleObjectSerializerFactory() {
    String[] bundleOrderPrefixes = SerializationUtility.getBundleOrderPrefixes();
    Bundle[] orderedBundleLists = BundleInspector.getOrderedBundleList(bundleOrderPrefixes);
    m_bundleBasedClassLoader = new BundleListClassLoader(orderedBundleLists);
  }

  @Override
  public IObjectSerializer createObjectSerializer(IObjectReplacer objectReplacer) {
    return new BundleObjectSerializer(objectReplacer, m_bundleBasedClassLoader);
  }

  @Override
  public ClassLoader getClassLoader() {
    return m_bundleBasedClassLoader;
  }
}
>>>>>>> 9ae2a80a
<|MERGE_RESOLUTION|>--- conflicted
+++ resolved
@@ -1,42 +1,3 @@
-<<<<<<< HEAD
-/*******************************************************************************
- * Copyright (c) 2010 BSI Business Systems Integration AG.
- * All rights reserved. This program and the accompanying materials
- * are made available under the terms of the Eclipse Public License v1.0
- * which accompanies this distribution, and is available at
- * http://www.eclipse.org/legal/epl-v10.html
- *
- * Contributors:
- *     BSI Business Systems Integration AG - initial API and implementation
- ******************************************************************************/
-package org.eclipse.scout.commons.serialization;
-
-import org.eclipse.scout.commons.osgi.BundleListClassLoader;
-import org.eclipse.scout.commons.osgi.BundleInspector;
-import org.osgi.framework.Bundle;
-
-/**
- * Factory for creating {@link BundleObjectSerializer} instances. All of them are sharing the very same
- * {@link BundleListClassLoader}.
- * 
- * @since 3.8.2
- */
-public class BundleObjectSerializerFactory implements IObjectSerializerFactory {
-
-  private BundleListClassLoader m_bundleBasedClassLoader;
-
-  public BundleObjectSerializerFactory() {
-    String[] bundleOrderPrefixes = SerializationUtility.getBundleOrderPrefixes();
-    Bundle[] orderedBundleLists = BundleInspector.getOrderedBundleList(bundleOrderPrefixes);
-    m_bundleBasedClassLoader = new BundleListClassLoader(orderedBundleLists);
-  }
-
-  @Override
-  public IObjectSerializer createObjectSerializer(IObjectReplacer objectReplacer) {
-    return new BundleObjectSerializer(objectReplacer, m_bundleBasedClassLoader);
-  }
-}
-=======
 /*******************************************************************************
  * Copyright (c) 2010 BSI Business Systems Integration AG.
  * All rights reserved. This program and the accompanying materials
@@ -78,5 +39,4 @@
   public ClassLoader getClassLoader() {
     return m_bundleBasedClassLoader;
   }
-}
->>>>>>> 9ae2a80a
+}