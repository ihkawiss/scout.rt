--- conflicted
+++ resolved
@@ -1,4 +1,3 @@
-<<<<<<< HEAD
 /*******************************************************************************
  * Copyright (c) 2011 BSI Business Systems Integration AG.
  * All rights reserved. This program and the accompanying materials
@@ -532,541 +531,4 @@
     }
   }
 
-}
-=======
-/*******************************************************************************
- * Copyright (c) 2011 BSI Business Systems Integration AG.
- * All rights reserved. This program and the accompanying materials
- * are made available under the terms of the Eclipse Public License v1.0
- * which accompanies this distribution, and is available at
- * http://www.eclipse.org/legal/epl-v10.html
- *
- * Contributors:
- *     BSI Business Systems Integration AG - initial API and implementation
- *******************************************************************************/
-package org.eclipse.scout.rt.ui.rap.form.fields.datefield;
-
-import java.text.DateFormat;
-import java.util.Date;
-import java.util.HashSet;
-import java.util.Set;
-
-import org.eclipse.rwt.lifecycle.WidgetUtil;
-import org.eclipse.scout.commons.CompareUtility;
-import org.eclipse.scout.commons.holders.Holder;
-import org.eclipse.scout.commons.job.JobEx;
-import org.eclipse.scout.rt.client.ui.form.fields.IFormField;
-import org.eclipse.scout.rt.client.ui.form.fields.datefield.IDateField;
-import org.eclipse.scout.rt.ui.rap.LogicalGridLayout;
-import org.eclipse.scout.rt.ui.rap.ext.ButtonEx;
-import org.eclipse.scout.rt.ui.rap.ext.StatusLabelEx;
-import org.eclipse.scout.rt.ui.rap.ext.StyledTextEx;
-import org.eclipse.scout.rt.ui.rap.ext.custom.StyledText;
-import org.eclipse.scout.rt.ui.rap.form.fields.IPopupSupport;
-import org.eclipse.scout.rt.ui.rap.form.fields.LogicalGridDataBuilder;
-import org.eclipse.scout.rt.ui.rap.form.fields.RwtScoutValueFieldComposite;
-import org.eclipse.scout.rt.ui.rap.form.fields.datefield.chooser.TimeChooserDialog;
-import org.eclipse.scout.rt.ui.rap.internal.TextFieldEditableSupport;
-import org.eclipse.scout.rt.ui.rap.keystroke.RwtKeyStroke;
-import org.eclipse.scout.rt.ui.rap.util.RwtLayoutUtility;
-import org.eclipse.scout.rt.ui.rap.util.RwtUtility;
-import org.eclipse.swt.SWT;
-import org.eclipse.swt.events.DisposeEvent;
-import org.eclipse.swt.events.DisposeListener;
-import org.eclipse.swt.events.FocusAdapter;
-import org.eclipse.swt.events.FocusEvent;
-import org.eclipse.swt.events.MouseAdapter;
-import org.eclipse.swt.events.MouseEvent;
-import org.eclipse.swt.events.ShellEvent;
-import org.eclipse.swt.events.ShellListener;
-import org.eclipse.swt.layout.GridData;
-import org.eclipse.swt.widgets.Button;
-import org.eclipse.swt.widgets.Composite;
-import org.eclipse.swt.widgets.Control;
-import org.eclipse.swt.widgets.Event;
-import org.eclipse.swt.widgets.Listener;
-import org.eclipse.swt.widgets.Shell;
-
-public class RwtScoutTimeField extends RwtScoutValueFieldComposite<IDateField> implements IRwtScoutTimeField, IPopupSupport {
-
-  private Button m_dropDownButton;
-  private TextFieldEditableSupport m_editableSupport;
-
-  private Set<IPopupSupportListener> m_popupEventListeners;
-  private Object m_popupEventListenerLock;
-
-  private boolean m_ignoreLabel = false;
-  private Composite m_timeContainer;
-  private boolean m_dateTimeCompositeMember;
-  private String m_displayTextToVerify;
-  private TimeChooserDialog m_timeChooserDialog = null;
-  private FocusAdapter m_textFieldFocusAdapter = null;
-
-  @Override
-  public void setIgnoreLabel(boolean ignoreLabel) {
-    m_ignoreLabel = ignoreLabel;
-    if (ignoreLabel) {
-      getUiLabel().setVisible(false);
-    }
-    else {
-      getUiLabel().setVisible(getScoutObject().isLabelVisible());
-    }
-  }
-
-  public boolean isIgnoreLabel() {
-    return m_ignoreLabel;
-  }
-
-  public boolean isDateTimeCompositeMember() {
-    return m_dateTimeCompositeMember;
-  }
-
-  @Override
-  public void setDateTimeCompositeMember(boolean dateTimeCompositeMember) {
-    m_dateTimeCompositeMember = dateTimeCompositeMember;
-  }
-
-  @Override
-  protected void initializeUi(Composite parent) {
-    m_popupEventListeners = new HashSet<IPopupSupportListener>();
-    m_popupEventListenerLock = new Object();
-
-    Composite container = getUiEnvironment().getFormToolkit().createComposite(parent);
-    StatusLabelEx label = getUiEnvironment().getFormToolkit().createStatusLabel(container, getScoutObject());
-
-    m_timeContainer = getUiEnvironment().getFormToolkit().createComposite(container, SWT.BORDER);
-    m_timeContainer.setData(WidgetUtil.CUSTOM_VARIANT, VARIANT_TIMEFIELD);
-
-    StyledText textField = new StyledTextEx(m_timeContainer, SWT.SINGLE);
-    getUiEnvironment().getFormToolkit().adapt(textField, false, false);
-    textField.setData(WidgetUtil.CUSTOM_VARIANT, VARIANT_TIMEFIELD);
-
-    ButtonEx timeChooserButton = getUiEnvironment().getFormToolkit().createButtonEx(m_timeContainer, SWT.PUSH | SWT.NO_FOCUS);
-    timeChooserButton.setData(WidgetUtil.CUSTOM_VARIANT, VARIANT_TIMEFIELD);
-
-    m_timeContainer.setTabList(new Control[]{textField});
-    container.setTabList(new Control[]{m_timeContainer});
-
-    // key strokes on container
-    getUiEnvironment().addKeyStroke(container, new P_TimeChooserOpenKeyStroke(), false);
-
-    // key strokes on field
-    getUiEnvironment().addKeyStroke(textField, new P_ShiftNextQuarterHourKeyStroke(), false);
-    getUiEnvironment().addKeyStroke(textField, new P_ShiftPreviousQuarterHourKeyStroke(), false);
-    getUiEnvironment().addKeyStroke(textField, new P_ShiftNextHourKeyStroke(), false);
-    getUiEnvironment().addKeyStroke(textField, new P_ShiftPreviousHourKeyStroke(), false);
-
-    // listener
-    timeChooserButton.addListener(ButtonEx.SELECTION_ACTION, new P_RwtBrowseButtonListener());
-    textField.addMouseListener(new MouseAdapter() {
-      private static final long serialVersionUID = 1L;
-
-      @Override
-      public void mouseUp(MouseEvent e) {
-        handleUiTimeChooserAction();
-      }
-    });
-    //
-    setUiContainer(container);
-    setUiLabel(label);
-    setDropDownButton(timeChooserButton);
-    setUiField(textField);
-
-    // layout
-    container.setLayout(new LogicalGridLayout(1, 0));
-
-    m_timeContainer.setLayoutData(LogicalGridDataBuilder.createField(((IFormField) getScoutObject()).getGridData()));
-    m_timeContainer.setLayout(RwtLayoutUtility.createGridLayoutNoSpacing(2, false));
-
-    GridData textLayoutData = new GridData(SWT.FILL, SWT.FILL, true, true);
-    textField.setLayoutData(textLayoutData);
-
-    GridData buttonLayoutData = new GridData(SWT.CENTER, SWT.CENTER, false, false);
-    buttonLayoutData.heightHint = 20;
-    buttonLayoutData.widthHint = 20;
-    timeChooserButton.setLayoutData(buttonLayoutData);
-  }
-
-  @Override
-  public Button getDropDownButton() {
-    return m_dropDownButton;
-  }
-
-  public void setDropDownButton(ButtonEx b) {
-    m_dropDownButton = b;
-  }
-
-  @Override
-  public StyledTextEx getUiField() {
-    return (StyledTextEx) super.getUiField();
-  }
-
-  public boolean isFocusInTimePicker() {
-    Control focusControl = getUiEnvironment().getDisplay().getFocusControl();
-    boolean isFocusInDatePicker = RwtUtility.isAncestorOf(m_timeChooserDialog.getShell(), focusControl);
-    return isFocusInDatePicker;
-  }
-
-  private void installFocusListenerOnTextField() {
-    if (getUiField().isDisposed()) {
-      return;
-    }
-
-    getUiField().setFocus();
-    if (m_textFieldFocusAdapter == null) {
-      m_textFieldFocusAdapter = new FocusAdapter() {
-        private static final long serialVersionUID = 1L;
-
-        @Override
-        public void focusLost(FocusEvent e) {
-          handleUiFocusLostOnDatePickerPopup(e);
-        }
-
-      };
-    }
-    getUiField().addFocusListener(m_textFieldFocusAdapter);
-  }
-
-  /**
-   * The event is fired only if the time picker popup is open.
-   * <p>
-   * The default sets the focus on the ui field if the new focus is inside the time picker. <br/>
-   * If the new focus is outside the time picker it makes sure the time picker popup will be closed.
-   * </p>
-   */
-  protected void handleUiFocusLostOnDatePickerPopup(FocusEvent event) {
-    if (isFocusInTimePicker()) {
-      getUiEnvironment().getDisplay().asyncExec(new Runnable() {
-
-        @Override
-        public void run() {
-          getUiField().setFocus();
-        }
-
-      });
-    }
-    else {
-      getUiEnvironment().getDisplay().asyncExec(new Runnable() {
-
-        @Override
-        public void run() {
-          makeSureTimeChooserIsClosed();
-        }
-
-      });
-    }
-  }
-
-  private void uninstallFocusListenerOnTextField() {
-    if (!getUiField().isDisposed() && m_textFieldFocusAdapter != null) {
-      getUiField().removeFocusListener(m_textFieldFocusAdapter);
-    }
-  }
-
-  @Override
-  protected void setEnabledFromScout(boolean b) {
-    super.setEnabledFromScout(b);
-    m_dropDownButton.setEnabled(b);
-    getUiField().setEnabled(b);
-    if (b) {
-      m_timeContainer.setData(WidgetUtil.CUSTOM_VARIANT, VARIANT_TIMEFIELD);
-    }
-    else {
-      m_timeContainer.setData(WidgetUtil.CUSTOM_VARIANT, VARIANT_TIMEFIELD_DISABLED);
-    }
-  }
-
-  @Override
-  protected void setLabelVisibleFromScout() {
-    if (!isIgnoreLabel()) {
-      super.setLabelVisibleFromScout();
-    }
-  }
-
-  @Override
-  protected void setFieldEnabled(Control rwtField, boolean enabled) {
-    if (m_editableSupport == null) {
-      m_editableSupport = new TextFieldEditableSupport(getUiField());
-    }
-    m_editableSupport.setEditable(enabled);
-  }
-
-  @Override
-  protected void setDisplayTextFromScout(String s) {
-    IDateField scoutField = getScoutObject();
-    if (s == null) {
-      s = "";
-    }
-    m_displayTextToVerify = s;
-    Date value = scoutField.getValue();
-    if (value != null) {
-      DateFormat format = scoutField.getIsolatedTimeFormat();
-      if (format != null) {
-        m_displayTextToVerify = format.format(value);
-      }
-    }
-    getUiField().setText(m_displayTextToVerify);
-    getUiField().setCaretOffset(0);
-  }
-
-  @Override
-  protected void setBackgroundFromScout(String scoutColor) {
-    setBackgroundFromScout(scoutColor, m_timeContainer);
-  }
-
-  @Override
-  protected void handleUiInputVerifier(boolean doit) {
-    if (!doit) {
-      return;
-    }
-    final String text = getUiField().getText();
-    // only handle if text has changed
-    if (CompareUtility.equals(text, m_displayTextToVerify) && (isDateTimeCompositeMember() || getScoutObject().getErrorStatus() == null)) {
-      return;
-    }
-    m_displayTextToVerify = text;
-    final Holder<Boolean> result = new Holder<Boolean>(Boolean.class, false);
-    // notify Scout
-    Runnable t = new Runnable() {
-      @Override
-      public void run() {
-        boolean b = getScoutObject().getUIFacade().setTimeTextFromUI(text);
-        result.setValue(b);
-      }
-    };
-    JobEx job = getUiEnvironment().invokeScoutLater(t, 0);
-    try {
-      job.join(2345);
-    }
-    catch (InterruptedException e) {
-      //nop
-    }
-    getUiEnvironment().dispatchImmediateUiJobs();
-    // end notify
-    return;
-  }
-
-  @Override
-  protected void handleUiFocusGained() {
-    if (isSelectAllOnFocusEnabled()) {
-      getUiField().setSelection(0, getUiField().getText().length());
-    }
-  }
-
-  protected void makeSureTimeChooserIsClosed() {
-    if (m_timeChooserDialog != null
-        && m_timeChooserDialog.getShell() != null
-        && !m_timeChooserDialog.getShell().isDisposed()) {
-      m_timeChooserDialog.getShell().close();
-    }
-
-    uninstallFocusListenerOnTextField();
-  }
-
-  private void handleUiTimeChooserAction() {
-    if (!getDropDownButton().isVisible() || !getDropDownButton().isEnabled()) {
-      return;
-    }
-
-    Date oldTime = getScoutObject().getValue();
-    if (oldTime == null) {
-      oldTime = new Date();
-    }
-    notifyPopupEventListeners(IPopupSupportListener.TYPE_OPENING);
-
-    makeSureTimeChooserIsClosed();
-    m_timeChooserDialog = createTimeChooserDialog(getUiField().getShell(), oldTime);
-    if (m_timeChooserDialog != null) {
-      m_timeChooserDialog.getShell().addDisposeListener(new DisposeListener() {
-        private static final long serialVersionUID = 1L;
-
-        @Override
-        public void widgetDisposed(DisposeEvent event) {
-          getTimeFromClosedDateChooserDialog();
-          m_timeChooserDialog = null;
-        }
-      });
-
-      m_timeChooserDialog.openTimeChooser(getUiField());
-      installFocusListenerOnTextField();
-    }
-  }
-
-  protected TimeChooserDialog createTimeChooserDialog(Shell parentShell, Date currentTime) {
-    return new TimeChooserDialog(parentShell, currentTime);
-  }
-
-  private void getTimeFromClosedDateChooserDialog() {
-    removeListenersFromTimeChooserDialog();
-    boolean setFocusToUiField = false;
-    try {
-      final Date newDate = m_timeChooserDialog.getReturnTime();
-      if (newDate != null) {
-        setFocusToUiField = true;
-        // notify Scout
-        Runnable t = new Runnable() {
-          @Override
-          public void run() {
-            getScoutObject().getUIFacade().setTimeFromUI(newDate);
-          }
-        };
-        getUiEnvironment().invokeScoutLater(t, 0);
-        // end notify
-      }
-    }
-    finally {
-      notifyPopupEventListeners(IPopupSupportListener.TYPE_CLOSED);
-      uninstallFocusListenerOnTextField();
-      if (setFocusToUiField
-          && !getUiField().isDisposed()) {
-        getUiField().setFocus();
-      }
-    }
-  }
-
-  private void removeListenersFromTimeChooserDialog() {
-    Object[] shellListeners = ShellEvent.getListeners(m_timeChooserDialog.getShell());
-    for (Object object : shellListeners) {
-      if (object.getClass().isInstance(this)
-          || (object.getClass().getEnclosingClass() != null && object.getClass().getEnclosingClass().isInstance(this))) {
-        m_timeChooserDialog.getShell().removeShellListener((ShellListener) object);
-      }
-    }
-    Object[] disposeListeners = DisposeEvent.getListeners(m_timeChooserDialog.getShell());
-    for (Object object : disposeListeners) {
-      if (object.getClass().isInstance(this)
-          || (object.getClass().getEnclosingClass() != null && object.getClass().getEnclosingClass().isInstance(this))) {
-        m_timeChooserDialog.getShell().removeDisposeListener((DisposeListener) object);
-      }
-    }
-  }
-
-  private void notifyPopupEventListeners(int eventType) {
-    IPopupSupportListener[] listeners;
-    synchronized (m_popupEventListenerLock) {
-      listeners = m_popupEventListeners.toArray(new IPopupSupportListener[m_popupEventListeners.size()]);
-    }
-    for (IPopupSupportListener listener : listeners) {
-      listener.handleEvent(eventType);
-    }
-  }
-
-  @Override
-  public void addPopupEventListener(IPopupSupportListener listener) {
-    synchronized (m_popupEventListenerLock) {
-      m_popupEventListeners.add(listener);
-    }
-  }
-
-  @Override
-  public void removePopupEventListener(IPopupSupportListener listener) {
-    synchronized (m_popupEventListenerLock) {
-      m_popupEventListeners.remove(listener);
-    }
-  }
-
-  private class P_RwtBrowseButtonListener implements Listener {
-    private static final long serialVersionUID = 1L;
-
-    public P_RwtBrowseButtonListener() {
-    }
-
-    @Override
-    public void handleEvent(Event event) {
-      switch (event.type) {
-        case ButtonEx.SELECTION_ACTION:
-          getUiField().forceFocus();
-          handleUiTimeChooserAction();
-          break;
-        default:
-          break;
-      }
-    }
-  } // end class P_RwtBrowseButtonListener
-
-  private void shiftTime(final int level, final int value) {
-    if (getUiField().isDisposed()) {
-      return;
-    }
-    if (getUiField().isEnabled()
-        && getUiField().getEditable()
-        && getUiField().isVisible()) {
-      if (level >= 0) {
-        // notify Scout
-        Runnable t = new Runnable() {
-          @Override
-          public void run() {
-            getScoutObject().getUIFacade().fireTimeShiftActionFromUI(level, value);
-          }
-        };
-        getUiEnvironment().invokeScoutLater(t, 0);
-        // end notify
-      }
-    }
-  }
-
-  private class P_ShiftNextQuarterHourKeyStroke extends RwtKeyStroke {
-    public P_ShiftNextQuarterHourKeyStroke() {
-      super(SWT.ARROW_UP);
-    }
-
-    @Override
-    public void handleUiAction(Event e) {
-      int level = 0;
-      int value = 1;
-      shiftTime(level, value);
-    }
-  }
-
-  private class P_ShiftPreviousQuarterHourKeyStroke extends RwtKeyStroke {
-    public P_ShiftPreviousQuarterHourKeyStroke() {
-      super(SWT.ARROW_DOWN);
-    }
-
-    @Override
-    public void handleUiAction(Event e) {
-      int level = 0;
-      int value = -1;
-      shiftTime(level, value);
-    }
-  }
-
-  private class P_ShiftNextHourKeyStroke extends RwtKeyStroke {
-    public P_ShiftNextHourKeyStroke() {
-      super(SWT.ARROW_UP, SWT.SHIFT);
-    }
-
-    @Override
-    public void handleUiAction(Event e) {
-      int level = 1;
-      int value = 1;
-      shiftTime(level, value);
-    }
-  }
-
-  private class P_ShiftPreviousHourKeyStroke extends RwtKeyStroke {
-    public P_ShiftPreviousHourKeyStroke() {
-      super(SWT.ARROW_DOWN, SWT.SHIFT);
-    }
-
-    @Override
-    public void handleUiAction(Event e) {
-      int level = 1;
-      int value = -1;
-      shiftTime(level, value);
-    }
-  }
-
-  private class P_TimeChooserOpenKeyStroke extends RwtKeyStroke {
-    public P_TimeChooserOpenKeyStroke() {
-      super(SWT.F2);
-    }
-
-    @Override
-    public void handleUiAction(Event e) {
-      handleUiTimeChooserAction();
-    }
-  }
-
-}
->>>>>>> 60f91260
+}