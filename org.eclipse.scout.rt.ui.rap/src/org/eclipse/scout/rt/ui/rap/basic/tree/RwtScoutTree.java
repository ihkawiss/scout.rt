<<<<<<< HEAD
/*******************************************************************************
 * Copyright (c) 2011 BSI Business Systems Integration AG.
 * All rights reserved. This program and the accompanying materials
 * are made available under the terms of the Eclipse Public License v1.0
 * which accompanies this distribution, and is available at
 * http://www.eclipse.org/legal/epl-v10.html
 *
 * Contributors:
 *     BSI Business Systems Integration AG - initial API and implementation
 *******************************************************************************/
package org.eclipse.scout.rt.ui.rap.basic.tree;

import java.net.URL;
import java.util.ArrayList;
import java.util.HashSet;
import java.util.List;

import org.eclipse.jface.viewers.DoubleClickEvent;
import org.eclipse.jface.viewers.IDoubleClickListener;
import org.eclipse.jface.viewers.ISelection;
import org.eclipse.jface.viewers.ISelectionChangedListener;
import org.eclipse.jface.viewers.ITreeContentProvider;
import org.eclipse.jface.viewers.ITreeViewerListener;
import org.eclipse.jface.viewers.SelectionChangedEvent;
import org.eclipse.jface.viewers.StructuredSelection;
import org.eclipse.jface.viewers.TreeExpansionEvent;
import org.eclipse.jface.viewers.TreePath;
import org.eclipse.jface.viewers.TreeViewer;
import org.eclipse.jface.viewers.ViewerCell;
import org.eclipse.rap.rwt.RWT;
import org.eclipse.scout.commons.StringUtility;
import org.eclipse.scout.commons.beans.IPropertyObserver;
import org.eclipse.scout.commons.dnd.TransferObject;
import org.eclipse.scout.commons.holders.Holder;
import org.eclipse.scout.commons.logger.IScoutLogger;
import org.eclipse.scout.commons.logger.ScoutLogManager;
import org.eclipse.scout.rt.client.ui.IDNDSupport;
import org.eclipse.scout.rt.client.ui.IEventHistory;
import org.eclipse.scout.rt.client.ui.action.keystroke.IKeyStroke;
import org.eclipse.scout.rt.client.ui.action.menu.IMenu;
import org.eclipse.scout.rt.client.ui.basic.tree.ITree;
import org.eclipse.scout.rt.client.ui.basic.tree.ITreeNode;
import org.eclipse.scout.rt.client.ui.basic.tree.TreeEvent;
import org.eclipse.scout.rt.client.ui.basic.tree.TreeListener;
import org.eclipse.scout.rt.ui.rap.RwtMenuUtility;
import org.eclipse.scout.rt.ui.rap.basic.RwtScoutComposite;
import org.eclipse.scout.rt.ui.rap.ext.MenuAdapterEx;
import org.eclipse.scout.rt.ui.rap.ext.tree.TreeEx;
import org.eclipse.scout.rt.ui.rap.extension.UiDecorationExtensionPoint;
import org.eclipse.scout.rt.ui.rap.form.fields.AbstractRwtScoutDndSupport;
import org.eclipse.scout.rt.ui.rap.keystroke.IRwtKeyStroke;
import org.eclipse.scout.rt.ui.rap.keystroke.RwtKeyStroke;
import org.eclipse.scout.rt.ui.rap.util.RwtUtility;
import org.eclipse.swt.SWT;
import org.eclipse.swt.dnd.DropTargetEvent;
import org.eclipse.swt.events.MenuEvent;
import org.eclipse.swt.graphics.Point;
import org.eclipse.swt.internal.widgets.MarkupValidator;
import org.eclipse.swt.widgets.Composite;
import org.eclipse.swt.widgets.Control;
import org.eclipse.swt.widgets.Event;
import org.eclipse.swt.widgets.Listener;
import org.eclipse.swt.widgets.Menu;

/**
 * @since 3.8.0
 */
@SuppressWarnings("restriction")
public class RwtScoutTree extends RwtScoutComposite<ITree> implements IRwtScoutTree {
  private static final IScoutLogger LOG = ScoutLogManager.getLogger(RwtScoutTree.class);

  private P_ScoutTreeListener m_scoutTreeListener;

  private TreeViewer m_treeViewer;

  private boolean m_enabledFromScout = true;
  private IRwtKeyStroke[] m_keyStrokes;

  private String m_variant = "";

  public RwtScoutTree() {
  }

  public RwtScoutTree(String variant) {
    m_variant = variant;
  }

  @Override
  protected void initializeUi(Composite parent) {
    TreeViewer viewer = createTreeModel(parent);
    setUiTreeViewer(viewer);
    setUiField(viewer.getTree());

    initNodeHeight();
    initializeTreeModel();

    viewer.getTree().setData(RWT.MARKUP_ENABLED, Boolean.TRUE);
    viewer.getTree().setData(MarkupValidator.MARKUP_VALIDATION_DISABLED, Boolean.TRUE);
    // listeners
    viewer.addSelectionChangedListener(new P_RwtSelectionListener());
    viewer.addTreeListener(new P_RwtExpansionListener());
    viewer.addDoubleClickListener(new P_RwtDoubleClickListener());

    P_RwtTreeListener treeListener = new P_RwtTreeListener();
    viewer.getTree().addListener(SWT.MouseDown, treeListener);
    viewer.getTree().addListener(SWT.MouseUp, treeListener);
    viewer.getTree().addListener(SWT.KeyUp, treeListener);
    viewer.getTree().addListener(SWT.MenuDetect, treeListener);

    getUiEnvironment().addKeyStroke(viewer.getTree(), new P_RwtKeyReturnAvoidDoubleClickListener(), false);
  }

  protected TreeViewer createTreeModel(Composite parent) {
    int style = isMultiSelect() ? SWT.MULTI : SWT.SINGLE;
    style |= SWT.BORDER | SWT.V_SCROLL | SWT.H_SCROLL;
    TreeEx tree = getUiEnvironment().getFormToolkit().createTree(parent, style);
    if (StringUtility.hasText(m_variant)) {
      tree.setData(RWT.CUSTOM_VARIANT, m_variant);
    }
    tree.setLayoutDeferred(true);
    // Measure item call ends up in a layout error on windows 2000
    // tree.addListener(SWT.MeasureItem, new Listener(){
    // public void handleEvent(Event event) {
    // // event.height = (int)(event.gc.getFontMetrics().getHeight() *1.5);
    // }
    // });
    TreeViewer viewer = new TreeViewer(tree);
    viewer.setUseHashlookup(true);
    return viewer;
  }

  @Override
  public boolean isUiDisposed() {
    return getUiField() == null || getUiField().isDisposed();
  }

  protected void initializeTreeModel() {
    // model
    RwtScoutTreeModel model = createTreeModel();
    getUiTreeViewer().setContentProvider(model);
    getUiTreeViewer().setLabelProvider(model);
    getUiTreeViewer().setInput(model);
  }

  protected RwtScoutTreeModel createTreeModel() {
    return new RwtScoutTreeModel(getScoutObject(), this, getUiTreeViewer());
  }

  protected boolean isMultiSelect() {
    if (getScoutObject() != null) {
      return getScoutObject().isMultiSelect();
    }
    else {
      return false;
    }
  }

  protected void setUiTreeViewer(TreeViewer viewer) {
    m_treeViewer = viewer;
  }

  @Override
  public TreeViewer getUiTreeViewer() {
    return m_treeViewer;
  }

  protected ITreeContentProvider getContentProvider() {
    return (ITreeContentProvider) getUiTreeViewer().getContentProvider();
  }

  @Override
  public TreeEx getUiField() {
    return (TreeEx) super.getUiField();
  }

  protected void initNodeHeight() {
    int height = UiDecorationExtensionPoint.getLookAndFeel().getTreeNodeHeight();
    if (height >= 0) {
      getUiField().setData(RWT.CUSTOM_ITEM_HEIGHT, height);
    }
  }

  @Override
  protected void attachScout() {
    super.attachScout();
    if (getScoutObject() == null) {
      return;
    }
    if (m_scoutTreeListener == null) {
      m_scoutTreeListener = new P_ScoutTreeListener();
      getScoutObject().addUITreeListener(m_scoutTreeListener);
    }
    if (getScoutObject().isRootNodeVisible()) {
      setExpansionFromScout(getScoutObject().getRootNode());
    }
    else {
      for (ITreeNode node : getScoutObject().getRootNode().getFilteredChildNodes()) {
        setExpansionFromScout(node);
      }
    }
    setSelectionFromScout(getScoutObject().getSelectedNodes());
    setKeyStrokeFormScout();
    setNodeHeightFromScout();
    attachDndSupport();
    handleEventsFromRecentHistory();
  }

  protected void attachDndSupport() {
    if (UiDecorationExtensionPoint.getLookAndFeel().isDndSupportEnabled()) {
      new P_DndSupport(getScoutObject(), getScoutObject(), getUiField());
    }
  }

  private void handleEventsFromRecentHistory() {
    //handle events from recent history
    final IEventHistory<TreeEvent> h = getScoutObject().getEventHistory();
    if (h == null) {
      return;
    }

    getUiEnvironment().getDisplay().asyncExec(new Runnable() {
      @Override
      public void run() {
        for (TreeEvent e : h.getRecentEvents()) {
          handleScoutTreeEventInUi(e);
        }
      }
    });
  }

  @Override
  protected void detachScout() {
    super.detachScout();
    if (getScoutObject() == null) {
      return;
    }
    if (m_scoutTreeListener != null) {
      getScoutObject().removeTreeListener(m_scoutTreeListener);
      m_scoutTreeListener = null;
    }
  }

  @Override
  public void setEnabledFromScout(boolean enabled) {
    m_enabledFromScout = enabled;
    if (getUiField() instanceof TreeEx) {
      (getUiField()).setReadOnly(!enabled);
    }
    else {
      getUiField().setEnabled(enabled);
    }
  }

  public boolean isEnabledFromScout() {
    return m_enabledFromScout;
  }

  protected void setExpansionFromScout(ITreeNode scoutNode) {
    if (scoutNode != null) {
      setExpansionFromScoutRec(scoutNode);
    }
  }

  private void setExpansionFromScoutRec(ITreeNode scoutNode) {
    boolean exp;
    if (scoutNode.getParentNode() == null) {
      exp = true;
    }
    else {
      exp = scoutNode.isExpanded();
    }
    ITreeNode[] filteredChildNodes = scoutNode.getFilteredChildNodes();
    boolean hasChilds = filteredChildNodes.length > 0;
    if (hasChilds && exp != getUiTreeViewer().getExpandedState(scoutNode)) {
      getUiTreeViewer().setExpandedState(scoutNode, exp);
    }
    if (exp) {
      for (ITreeNode childNode : filteredChildNodes) {
        setExpansionFromScoutRec(childNode);
      }
    }
  }

  protected void setSelectionFromScout(ITreeNode[] scoutNodes) {
    if (getUiField().isDisposed()) {
      return;
    }
    getUiTreeViewer().setSelection(new StructuredSelection(scoutNodes));
    updateScrollToSelectionFromScout();
  }

  protected void setKeyStrokeFormScout() {
    // remove old
    if (m_keyStrokes != null) {
      for (IRwtKeyStroke keyStroke : m_keyStrokes) {
        getUiEnvironment().removeKeyStroke(getUiField(), keyStroke);
      }
    }
    // add new
    ArrayList<IRwtKeyStroke> newKeyStrokes = new ArrayList<IRwtKeyStroke>();
    IKeyStroke[] scoutKeyStrokes = getScoutObject().getKeyStrokes();
    for (IKeyStroke scoutKeyStroke : scoutKeyStrokes) {
      IRwtKeyStroke[] strokes = RwtUtility.getKeyStrokes(scoutKeyStroke, getUiEnvironment());
      for (IRwtKeyStroke stroke : strokes) {
        getUiEnvironment().addKeyStroke(getUiField(), stroke, false);
        newKeyStrokes.add(stroke);
      }
    }
    m_keyStrokes = newKeyStrokes.toArray(new IRwtKeyStroke[newKeyStrokes.size()]);
  }

  protected void setNodeHeightFromScout() {
    int h = getScoutObject().getNodeHeightHint();
    if (h >= 0) {
      getUiField().setData(RWT.CUSTOM_ITEM_HEIGHT, h);
    }
    if (isCreated()) {
      getUiTreeViewer().refresh();
    }
  }

  /**
   * bsi ticket 95090: avoid multiple and excessive tree structure updates
   */
  protected void handleScoutTreeEventBatchInUi(List<TreeEvent> eventList) {
    //phase 1: collect all parent nodes that need to be refreshed and refresh once per node
    HashSet<ITreeNode> processedParentNodes = new HashSet<ITreeNode>();
    for (TreeEvent e : eventList) {
      ITreeNode parentNode = null;
      switch (e.getType()) {
        case TreeEvent.TYPE_NODES_INSERTED:
        case TreeEvent.TYPE_NODES_UPDATED:
        case TreeEvent.TYPE_NODES_DELETED:
        case TreeEvent.TYPE_CHILD_NODE_ORDER_CHANGED: {
          parentNode = e.getCommonParentNode();
          break;
        }
        case TreeEvent.TYPE_NODE_FILTER_CHANGED: {
          parentNode = getScoutObject().getRootNode();
          break;
        }
      }
      if (parentNode != null) {
        if (!processedParentNodes.contains(parentNode)) {
          processedParentNodes.add(parentNode);
          updateTreeStructureAndKeepSelection(parentNode);
          setExpansionFromScout(parentNode);
        }
      }
    }
    //phase 2: apply remaining events
    for (TreeEvent e : eventList) {
      switch (e.getType()) {
        case TreeEvent.TYPE_REQUEST_FOCUS: {
          getUiField().setFocus();
          break;
        }
        case TreeEvent.TYPE_NODE_EXPANDED:
        case TreeEvent.TYPE_NODE_COLLAPSED: {
          setExpansionFromScout(e.getNode());
          break;
        }
        case TreeEvent.TYPE_NODES_SELECTED: {
          setSelectionFromScout(e.getNodes());
          break;
        }
        case TreeEvent.TYPE_SCROLL_TO_SELECTION: {
          scrollToSelection();
          break;
        }
      }
    }
  }

  private void updateTreeStructureAndKeepSelection(ITreeNode node) {
    if (getUiTreeViewer() != null && getUiTreeViewer().getTree() != null && !getUiTreeViewer().getTree().isDisposed()) {
      if (node == getScoutObject().getRootNode()) {
        getUiTreeViewer().refresh();
      }
      else {
        getUiTreeViewer().refresh(node);
      }
    }
  }

  protected void setSelectionFromRwt(final ITreeNode[] nodes) {
    if (getUpdateUiFromScoutLock().isAcquired()) {
      return;
    }
    if (getScoutObject() != null) {
      // notify Scout
      Runnable t = new Runnable() {
        @Override
        public void run() {
          try {
            addIgnoredScoutEvent(TreeEvent.class, "" + TreeEvent.TYPE_NODES_SELECTED);
            getScoutObject().getUIFacade().setNodesSelectedFromUI(nodes);
          }
          finally {
            removeIgnoredScoutEvent(TreeEvent.class, "" + TreeEvent.TYPE_NODES_SELECTED);
          }
        }
      };
      getUiEnvironment().invokeScoutLater(t, 0);
      // end notify
    }
  }

  protected void updateScrollToSelectionFromScout() {
    if (getScoutObject().isScrollToSelection()) {
      scrollToSelection();
    }
  }

  /**
   * @rn imo, 05.03.2009, tickets #73324, #73707, #74018
   * @rn imo, 18.11.2009, ticket #83255
   */
  protected void scrollToSelection() {
    if (getUiField() != null && !getUiField().isDisposed()) {
      getUiField().showSelection();
    }
  }

  @Override
  protected void handleScoutPropertyChange(String name, Object newValue) {
    if (name.equals(ITree.PROP_KEY_STROKES)) {
      setKeyStrokeFormScout();
    }
    else if (name.equals(ITree.PROP_SCROLL_TO_SELECTION)) {
      updateScrollToSelectionFromScout();
    }
    else if (name.equals(ITree.PROP_NODE_HEIGHT_HINT)) {
      setNodeHeightFromScout();
    }
    super.handleScoutPropertyChange(name, newValue);
  }

  protected void setExpansionFromUi(final ITreeNode node, final boolean expanded) {
    if (getUpdateUiFromScoutLock().isAcquired()) {
      return;
    }
    if (getScoutObject() != null) {
      // notify Scout
      Runnable t = new Runnable() {
        @Override
        public void run() {
          if (node.isExpanded() != expanded) {
            getScoutObject().getUIFacade().setNodeExpandedFromUI(node, expanded);
          }
        }
      };
      getUiEnvironment().invokeScoutLater(t, 0);
      // end notify
    }
  }

  /**
   * model thread: scout table observer
   */
  protected boolean isHandleScoutTreeEvent(TreeEvent[] a) {
    for (TreeEvent element : a) {
      switch (element.getType()) {
        case TreeEvent.TYPE_REQUEST_FOCUS:
        case TreeEvent.TYPE_NODE_EXPANDED:
        case TreeEvent.TYPE_NODE_COLLAPSED:
        case TreeEvent.TYPE_NODES_INSERTED:
        case TreeEvent.TYPE_NODES_UPDATED:
        case TreeEvent.TYPE_NODES_DELETED:
        case TreeEvent.TYPE_NODE_FILTER_CHANGED:
        case TreeEvent.TYPE_NODES_SELECTED:
        case TreeEvent.TYPE_CHILD_NODE_ORDER_CHANGED:
        case TreeEvent.TYPE_SCROLL_TO_SELECTION: {
          return true;
        }
      }
    }
    return false;
  }

  protected void handleScoutTreeEventInUi(TreeEvent e) {
    if (isUiDisposed()) {
      return;
    }
    switch (e.getType()) {
      case TreeEvent.TYPE_NODES_INSERTED:
      case TreeEvent.TYPE_NODES_DELETED:
      case TreeEvent.TYPE_CHILD_NODE_ORDER_CHANGED: {
        updateTreeStructureAndKeepSelection(e.getCommonParentNode());
        setExpansionFromScout(e.getCommonParentNode());
        break;
      }
      case TreeEvent.TYPE_NODES_UPDATED: {
        //in case a virtual node was resolved, check if selection still valid
        ISelection oldSelection = getUiTreeViewer().getSelection();
        ISelection newSelection = new StructuredSelection(getScoutObject().getSelectedNodes());
        updateTreeStructureAndKeepSelection(e.getCommonParentNode());
        if (!newSelection.equals(oldSelection)) {
          getUiTreeViewer().setSelection(newSelection);
        }
        setExpansionFromScout(e.getCommonParentNode());
        break;
      }
      case TreeEvent.TYPE_NODE_FILTER_CHANGED: {
        updateTreeStructureAndKeepSelection(getScoutObject().getRootNode());
        setExpansionFromScout(getScoutObject().getRootNode());
        break;
      }
      case TreeEvent.TYPE_REQUEST_FOCUS: {
        getUiField().setFocus();
        break;
      }
      case TreeEvent.TYPE_NODE_EXPANDED:
      case TreeEvent.TYPE_NODE_COLLAPSED: {
        setExpansionFromScout(e.getNode());
        break;
      }
      case TreeEvent.TYPE_NODES_SELECTED: {
        setSelectionFromScout(e.getNodes());
        break;
      }
      case TreeEvent.TYPE_SCROLL_TO_SELECTION: {
        scrollToSelection();
        break;
      }
    }
  }

  protected void handleUiNodeClick(final ITreeNode node) {
    if (getScoutObject() != null) {
      if (node != null) {
        // notify Scout
        Runnable t = new Runnable() {
          @Override
          public void run() {
            getScoutObject().getUIFacade().fireNodeClickFromUI(node);
          }
        };
        getUiEnvironment().invokeScoutLater(t, 0);
        // end notify
      }
    }
  }

  protected void handleUiNodeAction(final ITreeNode node) {
    if (getScoutObject() != null) {
      // notify Scout
      Runnable t = new Runnable() {
        @Override
        public void run() {
          getScoutObject().getUIFacade().fireNodeActionFromUI(node);
        }
      };
      getUiEnvironment().invokeScoutLater(t, 400);
      // end notify
    }
  }

  /**
   * TODO not used yet; attach to rwt tree with styled or html cells
   */
  protected void handleUiHyperlinkAction(final ITreeNode node, final URL url) {
    if (getScoutObject() != null && node != null) {
      // notify Scout
      Runnable t = new Runnable() {
        @Override
        public void run() {
          getScoutObject().getUIFacade().fireHyperlinkActionFromUI(node, url);
        }
      };
      getUiEnvironment().invokeScoutLater(t, 0);
      // end notify
    }
  }

  // static convenience helpers
  public static TreePath scoutNodeToTreePath(ITreeNode scoutNode) {
    if (scoutNode == null) {
      return null;
    }
    Object[] path = getPathToRoot(scoutNode, 0);
    return new TreePath(path);
  }

  public static TreePath[] scoutNodesToTreePaths(ITreeNode[] scoutNodes) {
    if (scoutNodes == null) {
      return new TreePath[0];
    }
    TreePath[] paths = new TreePath[scoutNodes.length];
    for (int i = 0; i < scoutNodes.length; i++) {
      paths[i] = scoutNodeToTreePath(scoutNodes[i]);
    }
    return paths;
  }

  public static ITreeNode[] getPathToRoot(ITreeNode scoutNode, int depth) {
    ITreeNode[] retNodes;
    if (scoutNode == null) {
      if (depth == 0) {
        return null;
      }
      else {
        retNodes = new ITreeNode[depth];
      }
    }
    else {
      depth++;
      if (scoutNode.getParentNode() == null) {
        retNodes = new ITreeNode[depth];
      }
      else {
        retNodes = getPathToRoot(scoutNode.getParentNode(), depth);
      }
      retNodes[retNodes.length - depth] = scoutNode;
    }
    return retNodes;
  }

  /*
   * private inner classes
   */
  private class P_ScoutTreeListener implements TreeListener {
    @Override
    public void treeChanged(final TreeEvent e) {
      if (isHandleScoutTreeEvent(new TreeEvent[]{e})) {
        if (isIgnoredScoutEvent(TreeEvent.class, "" + e.getType())) {
          return;
        }
        Runnable t = new Runnable() {
          @Override
          public void run() {
            try {
              getUpdateUiFromScoutLock().acquire();
              //
              handleScoutTreeEventInUi(e);
            }
            finally {
              getUpdateUiFromScoutLock().release();
            }
          }
        };
        getUiEnvironment().invokeUiLater(t);
      }
    }

    @Override
    public void treeChangedBatch(final TreeEvent[] a) {
      if (isHandleScoutTreeEvent(a)) {
        final ArrayList<TreeEvent> filteredList = new ArrayList<TreeEvent>();
        for (TreeEvent element : a) {
          if (!isIgnoredScoutEvent(TreeEvent.class, "" + element.getType())) {
            filteredList.add(element);
          }
        }
        if (filteredList.size() == 0) {
          return;
        }
        Runnable t = new Runnable() {
          @Override
          public void run() {
            try {
              getUpdateUiFromScoutLock().acquire();
              if (!getUiField().isDisposed()) {
                getUiField().setRedraw(false);
              }
              //
              handleScoutTreeEventBatchInUi(filteredList);
            }
            finally {
              getUpdateUiFromScoutLock().release();
              if (!getUiField().isDisposed()) {
                getUiField().setRedraw(true);
              }
            }
          }
        };
        getUiEnvironment().invokeUiLater(t);
      }
    }
  }// end private class

  private class P_RwtSelectionListener implements ISelectionChangedListener {
    @Override
    @SuppressWarnings("unchecked")
    public void selectionChanged(SelectionChangedEvent event) {
      if (isEnabledFromScout()) {
        StructuredSelection sel = (StructuredSelection) event.getSelection();
        ITreeNode[] nodes = (ITreeNode[]) sel.toList().toArray(new ITreeNode[sel.size()]);
        setSelectionFromRwt(nodes);
      }
    }
  } // end class P_RwtSelectionListener

  private Menu createMenu() {
    if (getUiField().getMenu() != null) {
      getUiField().getMenu().dispose();
      getUiField().setMenu(null);
    }

    Menu contextMenu = new Menu(getUiField().getShell(), SWT.POP_UP);
    contextMenu.addMenuListener(new P_ContextMenuListener());
    getUiField().setMenu(contextMenu);

    return contextMenu;
  }

  private void createAndShowMenu(Point location) {
    Menu menu = createMenu();
    showMenu(menu, location);
  }

  private void showMenu(Menu menu, Point location) {
    menu.setLocation(location);
    menu.setVisible(true);
  }

  /**
   * @param event
   */
  private void handleUiDoubleClick(StructuredSelection sel) {
    @SuppressWarnings("unchecked")
    ITreeNode[] nodes = (ITreeNode[]) sel.toList().toArray(new ITreeNode[sel.size()]);
    if (nodes != null && nodes.length == 1) {
      // if not leaf expand collapse
      if (!nodes[0].isLeaf()) {
        // invert expansion
        setExpansionFromUi(nodes[0], !getUiTreeViewer().getExpandedState(nodes[0]));
      }
      else {
        handleUiNodeAction(nodes[0]);
        if (getScoutObject().isCheckable()) {
          handleUiNodeClick(nodes[0]);
        }
      }
    }
  }

  private class P_RwtTreeListener implements Listener {
    private static final long serialVersionUID = 1L;

    @Override
    public void handleEvent(Event event) {
      switch (event.type) {
        case SWT.MouseUp: {
          ViewerCell cell = getUiTreeViewer().getCell(new Point(event.x, event.y));
          if (cell != null && cell.getElement() instanceof ITreeNode) {
            ITreeNode nodeToClick = (ITreeNode) cell.getElement();
            handleUiNodeClick(nodeToClick);
          }
          break;
        }
        case SWT.KeyUp: {
          if (getScoutObject().isCheckable()) {
            if (event.stateMask == 0) {
              switch (event.keyCode) {
                case ' ':
                  StructuredSelection sel = (StructuredSelection) getUiTreeViewer().getSelection();
                  @SuppressWarnings("unchecked")
                  ITreeNode[] nodes = (ITreeNode[]) sel.toList().toArray(new ITreeNode[sel.size()]);
                  if (nodes != null && nodes.length > 0) {
                    handleUiNodeClick(nodes[0]);
                  }
                  event.doit = false;
                  break;
              }
            }
          }
          break;
        }
        case SWT.Resize: {
          updateScrollToSelectionFromScout();
          break;
        }
        case SWT.MenuDetect: {
          Point eventPosition = new Point(event.x, event.y);
          createAndShowMenu(eventPosition);
          break;
        }
      }
    }
  }

  private class P_RwtExpansionListener implements ITreeViewerListener {
    @Override
    public void treeCollapsed(TreeExpansionEvent event) {
      setExpansionFromUi((ITreeNode) event.getElement(), false);
    }

    @Override
    public void treeExpanded(TreeExpansionEvent event) {
      setExpansionFromUi((ITreeNode) event.getElement(), true);
    }
  } // end class P_RwtExpansionListener

  /**
   * @rn sle, 03.12.2010, ticket #97056
   */
  private class P_RwtKeyReturnAvoidDoubleClickListener extends RwtKeyStroke {
    private static final long serialVersionUID = 1L;

    public P_RwtKeyReturnAvoidDoubleClickListener() {
      super(SWT.CR);
    }

    @Override
    public void handleUiAction(Event e) {
      //to avoid the postEvent(DoubleClickEvent) from Tree.WM_CHAR(...) set e.doit to false
      e.doit = false;
    }
  } // end class P_RwtKeyReturnAvoidDoubleClickListener

  private class P_RwtDoubleClickListener implements IDoubleClickListener {
    @Override
    public void doubleClick(DoubleClickEvent event) {
      if (event.getSelection() instanceof StructuredSelection) {
        StructuredSelection sel = (StructuredSelection) event.getSelection();
        handleUiDoubleClick(sel);
      }
    }
  }

  private class P_ContextMenuListener extends MenuAdapterEx {
    private static final long serialVersionUID = 1L;

    public P_ContextMenuListener() {
      super(RwtScoutTree.this.getUiTreeViewer().getTree(), RwtScoutTree.this.getUiTreeViewer().getTree().getParent());
    }

    @Override
    public void menuShown(MenuEvent e) {
      super.menuShown(e);

      if (getScoutObject() == null || !isEnabledFromScout()) {
        return;
      }

      final boolean emptySpace = (getUiField().getContextItem() == null);
      IMenu[] menus = RwtMenuUtility.collectMenus(getScoutObject(), emptySpace, !emptySpace, getUiEnvironment());

      Menu menu = ((Menu) e.getSource());
      RwtMenuUtility.fillContextMenu(menus, getUiEnvironment(), menu);
    }

  } // end class P_ContextMenuListener

  private class P_DndSupport extends AbstractRwtScoutDndSupport {
    public P_DndSupport(IPropertyObserver scoutObject, IDNDSupport scoutDndSupportable, Control control) {
      super(scoutObject, scoutDndSupportable, control, RwtScoutTree.this.getUiEnvironment());
    }

    @Override
    protected TransferObject handleUiDragRequest() {
      final Holder<TransferObject> result = new Holder<TransferObject>(TransferObject.class, null);
      Runnable t = new Runnable() {
        @Override
        public void run() {
          TransferObject scoutTransferable = getScoutObject().getUIFacade().fireNodesDragRequestFromUI();
          result.setValue(scoutTransferable);
        }
      };
      try {
        getUiEnvironment().invokeScoutLater(t, 20000).join(20000);
      }
      catch (InterruptedException e) {
        //nop
      }
      return result.getValue();
    }

    @Override
    protected void handleUiDropAction(DropTargetEvent event, final TransferObject scoutTransferObject) {
      Object dropTarget = event.item != null ? event.item.getData() : null;
      final ITreeNode node = dropTarget instanceof ITreeNode ? (ITreeNode) dropTarget : null;
      Runnable job = new Runnable() {
        @Override
        public void run() {
          getScoutObject().getUIFacade().fireNodeDropActionFromUI(node, scoutTransferObject);
        }
      };
      getUiEnvironment().invokeScoutLater(job, 200);
    }
  }// end class P_DndSupport

}
=======
/*******************************************************************************
 * Copyright (c) 2011 BSI Business Systems Integration AG.
 * All rights reserved. This program and the accompanying materials
 * are made available under the terms of the Eclipse Public License v1.0
 * which accompanies this distribution, and is available at
 * http://www.eclipse.org/legal/epl-v10.html
 *
 * Contributors:
 *     BSI Business Systems Integration AG - initial API and implementation
 *******************************************************************************/
package org.eclipse.scout.rt.ui.rap.basic.tree;

import java.net.URL;
import java.util.ArrayList;
import java.util.HashSet;
import java.util.List;

import org.eclipse.jface.viewers.DoubleClickEvent;
import org.eclipse.jface.viewers.IDoubleClickListener;
import org.eclipse.jface.viewers.ISelection;
import org.eclipse.jface.viewers.ISelectionChangedListener;
import org.eclipse.jface.viewers.ITreeContentProvider;
import org.eclipse.jface.viewers.ITreeViewerListener;
import org.eclipse.jface.viewers.SelectionChangedEvent;
import org.eclipse.jface.viewers.StructuredSelection;
import org.eclipse.jface.viewers.TreeExpansionEvent;
import org.eclipse.jface.viewers.TreePath;
import org.eclipse.jface.viewers.TreeViewer;
import org.eclipse.jface.viewers.ViewerCell;
import org.eclipse.rwt.RWT;
import org.eclipse.rwt.lifecycle.WidgetUtil;
import org.eclipse.scout.commons.StringUtility;
import org.eclipse.scout.commons.beans.IPropertyObserver;
import org.eclipse.scout.commons.dnd.TransferObject;
import org.eclipse.scout.commons.holders.Holder;
import org.eclipse.scout.commons.logger.IScoutLogger;
import org.eclipse.scout.commons.logger.ScoutLogManager;
import org.eclipse.scout.rt.client.ui.IDNDSupport;
import org.eclipse.scout.rt.client.ui.IEventHistory;
import org.eclipse.scout.rt.client.ui.action.keystroke.IKeyStroke;
import org.eclipse.scout.rt.client.ui.action.menu.IMenu;
import org.eclipse.scout.rt.client.ui.basic.tree.ITree;
import org.eclipse.scout.rt.client.ui.basic.tree.ITreeNode;
import org.eclipse.scout.rt.client.ui.basic.tree.TreeEvent;
import org.eclipse.scout.rt.client.ui.basic.tree.TreeListener;
import org.eclipse.scout.rt.ui.rap.RwtMenuUtility;
import org.eclipse.scout.rt.ui.rap.basic.RwtScoutComposite;
import org.eclipse.scout.rt.ui.rap.ext.MenuAdapterEx;
import org.eclipse.scout.rt.ui.rap.ext.tree.TreeEx;
import org.eclipse.scout.rt.ui.rap.extension.UiDecorationExtensionPoint;
import org.eclipse.scout.rt.ui.rap.form.fields.AbstractRwtScoutDndSupport;
import org.eclipse.scout.rt.ui.rap.keystroke.IRwtKeyStroke;
import org.eclipse.scout.rt.ui.rap.keystroke.RwtKeyStroke;
import org.eclipse.scout.rt.ui.rap.util.RwtUtility;
import org.eclipse.swt.SWT;
import org.eclipse.swt.dnd.DropTargetEvent;
import org.eclipse.swt.events.MenuEvent;
import org.eclipse.swt.graphics.Point;
import org.eclipse.swt.internal.widgets.MarkupValidator;
import org.eclipse.swt.widgets.Composite;
import org.eclipse.swt.widgets.Control;
import org.eclipse.swt.widgets.Event;
import org.eclipse.swt.widgets.Listener;
import org.eclipse.swt.widgets.Menu;

/**
 * @since 3.8.0
 */
@SuppressWarnings("restriction")
public class RwtScoutTree extends RwtScoutComposite<ITree> implements IRwtScoutTree {
  private static final IScoutLogger LOG = ScoutLogManager.getLogger(RwtScoutTree.class);

  private P_ScoutTreeListener m_scoutTreeListener;

  private TreeViewer m_treeViewer;

  private boolean m_enabledFromScout = true;
  private IRwtKeyStroke[] m_keyStrokes;

  private String m_variant = "";

  public RwtScoutTree() {
  }

  public RwtScoutTree(String variant) {
    m_variant = variant;
  }

  @Override
  protected void initializeUi(Composite parent) {
    TreeViewer viewer = createTreeModel(parent);
    setUiTreeViewer(viewer);
    setUiField(viewer.getTree());

    initNodeHeight();
    initializeTreeModel();

    viewer.getTree().setData(RWT.MARKUP_ENABLED, Boolean.TRUE);
    viewer.getTree().setData(MarkupValidator.MARKUP_VALIDATION_DISABLED, Boolean.TRUE);
    // listeners
    viewer.addSelectionChangedListener(new P_RwtSelectionListener());
    viewer.addTreeListener(new P_RwtExpansionListener());
    viewer.addDoubleClickListener(new P_RwtDoubleClickListener());

    P_RwtTreeListener treeListener = new P_RwtTreeListener();
    viewer.getTree().addListener(SWT.MouseDown, treeListener);
    viewer.getTree().addListener(SWT.MouseUp, treeListener);
    viewer.getTree().addListener(SWT.MenuDetect, treeListener);

    getUiEnvironment().addKeyStroke(viewer.getTree(), new P_RwtToggleKeyStroke(), false);
  }

  protected TreeViewer createTreeModel(Composite parent) {
    int style = isMultiSelect() ? SWT.MULTI : SWT.SINGLE;
    style |= SWT.BORDER | SWT.V_SCROLL | SWT.H_SCROLL;
    TreeEx tree = getUiEnvironment().getFormToolkit().createTree(parent, style);
    if (StringUtility.hasText(m_variant)) {
      tree.setData(WidgetUtil.CUSTOM_VARIANT, m_variant);
    }
    tree.setLayoutDeferred(true);
    // Measure item call ends up in a layout error on windows 2000
    // tree.addListener(SWT.MeasureItem, new Listener(){
    // public void handleEvent(Event event) {
    // // event.height = (int)(event.gc.getFontMetrics().getHeight() *1.5);
    // }
    // });
    TreeViewer viewer = new TreeViewer(tree);
    viewer.setUseHashlookup(true);
    return viewer;
  }

  @Override
  public boolean isUiDisposed() {
    return getUiField() == null || getUiField().isDisposed();
  }

  protected void initializeTreeModel() {
    // model
    RwtScoutTreeModel model = createTreeModel();
    getUiTreeViewer().setContentProvider(model);
    getUiTreeViewer().setLabelProvider(model);
    getUiTreeViewer().setInput(model);
  }

  protected RwtScoutTreeModel createTreeModel() {
    return new RwtScoutTreeModel(getScoutObject(), this, getUiTreeViewer());
  }

  protected boolean isMultiSelect() {
    if (getScoutObject() != null) {
      return getScoutObject().isMultiSelect();
    }
    else {
      return false;
    }
  }

  protected void setUiTreeViewer(TreeViewer viewer) {
    m_treeViewer = viewer;
  }

  @Override
  public TreeViewer getUiTreeViewer() {
    return m_treeViewer;
  }

  protected ITreeContentProvider getContentProvider() {
    return (ITreeContentProvider) getUiTreeViewer().getContentProvider();
  }

  @Override
  public TreeEx getUiField() {
    return (TreeEx) super.getUiField();
  }

  protected void initNodeHeight() {
    int height = UiDecorationExtensionPoint.getLookAndFeel().getTreeNodeHeight();
    if (height >= 0) {
      getUiField().setData(RWT.CUSTOM_ITEM_HEIGHT, height);
    }
  }

  @Override
  protected void attachScout() {
    super.attachScout();
    if (getScoutObject() == null) {
      return;
    }
    if (m_scoutTreeListener == null) {
      m_scoutTreeListener = new P_ScoutTreeListener();
      getScoutObject().addUITreeListener(m_scoutTreeListener);
    }
    if (getScoutObject().isRootNodeVisible()) {
      setExpansionFromScout(getScoutObject().getRootNode());
    }
    else {
      for (ITreeNode node : getScoutObject().getRootNode().getFilteredChildNodes()) {
        setExpansionFromScout(node);
      }
    }
    setSelectionFromScout(getScoutObject().getSelectedNodes());
    setKeyStrokeFormScout();
    setNodeHeightFromScout();
    attachDndSupport();
    handleEventsFromRecentHistory();
  }

  protected void attachDndSupport() {
    if (UiDecorationExtensionPoint.getLookAndFeel().isDndSupportEnabled()) {
      new P_DndSupport(getScoutObject(), getScoutObject(), getUiField());
    }
  }

  private void handleEventsFromRecentHistory() {
    //handle events from recent history
    final IEventHistory<TreeEvent> h = getScoutObject().getEventHistory();
    if (h == null) {
      return;
    }

    getUiEnvironment().getDisplay().asyncExec(new Runnable() {
      @Override
      public void run() {
        for (TreeEvent e : h.getRecentEvents()) {
          handleScoutTreeEventInUi(e);
        }
      }
    });
  }

  @Override
  protected void detachScout() {
    super.detachScout();
    if (getScoutObject() == null) {
      return;
    }
    if (m_scoutTreeListener != null) {
      getScoutObject().removeTreeListener(m_scoutTreeListener);
      m_scoutTreeListener = null;
    }
  }

  @Override
  public void setEnabledFromScout(boolean enabled) {
    m_enabledFromScout = enabled;
    if (getUiField() instanceof TreeEx) {
      (getUiField()).setReadOnly(!enabled);
    }
    else {
      getUiField().setEnabled(enabled);
    }
  }

  public boolean isEnabledFromScout() {
    return m_enabledFromScout;
  }

  protected void setExpansionFromScout(ITreeNode scoutNode) {
    if (scoutNode != null) {
      setExpansionFromScoutRec(scoutNode);
    }
  }

  private void setExpansionFromScoutRec(ITreeNode scoutNode) {
    boolean exp;
    if (scoutNode.getParentNode() == null) {
      exp = true;
    }
    else {
      exp = scoutNode.isExpanded();
    }
    ITreeNode[] filteredChildNodes = scoutNode.getFilteredChildNodes();
    boolean hasChilds = filteredChildNodes.length > 0;
    if (hasChilds && exp != getUiTreeViewer().getExpandedState(scoutNode)) {
      getUiTreeViewer().setExpandedState(scoutNode, exp);
    }
    if (exp) {
      for (ITreeNode childNode : filteredChildNodes) {
        setExpansionFromScoutRec(childNode);
      }
    }
  }

  protected void setSelectionFromScout(ITreeNode[] scoutNodes) {
    if (getUiField().isDisposed()) {
      return;
    }
    getUiTreeViewer().setSelection(new StructuredSelection(scoutNodes));
    updateScrollToSelectionFromScout();
  }

  protected void setKeyStrokeFormScout() {
    // remove old
    if (m_keyStrokes != null) {
      for (IRwtKeyStroke keyStroke : m_keyStrokes) {
        getUiEnvironment().removeKeyStroke(getUiField(), keyStroke);
      }
    }
    // add new
    ArrayList<IRwtKeyStroke> newKeyStrokes = new ArrayList<IRwtKeyStroke>();
    IKeyStroke[] scoutKeyStrokes = getScoutObject().getKeyStrokes();
    for (IKeyStroke scoutKeyStroke : scoutKeyStrokes) {
      IRwtKeyStroke[] strokes = RwtUtility.getKeyStrokes(scoutKeyStroke, getUiEnvironment());
      for (IRwtKeyStroke stroke : strokes) {
        getUiEnvironment().addKeyStroke(getUiField(), stroke, false);
        newKeyStrokes.add(stroke);
      }
    }
    m_keyStrokes = newKeyStrokes.toArray(new IRwtKeyStroke[newKeyStrokes.size()]);
  }

  protected void setNodeHeightFromScout() {
    int h = getScoutObject().getNodeHeightHint();
    if (h >= 0) {
      getUiField().setData(RWT.CUSTOM_ITEM_HEIGHT, h);
    }
    if (isCreated()) {
      getUiTreeViewer().refresh();
    }
  }

  /**
   * bsi ticket 95090: avoid multiple and excessive tree structure updates
   */
  protected void handleScoutTreeEventBatchInUi(List<TreeEvent> eventList) {
    //phase 1: collect all parent nodes that need to be refreshed and refresh once per node
    HashSet<ITreeNode> processedParentNodes = new HashSet<ITreeNode>();
    for (TreeEvent e : eventList) {
      ITreeNode parentNode = null;
      switch (e.getType()) {
        case TreeEvent.TYPE_NODES_INSERTED:
        case TreeEvent.TYPE_NODES_UPDATED:
        case TreeEvent.TYPE_NODES_DELETED:
        case TreeEvent.TYPE_CHILD_NODE_ORDER_CHANGED: {
          parentNode = e.getCommonParentNode();
          break;
        }
        case TreeEvent.TYPE_NODE_FILTER_CHANGED: {
          parentNode = getScoutObject().getRootNode();
          break;
        }
      }
      if (parentNode != null) {
        if (!processedParentNodes.contains(parentNode)) {
          processedParentNodes.add(parentNode);
          updateTreeStructureAndKeepSelection(parentNode);
          setExpansionFromScout(parentNode);
        }
      }
    }
    //phase 2: apply remaining events
    for (TreeEvent e : eventList) {
      switch (e.getType()) {
        case TreeEvent.TYPE_REQUEST_FOCUS: {
          getUiField().setFocus();
          break;
        }
        case TreeEvent.TYPE_NODE_EXPANDED:
        case TreeEvent.TYPE_NODE_COLLAPSED: {
          setExpansionFromScout(e.getNode());
          break;
        }
        case TreeEvent.TYPE_NODES_SELECTED: {
          setSelectionFromScout(e.getNodes());
          break;
        }
        case TreeEvent.TYPE_SCROLL_TO_SELECTION: {
          scrollToSelection();
          break;
        }
      }
    }
  }

  private void updateTreeStructureAndKeepSelection(ITreeNode node) {
    if (getUiTreeViewer() != null && getUiTreeViewer().getTree() != null && !getUiTreeViewer().getTree().isDisposed()) {
      if (node == getScoutObject().getRootNode()) {
        getUiTreeViewer().refresh();
      }
      else {
        getUiTreeViewer().refresh(node);
      }
    }
  }

  protected void setSelectionFromRwt(final ITreeNode[] nodes) {
    if (getUpdateUiFromScoutLock().isAcquired()) {
      return;
    }
    if (getScoutObject() != null) {
      // notify Scout
      Runnable t = new Runnable() {
        @Override
        public void run() {
          try {
            addIgnoredScoutEvent(TreeEvent.class, "" + TreeEvent.TYPE_NODES_SELECTED);
            getScoutObject().getUIFacade().setNodesSelectedFromUI(nodes);
          }
          finally {
            removeIgnoredScoutEvent(TreeEvent.class, "" + TreeEvent.TYPE_NODES_SELECTED);
          }
        }
      };
      getUiEnvironment().invokeScoutLater(t, 0);
      // end notify
    }
  }

  protected void updateScrollToSelectionFromScout() {
    if (getScoutObject().isScrollToSelection()) {
      scrollToSelection();
    }
  }

  /**
   * @rn imo, 05.03.2009, tickets #73324, #73707, #74018
   * @rn imo, 18.11.2009, ticket #83255
   */
  protected void scrollToSelection() {
    if (getUiField() != null && !getUiField().isDisposed()) {
      getUiField().showSelection();
    }
  }

  @Override
  protected void handleScoutPropertyChange(String name, Object newValue) {
    if (name.equals(ITree.PROP_KEY_STROKES)) {
      setKeyStrokeFormScout();
    }
    else if (name.equals(ITree.PROP_SCROLL_TO_SELECTION)) {
      updateScrollToSelectionFromScout();
    }
    else if (name.equals(ITree.PROP_NODE_HEIGHT_HINT)) {
      setNodeHeightFromScout();
    }
    super.handleScoutPropertyChange(name, newValue);
  }

  protected void setExpansionFromUi(final ITreeNode node, final boolean expanded) {
    if (getUpdateUiFromScoutLock().isAcquired()) {
      return;
    }
    if (getScoutObject() != null) {
      // notify Scout
      Runnable t = new Runnable() {
        @Override
        public void run() {
          if (node.isExpanded() != expanded) {
            getScoutObject().getUIFacade().setNodeExpandedFromUI(node, expanded);
          }
        }
      };
      getUiEnvironment().invokeScoutLater(t, 0);
      // end notify
    }
  }

  /**
   * model thread: scout table observer
   */
  protected boolean isHandleScoutTreeEvent(TreeEvent[] a) {
    for (TreeEvent element : a) {
      switch (element.getType()) {
        case TreeEvent.TYPE_REQUEST_FOCUS:
        case TreeEvent.TYPE_NODE_EXPANDED:
        case TreeEvent.TYPE_NODE_COLLAPSED:
        case TreeEvent.TYPE_NODES_INSERTED:
        case TreeEvent.TYPE_NODES_UPDATED:
        case TreeEvent.TYPE_NODES_DELETED:
        case TreeEvent.TYPE_NODE_FILTER_CHANGED:
        case TreeEvent.TYPE_NODES_SELECTED:
        case TreeEvent.TYPE_CHILD_NODE_ORDER_CHANGED:
        case TreeEvent.TYPE_SCROLL_TO_SELECTION: {
          return true;
        }
      }
    }
    return false;
  }

  protected void handleScoutTreeEventInUi(TreeEvent e) {
    if (isUiDisposed()) {
      return;
    }
    switch (e.getType()) {
      case TreeEvent.TYPE_NODES_INSERTED:
      case TreeEvent.TYPE_NODES_DELETED:
      case TreeEvent.TYPE_CHILD_NODE_ORDER_CHANGED: {
        updateTreeStructureAndKeepSelection(e.getCommonParentNode());
        setExpansionFromScout(e.getCommonParentNode());
        break;
      }
      case TreeEvent.TYPE_NODES_UPDATED: {
        //in case a virtual node was resolved, check if selection still valid
        ISelection oldSelection = getUiTreeViewer().getSelection();
        ISelection newSelection = new StructuredSelection(getScoutObject().getSelectedNodes());
        updateTreeStructureAndKeepSelection(e.getCommonParentNode());
        if (!newSelection.equals(oldSelection)) {
          getUiTreeViewer().setSelection(newSelection);
        }
        setExpansionFromScout(e.getCommonParentNode());
        break;
      }
      case TreeEvent.TYPE_NODE_FILTER_CHANGED: {
        updateTreeStructureAndKeepSelection(getScoutObject().getRootNode());
        setExpansionFromScout(getScoutObject().getRootNode());
        break;
      }
      case TreeEvent.TYPE_REQUEST_FOCUS: {
        getUiField().setFocus();
        break;
      }
      case TreeEvent.TYPE_NODE_EXPANDED:
      case TreeEvent.TYPE_NODE_COLLAPSED: {
        setExpansionFromScout(e.getNode());
        break;
      }
      case TreeEvent.TYPE_NODES_SELECTED: {
        setSelectionFromScout(e.getNodes());
        break;
      }
      case TreeEvent.TYPE_SCROLL_TO_SELECTION: {
        scrollToSelection();
        break;
      }
    }
  }

  protected void handleUiNodeClick(final ITreeNode node) {
    if (getScoutObject() != null) {
      if (node != null) {
        // notify Scout
        Runnable t = new Runnable() {
          @Override
          public void run() {
            getScoutObject().getUIFacade().fireNodeClickFromUI(node);
          }
        };
        getUiEnvironment().invokeScoutLater(t, 0);
        // end notify
      }
    }
  }

  protected void handleUiNodeAction(final ITreeNode node) {
    if (getScoutObject() != null) {
      // notify Scout
      Runnable t = new Runnable() {
        @Override
        public void run() {
          getScoutObject().getUIFacade().fireNodeActionFromUI(node);
        }
      };
      getUiEnvironment().invokeScoutLater(t, 400);
      // end notify
    }
  }

  /**
   * TODO not used yet; attach to rwt tree with styled or html cells
   */
  protected void handleUiHyperlinkAction(final ITreeNode node, final URL url) {
    if (getScoutObject() != null && node != null) {
      // notify Scout
      Runnable t = new Runnable() {
        @Override
        public void run() {
          getScoutObject().getUIFacade().fireHyperlinkActionFromUI(node, url);
        }
      };
      getUiEnvironment().invokeScoutLater(t, 0);
      // end notify
    }
  }

  // static convenience helpers
  public static TreePath scoutNodeToTreePath(ITreeNode scoutNode) {
    if (scoutNode == null) {
      return null;
    }
    Object[] path = getPathToRoot(scoutNode, 0);
    return new TreePath(path);
  }

  public static TreePath[] scoutNodesToTreePaths(ITreeNode[] scoutNodes) {
    if (scoutNodes == null) {
      return new TreePath[0];
    }
    TreePath[] paths = new TreePath[scoutNodes.length];
    for (int i = 0; i < scoutNodes.length; i++) {
      paths[i] = scoutNodeToTreePath(scoutNodes[i]);
    }
    return paths;
  }

  public static ITreeNode[] getPathToRoot(ITreeNode scoutNode, int depth) {
    ITreeNode[] retNodes;
    if (scoutNode == null) {
      if (depth == 0) {
        return null;
      }
      else {
        retNodes = new ITreeNode[depth];
      }
    }
    else {
      depth++;
      if (scoutNode.getParentNode() == null) {
        retNodes = new ITreeNode[depth];
      }
      else {
        retNodes = getPathToRoot(scoutNode.getParentNode(), depth);
      }
      retNodes[retNodes.length - depth] = scoutNode;
    }
    return retNodes;
  }

  /*
   * private inner classes
   */
  private class P_ScoutTreeListener implements TreeListener {
    @Override
    public void treeChanged(final TreeEvent e) {
      if (isHandleScoutTreeEvent(new TreeEvent[]{e})) {
        if (isIgnoredScoutEvent(TreeEvent.class, "" + e.getType())) {
          return;
        }
        Runnable t = new Runnable() {
          @Override
          public void run() {
            try {
              getUpdateUiFromScoutLock().acquire();
              //
              handleScoutTreeEventInUi(e);
            }
            finally {
              getUpdateUiFromScoutLock().release();
            }
          }
        };
        getUiEnvironment().invokeUiLater(t);
      }
    }

    @Override
    public void treeChangedBatch(final TreeEvent[] a) {
      if (isHandleScoutTreeEvent(a)) {
        final ArrayList<TreeEvent> filteredList = new ArrayList<TreeEvent>();
        for (TreeEvent element : a) {
          if (!isIgnoredScoutEvent(TreeEvent.class, "" + element.getType())) {
            filteredList.add(element);
          }
        }
        if (filteredList.size() == 0) {
          return;
        }
        Runnable t = new Runnable() {
          @Override
          public void run() {
            try {
              getUpdateUiFromScoutLock().acquire();
              if (!getUiField().isDisposed()) {
                getUiField().setRedraw(false);
              }
              //
              handleScoutTreeEventBatchInUi(filteredList);
            }
            finally {
              getUpdateUiFromScoutLock().release();
              if (!getUiField().isDisposed()) {
                getUiField().setRedraw(true);
              }
            }
          }
        };
        getUiEnvironment().invokeUiLater(t);
      }
    }
  }// end private class

  private class P_RwtSelectionListener implements ISelectionChangedListener {
    @Override
    @SuppressWarnings("unchecked")
    public void selectionChanged(SelectionChangedEvent event) {
      if (isEnabledFromScout()) {
        StructuredSelection sel = (StructuredSelection) event.getSelection();
        ITreeNode[] nodes = (ITreeNode[]) sel.toList().toArray(new ITreeNode[sel.size()]);
        setSelectionFromRwt(nodes);
      }
    }
  } // end class P_RwtSelectionListener

  private Menu createMenu() {
    if (getUiField().getMenu() != null) {
      getUiField().getMenu().dispose();
      getUiField().setMenu(null);
    }

    Menu contextMenu = new Menu(getUiField().getShell(), SWT.POP_UP);
    contextMenu.addMenuListener(new P_ContextMenuListener());
    getUiField().setMenu(contextMenu);

    return contextMenu;
  }

  private void createAndShowMenu(Point location) {
    Menu menu = createMenu();
    showMenu(menu, location);
  }

  private void showMenu(Menu menu, Point location) {
    menu.setLocation(location);
    menu.setVisible(true);
  }

  private void handleUiDoubleClick(StructuredSelection sel) {
    @SuppressWarnings("unchecked")
    ITreeNode[] nodes = (ITreeNode[]) sel.toList().toArray(new ITreeNode[sel.size()]);
    if (nodes != null && nodes.length == 1) {
      // if not leaf expand collapse
      if (!nodes[0].isLeaf()) {
        // invert expansion
        setExpansionFromUi(nodes[0], !getUiTreeViewer().getExpandedState(nodes[0]));
      }
      else {
        handleUiNodeAction(nodes[0]);
        if (getScoutObject().isCheckable()) {
          handleUiNodeClick(nodes[0]);
        }
      }
    }
  }

  protected void handleUiToggleAction(Event event) {
    if (!event.doit || !getScoutObject().isCheckable()) {
      return;
    }
    if (event.stateMask == 0 && event.keyCode == ' ') {
      StructuredSelection sel = (StructuredSelection) getUiTreeViewer().getSelection();
      @SuppressWarnings("unchecked")
      ITreeNode[] nodes = (ITreeNode[]) sel.toList().toArray(new ITreeNode[sel.size()]);
      if (nodes != null && nodes.length > 0) {
        handleUiNodeClick(nodes[0]);
      }
      event.doit = false;
    }
  }

  private class P_RwtTreeListener implements Listener {
    private static final long serialVersionUID = 1L;

    @Override
    public void handleEvent(Event event) {
      switch (event.type) {
        case SWT.MouseUp: {
          ViewerCell cell = getUiTreeViewer().getCell(new Point(event.x, event.y));
          if (cell != null && cell.getElement() instanceof ITreeNode) {
            ITreeNode nodeToClick = (ITreeNode) cell.getElement();
            handleUiNodeClick(nodeToClick);
          }
          break;
        }
        case SWT.Resize: {
          updateScrollToSelectionFromScout();
          break;
        }
        case SWT.MenuDetect: {
          Point eventPosition = new Point(event.x, event.y);
          createAndShowMenu(eventPosition);
          break;
        }
      }
    }
  }

  private class P_RwtExpansionListener implements ITreeViewerListener {
    @Override
    public void treeCollapsed(TreeExpansionEvent event) {
      setExpansionFromUi((ITreeNode) event.getElement(), false);
    }

    @Override
    public void treeExpanded(TreeExpansionEvent event) {
      setExpansionFromUi((ITreeNode) event.getElement(), true);
    }
  } // end class P_RwtExpansionListener

  private class P_RwtToggleKeyStroke extends RwtKeyStroke {
    private static final long serialVersionUID = 1L;

    public P_RwtToggleKeyStroke() {
      super(' ');
    }

    @Override
    public void handleUiAction(Event e) {
      handleUiToggleAction(e);
    }
  } // end class P_RwtKeyReturnAvoidDoubleClickListener

  private class P_RwtDoubleClickListener implements IDoubleClickListener {
    @Override
    public void doubleClick(DoubleClickEvent event) {
      if (event.getSelection() instanceof StructuredSelection) {
        StructuredSelection sel = (StructuredSelection) event.getSelection();
        handleUiDoubleClick(sel);
      }
    }
  }

  private class P_ContextMenuListener extends MenuAdapterEx {
    private static final long serialVersionUID = 1L;

    public P_ContextMenuListener() {
      super(RwtScoutTree.this.getUiTreeViewer().getTree(), RwtScoutTree.this.getUiTreeViewer().getTree().getParent());
    }

    @Override
    public void menuShown(MenuEvent e) {
      super.menuShown(e);

      if (getScoutObject() == null || !isEnabledFromScout()) {
        return;
      }

      final boolean emptySpace = (getUiField().getContextItem() == null);
      IMenu[] menus = RwtMenuUtility.collectMenus(getScoutObject(), emptySpace, !emptySpace, getUiEnvironment());

      Menu menu = ((Menu) e.getSource());
      RwtMenuUtility.fillContextMenu(menus, getUiEnvironment(), menu);
    }

  } // end class P_ContextMenuListener

  private class P_DndSupport extends AbstractRwtScoutDndSupport {
    public P_DndSupport(IPropertyObserver scoutObject, IDNDSupport scoutDndSupportable, Control control) {
      super(scoutObject, scoutDndSupportable, control, RwtScoutTree.this.getUiEnvironment());
    }

    @Override
    protected TransferObject handleUiDragRequest() {
      final Holder<TransferObject> result = new Holder<TransferObject>(TransferObject.class, null);
      Runnable t = new Runnable() {
        @Override
        public void run() {
          TransferObject scoutTransferable = getScoutObject().getUIFacade().fireNodesDragRequestFromUI();
          result.setValue(scoutTransferable);
        }
      };
      try {
        getUiEnvironment().invokeScoutLater(t, 20000).join(20000);
      }
      catch (InterruptedException e) {
        //nop
      }
      return result.getValue();
    }

    @Override
    protected void handleUiDropAction(DropTargetEvent event, final TransferObject scoutTransferObject) {
      Object dropTarget = event.item != null ? event.item.getData() : null;
      final ITreeNode node = dropTarget instanceof ITreeNode ? (ITreeNode) dropTarget : null;
      Runnable job = new Runnable() {
        @Override
        public void run() {
          getScoutObject().getUIFacade().fireNodeDropActionFromUI(node, scoutTransferObject);
        }
      };
      getUiEnvironment().invokeScoutLater(job, 200);
    }
  }// end class P_DndSupport

}
>>>>>>> d26692db
<|MERGE_RESOLUTION|>--- conflicted
+++ resolved
@@ -1,4 +1,3 @@
-<<<<<<< HEAD
 /*******************************************************************************
  * Copyright (c) 2011 BSI Business Systems Integration AG.
  * All rights reserved. This program and the accompanying materials
@@ -105,10 +104,9 @@
     P_RwtTreeListener treeListener = new P_RwtTreeListener();
     viewer.getTree().addListener(SWT.MouseDown, treeListener);
     viewer.getTree().addListener(SWT.MouseUp, treeListener);
-    viewer.getTree().addListener(SWT.KeyUp, treeListener);
     viewer.getTree().addListener(SWT.MenuDetect, treeListener);
 
-    getUiEnvironment().addKeyStroke(viewer.getTree(), new P_RwtKeyReturnAvoidDoubleClickListener(), false);
+    getUiEnvironment().addKeyStroke(viewer.getTree(), new P_RwtToggleKeyStroke(), false);
   }
 
   protected TreeViewer createTreeModel(Composite parent) {
@@ -715,9 +713,6 @@
     menu.setVisible(true);
   }
 
-  /**
-   * @param event
-   */
   private void handleUiDoubleClick(StructuredSelection sel) {
     @SuppressWarnings("unchecked")
     ITreeNode[] nodes = (ITreeNode[]) sel.toList().toArray(new ITreeNode[sel.size()]);
@@ -733,6 +728,21 @@
           handleUiNodeClick(nodes[0]);
         }
       }
+    }
+  }
+
+  protected void handleUiToggleAction(Event event) {
+    if (!event.doit || !getScoutObject().isCheckable()) {
+      return;
+    }
+    if (event.stateMask == 0 && event.keyCode == ' ') {
+      StructuredSelection sel = (StructuredSelection) getUiTreeViewer().getSelection();
+      @SuppressWarnings("unchecked")
+      ITreeNode[] nodes = (ITreeNode[]) sel.toList().toArray(new ITreeNode[sel.size()]);
+      if (nodes != null && nodes.length > 0) {
+        handleUiNodeClick(nodes[0]);
+      }
+      event.doit = false;
     }
   }
 
@@ -750,24 +760,6 @@
           }
           break;
         }
-        case SWT.KeyUp: {
-          if (getScoutObject().isCheckable()) {
-            if (event.stateMask == 0) {
-              switch (event.keyCode) {
-                case ' ':
-                  StructuredSelection sel = (StructuredSelection) getUiTreeViewer().getSelection();
-                  @SuppressWarnings("unchecked")
-                  ITreeNode[] nodes = (ITreeNode[]) sel.toList().toArray(new ITreeNode[sel.size()]);
-                  if (nodes != null && nodes.length > 0) {
-                    handleUiNodeClick(nodes[0]);
-                  }
-                  event.doit = false;
-                  break;
-              }
-            }
-          }
-          break;
-        }
         case SWT.Resize: {
           updateScrollToSelectionFromScout();
           break;
@@ -793,20 +785,16 @@
     }
   } // end class P_RwtExpansionListener
 
-  /**
-   * @rn sle, 03.12.2010, ticket #97056
-   */
-  private class P_RwtKeyReturnAvoidDoubleClickListener extends RwtKeyStroke {
+  private class P_RwtToggleKeyStroke extends RwtKeyStroke {
     private static final long serialVersionUID = 1L;
 
-    public P_RwtKeyReturnAvoidDoubleClickListener() {
-      super(SWT.CR);
+    public P_RwtToggleKeyStroke() {
+      super(' ');
     }
 
     @Override
     public void handleUiAction(Event e) {
-      //to avoid the postEvent(DoubleClickEvent) from Tree.WM_CHAR(...) set e.doit to false
-      e.doit = false;
+      handleUiToggleAction(e);
     }
   } // end class P_RwtKeyReturnAvoidDoubleClickListener
 
@@ -882,880 +870,4 @@
     }
   }// end class P_DndSupport
 
-}
-=======
-/*******************************************************************************
- * Copyright (c) 2011 BSI Business Systems Integration AG.
- * All rights reserved. This program and the accompanying materials
- * are made available under the terms of the Eclipse Public License v1.0
- * which accompanies this distribution, and is available at
- * http://www.eclipse.org/legal/epl-v10.html
- *
- * Contributors:
- *     BSI Business Systems Integration AG - initial API and implementation
- *******************************************************************************/
-package org.eclipse.scout.rt.ui.rap.basic.tree;
-
-import java.net.URL;
-import java.util.ArrayList;
-import java.util.HashSet;
-import java.util.List;
-
-import org.eclipse.jface.viewers.DoubleClickEvent;
-import org.eclipse.jface.viewers.IDoubleClickListener;
-import org.eclipse.jface.viewers.ISelection;
-import org.eclipse.jface.viewers.ISelectionChangedListener;
-import org.eclipse.jface.viewers.ITreeContentProvider;
-import org.eclipse.jface.viewers.ITreeViewerListener;
-import org.eclipse.jface.viewers.SelectionChangedEvent;
-import org.eclipse.jface.viewers.StructuredSelection;
-import org.eclipse.jface.viewers.TreeExpansionEvent;
-import org.eclipse.jface.viewers.TreePath;
-import org.eclipse.jface.viewers.TreeViewer;
-import org.eclipse.jface.viewers.ViewerCell;
-import org.eclipse.rwt.RWT;
-import org.eclipse.rwt.lifecycle.WidgetUtil;
-import org.eclipse.scout.commons.StringUtility;
-import org.eclipse.scout.commons.beans.IPropertyObserver;
-import org.eclipse.scout.commons.dnd.TransferObject;
-import org.eclipse.scout.commons.holders.Holder;
-import org.eclipse.scout.commons.logger.IScoutLogger;
-import org.eclipse.scout.commons.logger.ScoutLogManager;
-import org.eclipse.scout.rt.client.ui.IDNDSupport;
-import org.eclipse.scout.rt.client.ui.IEventHistory;
-import org.eclipse.scout.rt.client.ui.action.keystroke.IKeyStroke;
-import org.eclipse.scout.rt.client.ui.action.menu.IMenu;
-import org.eclipse.scout.rt.client.ui.basic.tree.ITree;
-import org.eclipse.scout.rt.client.ui.basic.tree.ITreeNode;
-import org.eclipse.scout.rt.client.ui.basic.tree.TreeEvent;
-import org.eclipse.scout.rt.client.ui.basic.tree.TreeListener;
-import org.eclipse.scout.rt.ui.rap.RwtMenuUtility;
-import org.eclipse.scout.rt.ui.rap.basic.RwtScoutComposite;
-import org.eclipse.scout.rt.ui.rap.ext.MenuAdapterEx;
-import org.eclipse.scout.rt.ui.rap.ext.tree.TreeEx;
-import org.eclipse.scout.rt.ui.rap.extension.UiDecorationExtensionPoint;
-import org.eclipse.scout.rt.ui.rap.form.fields.AbstractRwtScoutDndSupport;
-import org.eclipse.scout.rt.ui.rap.keystroke.IRwtKeyStroke;
-import org.eclipse.scout.rt.ui.rap.keystroke.RwtKeyStroke;
-import org.eclipse.scout.rt.ui.rap.util.RwtUtility;
-import org.eclipse.swt.SWT;
-import org.eclipse.swt.dnd.DropTargetEvent;
-import org.eclipse.swt.events.MenuEvent;
-import org.eclipse.swt.graphics.Point;
-import org.eclipse.swt.internal.widgets.MarkupValidator;
-import org.eclipse.swt.widgets.Composite;
-import org.eclipse.swt.widgets.Control;
-import org.eclipse.swt.widgets.Event;
-import org.eclipse.swt.widgets.Listener;
-import org.eclipse.swt.widgets.Menu;
-
-/**
- * @since 3.8.0
- */
-@SuppressWarnings("restriction")
-public class RwtScoutTree extends RwtScoutComposite<ITree> implements IRwtScoutTree {
-  private static final IScoutLogger LOG = ScoutLogManager.getLogger(RwtScoutTree.class);
-
-  private P_ScoutTreeListener m_scoutTreeListener;
-
-  private TreeViewer m_treeViewer;
-
-  private boolean m_enabledFromScout = true;
-  private IRwtKeyStroke[] m_keyStrokes;
-
-  private String m_variant = "";
-
-  public RwtScoutTree() {
-  }
-
-  public RwtScoutTree(String variant) {
-    m_variant = variant;
-  }
-
-  @Override
-  protected void initializeUi(Composite parent) {
-    TreeViewer viewer = createTreeModel(parent);
-    setUiTreeViewer(viewer);
-    setUiField(viewer.getTree());
-
-    initNodeHeight();
-    initializeTreeModel();
-
-    viewer.getTree().setData(RWT.MARKUP_ENABLED, Boolean.TRUE);
-    viewer.getTree().setData(MarkupValidator.MARKUP_VALIDATION_DISABLED, Boolean.TRUE);
-    // listeners
-    viewer.addSelectionChangedListener(new P_RwtSelectionListener());
-    viewer.addTreeListener(new P_RwtExpansionListener());
-    viewer.addDoubleClickListener(new P_RwtDoubleClickListener());
-
-    P_RwtTreeListener treeListener = new P_RwtTreeListener();
-    viewer.getTree().addListener(SWT.MouseDown, treeListener);
-    viewer.getTree().addListener(SWT.MouseUp, treeListener);
-    viewer.getTree().addListener(SWT.MenuDetect, treeListener);
-
-    getUiEnvironment().addKeyStroke(viewer.getTree(), new P_RwtToggleKeyStroke(), false);
-  }
-
-  protected TreeViewer createTreeModel(Composite parent) {
-    int style = isMultiSelect() ? SWT.MULTI : SWT.SINGLE;
-    style |= SWT.BORDER | SWT.V_SCROLL | SWT.H_SCROLL;
-    TreeEx tree = getUiEnvironment().getFormToolkit().createTree(parent, style);
-    if (StringUtility.hasText(m_variant)) {
-      tree.setData(WidgetUtil.CUSTOM_VARIANT, m_variant);
-    }
-    tree.setLayoutDeferred(true);
-    // Measure item call ends up in a layout error on windows 2000
-    // tree.addListener(SWT.MeasureItem, new Listener(){
-    // public void handleEvent(Event event) {
-    // // event.height = (int)(event.gc.getFontMetrics().getHeight() *1.5);
-    // }
-    // });
-    TreeViewer viewer = new TreeViewer(tree);
-    viewer.setUseHashlookup(true);
-    return viewer;
-  }
-
-  @Override
-  public boolean isUiDisposed() {
-    return getUiField() == null || getUiField().isDisposed();
-  }
-
-  protected void initializeTreeModel() {
-    // model
-    RwtScoutTreeModel model = createTreeModel();
-    getUiTreeViewer().setContentProvider(model);
-    getUiTreeViewer().setLabelProvider(model);
-    getUiTreeViewer().setInput(model);
-  }
-
-  protected RwtScoutTreeModel createTreeModel() {
-    return new RwtScoutTreeModel(getScoutObject(), this, getUiTreeViewer());
-  }
-
-  protected boolean isMultiSelect() {
-    if (getScoutObject() != null) {
-      return getScoutObject().isMultiSelect();
-    }
-    else {
-      return false;
-    }
-  }
-
-  protected void setUiTreeViewer(TreeViewer viewer) {
-    m_treeViewer = viewer;
-  }
-
-  @Override
-  public TreeViewer getUiTreeViewer() {
-    return m_treeViewer;
-  }
-
-  protected ITreeContentProvider getContentProvider() {
-    return (ITreeContentProvider) getUiTreeViewer().getContentProvider();
-  }
-
-  @Override
-  public TreeEx getUiField() {
-    return (TreeEx) super.getUiField();
-  }
-
-  protected void initNodeHeight() {
-    int height = UiDecorationExtensionPoint.getLookAndFeel().getTreeNodeHeight();
-    if (height >= 0) {
-      getUiField().setData(RWT.CUSTOM_ITEM_HEIGHT, height);
-    }
-  }
-
-  @Override
-  protected void attachScout() {
-    super.attachScout();
-    if (getScoutObject() == null) {
-      return;
-    }
-    if (m_scoutTreeListener == null) {
-      m_scoutTreeListener = new P_ScoutTreeListener();
-      getScoutObject().addUITreeListener(m_scoutTreeListener);
-    }
-    if (getScoutObject().isRootNodeVisible()) {
-      setExpansionFromScout(getScoutObject().getRootNode());
-    }
-    else {
-      for (ITreeNode node : getScoutObject().getRootNode().getFilteredChildNodes()) {
-        setExpansionFromScout(node);
-      }
-    }
-    setSelectionFromScout(getScoutObject().getSelectedNodes());
-    setKeyStrokeFormScout();
-    setNodeHeightFromScout();
-    attachDndSupport();
-    handleEventsFromRecentHistory();
-  }
-
-  protected void attachDndSupport() {
-    if (UiDecorationExtensionPoint.getLookAndFeel().isDndSupportEnabled()) {
-      new P_DndSupport(getScoutObject(), getScoutObject(), getUiField());
-    }
-  }
-
-  private void handleEventsFromRecentHistory() {
-    //handle events from recent history
-    final IEventHistory<TreeEvent> h = getScoutObject().getEventHistory();
-    if (h == null) {
-      return;
-    }
-
-    getUiEnvironment().getDisplay().asyncExec(new Runnable() {
-      @Override
-      public void run() {
-        for (TreeEvent e : h.getRecentEvents()) {
-          handleScoutTreeEventInUi(e);
-        }
-      }
-    });
-  }
-
-  @Override
-  protected void detachScout() {
-    super.detachScout();
-    if (getScoutObject() == null) {
-      return;
-    }
-    if (m_scoutTreeListener != null) {
-      getScoutObject().removeTreeListener(m_scoutTreeListener);
-      m_scoutTreeListener = null;
-    }
-  }
-
-  @Override
-  public void setEnabledFromScout(boolean enabled) {
-    m_enabledFromScout = enabled;
-    if (getUiField() instanceof TreeEx) {
-      (getUiField()).setReadOnly(!enabled);
-    }
-    else {
-      getUiField().setEnabled(enabled);
-    }
-  }
-
-  public boolean isEnabledFromScout() {
-    return m_enabledFromScout;
-  }
-
-  protected void setExpansionFromScout(ITreeNode scoutNode) {
-    if (scoutNode != null) {
-      setExpansionFromScoutRec(scoutNode);
-    }
-  }
-
-  private void setExpansionFromScoutRec(ITreeNode scoutNode) {
-    boolean exp;
-    if (scoutNode.getParentNode() == null) {
-      exp = true;
-    }
-    else {
-      exp = scoutNode.isExpanded();
-    }
-    ITreeNode[] filteredChildNodes = scoutNode.getFilteredChildNodes();
-    boolean hasChilds = filteredChildNodes.length > 0;
-    if (hasChilds && exp != getUiTreeViewer().getExpandedState(scoutNode)) {
-      getUiTreeViewer().setExpandedState(scoutNode, exp);
-    }
-    if (exp) {
-      for (ITreeNode childNode : filteredChildNodes) {
-        setExpansionFromScoutRec(childNode);
-      }
-    }
-  }
-
-  protected void setSelectionFromScout(ITreeNode[] scoutNodes) {
-    if (getUiField().isDisposed()) {
-      return;
-    }
-    getUiTreeViewer().setSelection(new StructuredSelection(scoutNodes));
-    updateScrollToSelectionFromScout();
-  }
-
-  protected void setKeyStrokeFormScout() {
-    // remove old
-    if (m_keyStrokes != null) {
-      for (IRwtKeyStroke keyStroke : m_keyStrokes) {
-        getUiEnvironment().removeKeyStroke(getUiField(), keyStroke);
-      }
-    }
-    // add new
-    ArrayList<IRwtKeyStroke> newKeyStrokes = new ArrayList<IRwtKeyStroke>();
-    IKeyStroke[] scoutKeyStrokes = getScoutObject().getKeyStrokes();
-    for (IKeyStroke scoutKeyStroke : scoutKeyStrokes) {
-      IRwtKeyStroke[] strokes = RwtUtility.getKeyStrokes(scoutKeyStroke, getUiEnvironment());
-      for (IRwtKeyStroke stroke : strokes) {
-        getUiEnvironment().addKeyStroke(getUiField(), stroke, false);
-        newKeyStrokes.add(stroke);
-      }
-    }
-    m_keyStrokes = newKeyStrokes.toArray(new IRwtKeyStroke[newKeyStrokes.size()]);
-  }
-
-  protected void setNodeHeightFromScout() {
-    int h = getScoutObject().getNodeHeightHint();
-    if (h >= 0) {
-      getUiField().setData(RWT.CUSTOM_ITEM_HEIGHT, h);
-    }
-    if (isCreated()) {
-      getUiTreeViewer().refresh();
-    }
-  }
-
-  /**
-   * bsi ticket 95090: avoid multiple and excessive tree structure updates
-   */
-  protected void handleScoutTreeEventBatchInUi(List<TreeEvent> eventList) {
-    //phase 1: collect all parent nodes that need to be refreshed and refresh once per node
-    HashSet<ITreeNode> processedParentNodes = new HashSet<ITreeNode>();
-    for (TreeEvent e : eventList) {
-      ITreeNode parentNode = null;
-      switch (e.getType()) {
-        case TreeEvent.TYPE_NODES_INSERTED:
-        case TreeEvent.TYPE_NODES_UPDATED:
-        case TreeEvent.TYPE_NODES_DELETED:
-        case TreeEvent.TYPE_CHILD_NODE_ORDER_CHANGED: {
-          parentNode = e.getCommonParentNode();
-          break;
-        }
-        case TreeEvent.TYPE_NODE_FILTER_CHANGED: {
-          parentNode = getScoutObject().getRootNode();
-          break;
-        }
-      }
-      if (parentNode != null) {
-        if (!processedParentNodes.contains(parentNode)) {
-          processedParentNodes.add(parentNode);
-          updateTreeStructureAndKeepSelection(parentNode);
-          setExpansionFromScout(parentNode);
-        }
-      }
-    }
-    //phase 2: apply remaining events
-    for (TreeEvent e : eventList) {
-      switch (e.getType()) {
-        case TreeEvent.TYPE_REQUEST_FOCUS: {
-          getUiField().setFocus();
-          break;
-        }
-        case TreeEvent.TYPE_NODE_EXPANDED:
-        case TreeEvent.TYPE_NODE_COLLAPSED: {
-          setExpansionFromScout(e.getNode());
-          break;
-        }
-        case TreeEvent.TYPE_NODES_SELECTED: {
-          setSelectionFromScout(e.getNodes());
-          break;
-        }
-        case TreeEvent.TYPE_SCROLL_TO_SELECTION: {
-          scrollToSelection();
-          break;
-        }
-      }
-    }
-  }
-
-  private void updateTreeStructureAndKeepSelection(ITreeNode node) {
-    if (getUiTreeViewer() != null && getUiTreeViewer().getTree() != null && !getUiTreeViewer().getTree().isDisposed()) {
-      if (node == getScoutObject().getRootNode()) {
-        getUiTreeViewer().refresh();
-      }
-      else {
-        getUiTreeViewer().refresh(node);
-      }
-    }
-  }
-
-  protected void setSelectionFromRwt(final ITreeNode[] nodes) {
-    if (getUpdateUiFromScoutLock().isAcquired()) {
-      return;
-    }
-    if (getScoutObject() != null) {
-      // notify Scout
-      Runnable t = new Runnable() {
-        @Override
-        public void run() {
-          try {
-            addIgnoredScoutEvent(TreeEvent.class, "" + TreeEvent.TYPE_NODES_SELECTED);
-            getScoutObject().getUIFacade().setNodesSelectedFromUI(nodes);
-          }
-          finally {
-            removeIgnoredScoutEvent(TreeEvent.class, "" + TreeEvent.TYPE_NODES_SELECTED);
-          }
-        }
-      };
-      getUiEnvironment().invokeScoutLater(t, 0);
-      // end notify
-    }
-  }
-
-  protected void updateScrollToSelectionFromScout() {
-    if (getScoutObject().isScrollToSelection()) {
-      scrollToSelection();
-    }
-  }
-
-  /**
-   * @rn imo, 05.03.2009, tickets #73324, #73707, #74018
-   * @rn imo, 18.11.2009, ticket #83255
-   */
-  protected void scrollToSelection() {
-    if (getUiField() != null && !getUiField().isDisposed()) {
-      getUiField().showSelection();
-    }
-  }
-
-  @Override
-  protected void handleScoutPropertyChange(String name, Object newValue) {
-    if (name.equals(ITree.PROP_KEY_STROKES)) {
-      setKeyStrokeFormScout();
-    }
-    else if (name.equals(ITree.PROP_SCROLL_TO_SELECTION)) {
-      updateScrollToSelectionFromScout();
-    }
-    else if (name.equals(ITree.PROP_NODE_HEIGHT_HINT)) {
-      setNodeHeightFromScout();
-    }
-    super.handleScoutPropertyChange(name, newValue);
-  }
-
-  protected void setExpansionFromUi(final ITreeNode node, final boolean expanded) {
-    if (getUpdateUiFromScoutLock().isAcquired()) {
-      return;
-    }
-    if (getScoutObject() != null) {
-      // notify Scout
-      Runnable t = new Runnable() {
-        @Override
-        public void run() {
-          if (node.isExpanded() != expanded) {
-            getScoutObject().getUIFacade().setNodeExpandedFromUI(node, expanded);
-          }
-        }
-      };
-      getUiEnvironment().invokeScoutLater(t, 0);
-      // end notify
-    }
-  }
-
-  /**
-   * model thread: scout table observer
-   */
-  protected boolean isHandleScoutTreeEvent(TreeEvent[] a) {
-    for (TreeEvent element : a) {
-      switch (element.getType()) {
-        case TreeEvent.TYPE_REQUEST_FOCUS:
-        case TreeEvent.TYPE_NODE_EXPANDED:
-        case TreeEvent.TYPE_NODE_COLLAPSED:
-        case TreeEvent.TYPE_NODES_INSERTED:
-        case TreeEvent.TYPE_NODES_UPDATED:
-        case TreeEvent.TYPE_NODES_DELETED:
-        case TreeEvent.TYPE_NODE_FILTER_CHANGED:
-        case TreeEvent.TYPE_NODES_SELECTED:
-        case TreeEvent.TYPE_CHILD_NODE_ORDER_CHANGED:
-        case TreeEvent.TYPE_SCROLL_TO_SELECTION: {
-          return true;
-        }
-      }
-    }
-    return false;
-  }
-
-  protected void handleScoutTreeEventInUi(TreeEvent e) {
-    if (isUiDisposed()) {
-      return;
-    }
-    switch (e.getType()) {
-      case TreeEvent.TYPE_NODES_INSERTED:
-      case TreeEvent.TYPE_NODES_DELETED:
-      case TreeEvent.TYPE_CHILD_NODE_ORDER_CHANGED: {
-        updateTreeStructureAndKeepSelection(e.getCommonParentNode());
-        setExpansionFromScout(e.getCommonParentNode());
-        break;
-      }
-      case TreeEvent.TYPE_NODES_UPDATED: {
-        //in case a virtual node was resolved, check if selection still valid
-        ISelection oldSelection = getUiTreeViewer().getSelection();
-        ISelection newSelection = new StructuredSelection(getScoutObject().getSelectedNodes());
-        updateTreeStructureAndKeepSelection(e.getCommonParentNode());
-        if (!newSelection.equals(oldSelection)) {
-          getUiTreeViewer().setSelection(newSelection);
-        }
-        setExpansionFromScout(e.getCommonParentNode());
-        break;
-      }
-      case TreeEvent.TYPE_NODE_FILTER_CHANGED: {
-        updateTreeStructureAndKeepSelection(getScoutObject().getRootNode());
-        setExpansionFromScout(getScoutObject().getRootNode());
-        break;
-      }
-      case TreeEvent.TYPE_REQUEST_FOCUS: {
-        getUiField().setFocus();
-        break;
-      }
-      case TreeEvent.TYPE_NODE_EXPANDED:
-      case TreeEvent.TYPE_NODE_COLLAPSED: {
-        setExpansionFromScout(e.getNode());
-        break;
-      }
-      case TreeEvent.TYPE_NODES_SELECTED: {
-        setSelectionFromScout(e.getNodes());
-        break;
-      }
-      case TreeEvent.TYPE_SCROLL_TO_SELECTION: {
-        scrollToSelection();
-        break;
-      }
-    }
-  }
-
-  protected void handleUiNodeClick(final ITreeNode node) {
-    if (getScoutObject() != null) {
-      if (node != null) {
-        // notify Scout
-        Runnable t = new Runnable() {
-          @Override
-          public void run() {
-            getScoutObject().getUIFacade().fireNodeClickFromUI(node);
-          }
-        };
-        getUiEnvironment().invokeScoutLater(t, 0);
-        // end notify
-      }
-    }
-  }
-
-  protected void handleUiNodeAction(final ITreeNode node) {
-    if (getScoutObject() != null) {
-      // notify Scout
-      Runnable t = new Runnable() {
-        @Override
-        public void run() {
-          getScoutObject().getUIFacade().fireNodeActionFromUI(node);
-        }
-      };
-      getUiEnvironment().invokeScoutLater(t, 400);
-      // end notify
-    }
-  }
-
-  /**
-   * TODO not used yet; attach to rwt tree with styled or html cells
-   */
-  protected void handleUiHyperlinkAction(final ITreeNode node, final URL url) {
-    if (getScoutObject() != null && node != null) {
-      // notify Scout
-      Runnable t = new Runnable() {
-        @Override
-        public void run() {
-          getScoutObject().getUIFacade().fireHyperlinkActionFromUI(node, url);
-        }
-      };
-      getUiEnvironment().invokeScoutLater(t, 0);
-      // end notify
-    }
-  }
-
-  // static convenience helpers
-  public static TreePath scoutNodeToTreePath(ITreeNode scoutNode) {
-    if (scoutNode == null) {
-      return null;
-    }
-    Object[] path = getPathToRoot(scoutNode, 0);
-    return new TreePath(path);
-  }
-
-  public static TreePath[] scoutNodesToTreePaths(ITreeNode[] scoutNodes) {
-    if (scoutNodes == null) {
-      return new TreePath[0];
-    }
-    TreePath[] paths = new TreePath[scoutNodes.length];
-    for (int i = 0; i < scoutNodes.length; i++) {
-      paths[i] = scoutNodeToTreePath(scoutNodes[i]);
-    }
-    return paths;
-  }
-
-  public static ITreeNode[] getPathToRoot(ITreeNode scoutNode, int depth) {
-    ITreeNode[] retNodes;
-    if (scoutNode == null) {
-      if (depth == 0) {
-        return null;
-      }
-      else {
-        retNodes = new ITreeNode[depth];
-      }
-    }
-    else {
-      depth++;
-      if (scoutNode.getParentNode() == null) {
-        retNodes = new ITreeNode[depth];
-      }
-      else {
-        retNodes = getPathToRoot(scoutNode.getParentNode(), depth);
-      }
-      retNodes[retNodes.length - depth] = scoutNode;
-    }
-    return retNodes;
-  }
-
-  /*
-   * private inner classes
-   */
-  private class P_ScoutTreeListener implements TreeListener {
-    @Override
-    public void treeChanged(final TreeEvent e) {
-      if (isHandleScoutTreeEvent(new TreeEvent[]{e})) {
-        if (isIgnoredScoutEvent(TreeEvent.class, "" + e.getType())) {
-          return;
-        }
-        Runnable t = new Runnable() {
-          @Override
-          public void run() {
-            try {
-              getUpdateUiFromScoutLock().acquire();
-              //
-              handleScoutTreeEventInUi(e);
-            }
-            finally {
-              getUpdateUiFromScoutLock().release();
-            }
-          }
-        };
-        getUiEnvironment().invokeUiLater(t);
-      }
-    }
-
-    @Override
-    public void treeChangedBatch(final TreeEvent[] a) {
-      if (isHandleScoutTreeEvent(a)) {
-        final ArrayList<TreeEvent> filteredList = new ArrayList<TreeEvent>();
-        for (TreeEvent element : a) {
-          if (!isIgnoredScoutEvent(TreeEvent.class, "" + element.getType())) {
-            filteredList.add(element);
-          }
-        }
-        if (filteredList.size() == 0) {
-          return;
-        }
-        Runnable t = new Runnable() {
-          @Override
-          public void run() {
-            try {
-              getUpdateUiFromScoutLock().acquire();
-              if (!getUiField().isDisposed()) {
-                getUiField().setRedraw(false);
-              }
-              //
-              handleScoutTreeEventBatchInUi(filteredList);
-            }
-            finally {
-              getUpdateUiFromScoutLock().release();
-              if (!getUiField().isDisposed()) {
-                getUiField().setRedraw(true);
-              }
-            }
-          }
-        };
-        getUiEnvironment().invokeUiLater(t);
-      }
-    }
-  }// end private class
-
-  private class P_RwtSelectionListener implements ISelectionChangedListener {
-    @Override
-    @SuppressWarnings("unchecked")
-    public void selectionChanged(SelectionChangedEvent event) {
-      if (isEnabledFromScout()) {
-        StructuredSelection sel = (StructuredSelection) event.getSelection();
-        ITreeNode[] nodes = (ITreeNode[]) sel.toList().toArray(new ITreeNode[sel.size()]);
-        setSelectionFromRwt(nodes);
-      }
-    }
-  } // end class P_RwtSelectionListener
-
-  private Menu createMenu() {
-    if (getUiField().getMenu() != null) {
-      getUiField().getMenu().dispose();
-      getUiField().setMenu(null);
-    }
-
-    Menu contextMenu = new Menu(getUiField().getShell(), SWT.POP_UP);
-    contextMenu.addMenuListener(new P_ContextMenuListener());
-    getUiField().setMenu(contextMenu);
-
-    return contextMenu;
-  }
-
-  private void createAndShowMenu(Point location) {
-    Menu menu = createMenu();
-    showMenu(menu, location);
-  }
-
-  private void showMenu(Menu menu, Point location) {
-    menu.setLocation(location);
-    menu.setVisible(true);
-  }
-
-  private void handleUiDoubleClick(StructuredSelection sel) {
-    @SuppressWarnings("unchecked")
-    ITreeNode[] nodes = (ITreeNode[]) sel.toList().toArray(new ITreeNode[sel.size()]);
-    if (nodes != null && nodes.length == 1) {
-      // if not leaf expand collapse
-      if (!nodes[0].isLeaf()) {
-        // invert expansion
-        setExpansionFromUi(nodes[0], !getUiTreeViewer().getExpandedState(nodes[0]));
-      }
-      else {
-        handleUiNodeAction(nodes[0]);
-        if (getScoutObject().isCheckable()) {
-          handleUiNodeClick(nodes[0]);
-        }
-      }
-    }
-  }
-
-  protected void handleUiToggleAction(Event event) {
-    if (!event.doit || !getScoutObject().isCheckable()) {
-      return;
-    }
-    if (event.stateMask == 0 && event.keyCode == ' ') {
-      StructuredSelection sel = (StructuredSelection) getUiTreeViewer().getSelection();
-      @SuppressWarnings("unchecked")
-      ITreeNode[] nodes = (ITreeNode[]) sel.toList().toArray(new ITreeNode[sel.size()]);
-      if (nodes != null && nodes.length > 0) {
-        handleUiNodeClick(nodes[0]);
-      }
-      event.doit = false;
-    }
-  }
-
-  private class P_RwtTreeListener implements Listener {
-    private static final long serialVersionUID = 1L;
-
-    @Override
-    public void handleEvent(Event event) {
-      switch (event.type) {
-        case SWT.MouseUp: {
-          ViewerCell cell = getUiTreeViewer().getCell(new Point(event.x, event.y));
-          if (cell != null && cell.getElement() instanceof ITreeNode) {
-            ITreeNode nodeToClick = (ITreeNode) cell.getElement();
-            handleUiNodeClick(nodeToClick);
-          }
-          break;
-        }
-        case SWT.Resize: {
-          updateScrollToSelectionFromScout();
-          break;
-        }
-        case SWT.MenuDetect: {
-          Point eventPosition = new Point(event.x, event.y);
-          createAndShowMenu(eventPosition);
-          break;
-        }
-      }
-    }
-  }
-
-  private class P_RwtExpansionListener implements ITreeViewerListener {
-    @Override
-    public void treeCollapsed(TreeExpansionEvent event) {
-      setExpansionFromUi((ITreeNode) event.getElement(), false);
-    }
-
-    @Override
-    public void treeExpanded(TreeExpansionEvent event) {
-      setExpansionFromUi((ITreeNode) event.getElement(), true);
-    }
-  } // end class P_RwtExpansionListener
-
-  private class P_RwtToggleKeyStroke extends RwtKeyStroke {
-    private static final long serialVersionUID = 1L;
-
-    public P_RwtToggleKeyStroke() {
-      super(' ');
-    }
-
-    @Override
-    public void handleUiAction(Event e) {
-      handleUiToggleAction(e);
-    }
-  } // end class P_RwtKeyReturnAvoidDoubleClickListener
-
-  private class P_RwtDoubleClickListener implements IDoubleClickListener {
-    @Override
-    public void doubleClick(DoubleClickEvent event) {
-      if (event.getSelection() instanceof StructuredSelection) {
-        StructuredSelection sel = (StructuredSelection) event.getSelection();
-        handleUiDoubleClick(sel);
-      }
-    }
-  }
-
-  private class P_ContextMenuListener extends MenuAdapterEx {
-    private static final long serialVersionUID = 1L;
-
-    public P_ContextMenuListener() {
-      super(RwtScoutTree.this.getUiTreeViewer().getTree(), RwtScoutTree.this.getUiTreeViewer().getTree().getParent());
-    }
-
-    @Override
-    public void menuShown(MenuEvent e) {
-      super.menuShown(e);
-
-      if (getScoutObject() == null || !isEnabledFromScout()) {
-        return;
-      }
-
-      final boolean emptySpace = (getUiField().getContextItem() == null);
-      IMenu[] menus = RwtMenuUtility.collectMenus(getScoutObject(), emptySpace, !emptySpace, getUiEnvironment());
-
-      Menu menu = ((Menu) e.getSource());
-      RwtMenuUtility.fillContextMenu(menus, getUiEnvironment(), menu);
-    }
-
-  } // end class P_ContextMenuListener
-
-  private class P_DndSupport extends AbstractRwtScoutDndSupport {
-    public P_DndSupport(IPropertyObserver scoutObject, IDNDSupport scoutDndSupportable, Control control) {
-      super(scoutObject, scoutDndSupportable, control, RwtScoutTree.this.getUiEnvironment());
-    }
-
-    @Override
-    protected TransferObject handleUiDragRequest() {
-      final Holder<TransferObject> result = new Holder<TransferObject>(TransferObject.class, null);
-      Runnable t = new Runnable() {
-        @Override
-        public void run() {
-          TransferObject scoutTransferable = getScoutObject().getUIFacade().fireNodesDragRequestFromUI();
-          result.setValue(scoutTransferable);
-        }
-      };
-      try {
-        getUiEnvironment().invokeScoutLater(t, 20000).join(20000);
-      }
-      catch (InterruptedException e) {
-        //nop
-      }
-      return result.getValue();
-    }
-
-    @Override
-    protected void handleUiDropAction(DropTargetEvent event, final TransferObject scoutTransferObject) {
-      Object dropTarget = event.item != null ? event.item.getData() : null;
-      final ITreeNode node = dropTarget instanceof ITreeNode ? (ITreeNode) dropTarget : null;
-      Runnable job = new Runnable() {
-        @Override
-        public void run() {
-          getScoutObject().getUIFacade().fireNodeDropActionFromUI(node, scoutTransferObject);
-        }
-      };
-      getUiEnvironment().invokeScoutLater(job, 200);
-    }
-  }// end class P_DndSupport
-
-}
->>>>>>> d26692db
+}