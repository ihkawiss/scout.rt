<<<<<<< HEAD
/*******************************************************************************
 * Copyright (c) 2011 BSI Business Systems Integration AG.
 * All rights reserved. This program and the accompanying materials
 * are made available under the terms of the Eclipse Public License v1.0
 * which accompanies this distribution, and is available at
 * http://www.eclipse.org/legal/epl-v10.html
 *
 * Contributors:
 *     BSI Business Systems Integration AG - initial API and implementation
 *******************************************************************************/
package org.eclipse.scout.rt.ui.rap.form.fields.browserfield;

import java.io.ByteArrayInputStream;
import java.io.File;
import java.io.FileInputStream;
import java.io.FileNotFoundException;
import java.io.IOException;
import java.io.InputStreamReader;
import java.io.UnsupportedEncodingException;
import java.util.concurrent.atomic.AtomicReference;

import org.eclipse.scout.commons.IOUtility;
import org.eclipse.scout.commons.exception.ProcessingException;
import org.eclipse.scout.commons.logger.IScoutLogger;
import org.eclipse.scout.commons.logger.ScoutLogManager;
import org.eclipse.scout.rt.client.ui.form.fields.browserfield.IBrowserField;
import org.eclipse.scout.rt.shared.services.common.file.RemoteFile;
import org.eclipse.scout.rt.ui.rap.LogicalGridLayout;
import org.eclipse.scout.rt.ui.rap.ext.StatusLabelEx;
import org.eclipse.scout.rt.ui.rap.ext.browser.BrowserExtension;
import org.eclipse.scout.rt.ui.rap.form.fields.RwtScoutValueFieldComposite;
import org.eclipse.swt.SWT;
import org.eclipse.swt.browser.Browser;
import org.eclipse.swt.browser.LocationAdapter;
import org.eclipse.swt.browser.LocationEvent;
import org.eclipse.swt.events.DisposeEvent;
import org.eclipse.swt.events.DisposeListener;
import org.eclipse.swt.widgets.Composite;

public class RwtScoutBrowserField extends RwtScoutValueFieldComposite<IBrowserField> implements IRwtScoutBrowserField {
  private static final IScoutLogger LOG = ScoutLogManager.getLogger(RwtScoutBrowserField.class);

  private String m_currentLocation;
  private BrowserExtension m_browserExtension;

  public RwtScoutBrowserField() {
  }

  @Override
  protected void initializeUi(Composite parent) {
    Composite container = getUiEnvironment().getFormToolkit().createComposite(parent);
    StatusLabelEx label = getUiEnvironment().getFormToolkit().createStatusLabel(container, getScoutObject());

    Browser browser = getUiEnvironment().getFormToolkit().createBrowser(container, SWT.NONE);
    m_browserExtension = new BrowserExtension(browser);
    m_browserExtension.attach();
    browser.addDisposeListener(new DisposeListener() {
      private static final long serialVersionUID = 1L;

      @Override
      public void widgetDisposed(DisposeEvent e) {
        m_browserExtension.detach();
      }
    });
    browser.addLocationListener(new LocationAdapter() {
      private static final long serialVersionUID = 1L;

      @Override
      public void changing(LocationEvent event) {
        event.doit = fireBeforeLocationChangedFromUi(event.location);
      }

      @Override
      public void changed(LocationEvent event) {
        fireAfterLocationChangedFromUi(event.location);
      }
    });
    //
    setUiContainer(container);
    setUiLabel(label);
    setUiField(browser);
    // layout
    getUiContainer().setLayout(new LogicalGridLayout(1, 0));
  }

  @Override
  public Browser getUiField() {
    return (Browser) super.getUiField();
  }

  @Override
  protected void handleScoutPropertyChange(String name, Object newValue) {
    super.handleScoutPropertyChange(name, newValue);
    if (IBrowserField.PROP_LOCATION.equals(name)) {
      setLocationFromScout();
    }
  }

  @Override
  protected void setValueFromScout() {
    setLocationFromScout();
  }

  protected void setLocationFromScout() {
    m_browserExtension.clearResourceCache();
    m_browserExtension.clearLocalHyperlinkCache();
    String location = getScoutObject().getLocation();
    RemoteFile r = getScoutObject().getValue();
    if (location == null && r != null && r.exists()) {
      try {
        if (r.getName().matches(".*\\.(zip|jar)")) {
          location = registerResourcesInZip(r);
        }
        else {
          String content = IOUtility.getContent(r.getDecompressedReader());
          content = m_browserExtension.adaptLocalHyperlinks(content, 1);
          location = m_browserExtension.addResource(r.getName(), new ByteArrayInputStream(content.getBytes("UTF-8")));
        }
        //Prevent caching by making the request unique
        if (location != null) {
          location += "?nocache=" + System.currentTimeMillis();
        }
      }
      catch (Throwable t) {
        LOG.error("preparing html content for " + r, t);
      }
    }
    m_currentLocation = location;
    if (m_currentLocation != null) {
      getUiField().setUrl(m_currentLocation);
    }
    else {
      getUiField().setText("");
    }
  }

  private String registerResourcesInZip(RemoteFile zipFile) throws ProcessingException, IOException, UnsupportedEncodingException, FileNotFoundException {
    String location = null;
    File tempDir = IOUtility.createTempDirectory("browser");
    try {
      zipFile.writeZipContentToDirectory(tempDir);
      String simpleName = zipFile.getName().replaceAll("\\.(zip|jar)", ".htm");
      //rewrite local urls and register resource
      int prefixLen = tempDir.getAbsolutePath().length() + 1;
      for (File f : IOUtility.listFilesInSubtree(tempDir, null)) {
        if (f.isFile()) {
          String path = f.getAbsolutePath().substring(prefixLen);
          if (path.toLowerCase().matches(".*\\.(htm|html)")) {
            String content = IOUtility.getContent(new InputStreamReader(new FileInputStream(f), "UTF-8"));
            content = m_browserExtension.adaptLocalHyperlinks(content, 1);
            if (location == null && path.startsWith(simpleName)) {
              //this is the index.html
              location = m_browserExtension.addResource(simpleName, new ByteArrayInputStream(content.getBytes("UTF-8")));
            }
            else {
              m_browserExtension.addResource(path, new ByteArrayInputStream(content.getBytes("UTF-8")));
            }
          }
          else if (path.toLowerCase().matches(".*\\.(svg)")) {
            String content = IOUtility.getContent(new InputStreamReader(new FileInputStream(f)));
            content = m_browserExtension.adaptLocalHyperlinks(content, 1);
            m_browserExtension.addResource(path, new ByteArrayInputStream(content.getBytes("UTF-8")));
          }
          else {
            m_browserExtension.addResource(path, new FileInputStream(f));
          }
        }
      }
    }
    finally {
      if (tempDir != null) {
        IOUtility.deleteDirectory(tempDir);
      }
    }
    return location;
  }

  @Override
  protected void setEnabledFromScout(boolean b) {
    //nop
  }

  protected boolean fireBeforeLocationChangedFromUi(final String location) {
    final AtomicReference<Boolean> accept = new AtomicReference<Boolean>();
    synchronized (accept) {
      // notify Scout
      Runnable t = new Runnable() {
        @Override
        public void run() {
          synchronized (accept) {
            accept.set(getScoutObject().getUIFacade().fireBeforeLocationChangedFromUI(location));
            accept.notifyAll();
          }
        }
      };
      getUiEnvironment().invokeScoutLater(t, 0);
      // end notify
      //wait at most 10 seconds
      try {
        accept.wait(10000L);
      }
      catch (InterruptedException e) {
        //nop
      }
    }
    return accept.get() != null ? accept.get().booleanValue() : false;
  }

  protected void fireAfterLocationChangedFromUi(final String location) {
    // notify Scout
    Runnable t = new Runnable() {
      @Override
      public void run() {
        getScoutObject().getUIFacade().fireAfterLocationChangedFromUI(location);
      }
    };
    getUiEnvironment().invokeScoutLater(t, 0);
    // end notify
  }
}
=======
/*******************************************************************************
 * Copyright (c) 2011 BSI Business Systems Integration AG.
 * All rights reserved. This program and the accompanying materials
 * are made available under the terms of the Eclipse Public License v1.0
 * which accompanies this distribution, and is available at
 * http://www.eclipse.org/legal/epl-v10.html
 *
 * Contributors:
 *     BSI Business Systems Integration AG - initial API and implementation
 *******************************************************************************/
package org.eclipse.scout.rt.ui.rap.form.fields.browserfield;

import java.io.ByteArrayInputStream;
import java.io.File;
import java.io.FileInputStream;
import java.io.InputStreamReader;
import java.util.concurrent.atomic.AtomicReference;

import org.eclipse.scout.commons.IOUtility;
import org.eclipse.scout.commons.logger.IScoutLogger;
import org.eclipse.scout.commons.logger.ScoutLogManager;
import org.eclipse.scout.rt.client.ui.form.fields.browserfield.IBrowserField;
import org.eclipse.scout.rt.shared.services.common.file.RemoteFile;
import org.eclipse.scout.rt.ui.rap.LogicalGridLayout;
import org.eclipse.scout.rt.ui.rap.ext.StatusLabelEx;
import org.eclipse.scout.rt.ui.rap.ext.browser.BrowserExtension;
import org.eclipse.scout.rt.ui.rap.form.fields.RwtScoutValueFieldComposite;
import org.eclipse.swt.SWT;
import org.eclipse.swt.browser.Browser;
import org.eclipse.swt.browser.LocationAdapter;
import org.eclipse.swt.browser.LocationEvent;
import org.eclipse.swt.events.DisposeEvent;
import org.eclipse.swt.events.DisposeListener;
import org.eclipse.swt.widgets.Composite;

public class RwtScoutBrowserField extends RwtScoutValueFieldComposite<IBrowserField> implements IRwtScoutBrowserField {
  private static final IScoutLogger LOG = ScoutLogManager.getLogger(RwtScoutBrowserField.class);

  private String m_currentLocation;
  private BrowserExtension m_browserExtension;

  public RwtScoutBrowserField() {
  }

  @Override
  protected void initializeUi(Composite parent) {
    Composite container = getUiEnvironment().getFormToolkit().createComposite(parent);
    StatusLabelEx label = getUiEnvironment().getFormToolkit().createStatusLabel(container, getScoutObject());

    Browser browser = getUiEnvironment().getFormToolkit().createBrowser(container, SWT.NONE);
    m_browserExtension = new BrowserExtension(browser);
    m_browserExtension.attach();
    browser.addDisposeListener(new DisposeListener() {
      private static final long serialVersionUID = 1L;

      @Override
      public void widgetDisposed(DisposeEvent e) {
        m_browserExtension.detach();
      }
    });
    browser.addLocationListener(new LocationAdapter() {
      private static final long serialVersionUID = 1L;

      @Override
      public void changing(LocationEvent event) {
        event.doit = fireBeforeLocationChangedFromUi(event.location);
      }

      @Override
      public void changed(LocationEvent event) {
        fireAfterLocationChangedFromUi(event.location);
      }
    });
    //
    setUiContainer(container);
    setUiLabel(label);
    setUiField(browser);
    // layout
    getUiContainer().setLayout(new LogicalGridLayout(1, 0));
  }

  @Override
  public Browser getUiField() {
    return (Browser) super.getUiField();
  }

  @Override
  protected void handleScoutPropertyChange(String name, Object newValue) {
    super.handleScoutPropertyChange(name, newValue);
    if (IBrowserField.PROP_LOCATION.equals(name)) {
      setLocationFromScout();
    }
  }

  @Override
  protected void setValueFromScout() {
    setLocationFromScout();
  }

  protected void setLocationFromScout() {
    m_browserExtension.clearResourceCache();
    m_browserExtension.clearLocalHyperlinkCache();
    String location = getScoutObject().getLocation();
    RemoteFile r = getScoutObject().getValue();
    if (location == null && r != null && r.exists()) {
      try {
        if (r.getName().matches(".*\\.(zip|jar)")) {
          File tempDir = IOUtility.createTempDirectory("browser");
          try {
            r.writeZipContentToDirectory(tempDir);
            String simpleName = r.getName().replaceAll("\\.(zip|jar)", ".htm");
            //rewrite local urls and register resource
            int prefixLen = tempDir.getAbsolutePath().length() + 1;
            for (File f : IOUtility.listFilesInSubtree(tempDir, null)) {
              if (f.isFile()) {
                String path = f.getAbsolutePath().substring(prefixLen);
                if (path.toLowerCase().matches(".*\\.(htm|html)")) {
                  String content = IOUtility.getContent(new InputStreamReader(new FileInputStream(f)));
                  content = m_browserExtension.adaptLocalHyperlinks(content, 1);
                  if (location == null && path.startsWith(simpleName)) {
                    //this is the index.html
                    location = m_browserExtension.addResource(simpleName, new ByteArrayInputStream(content.getBytes("UTF-8")));
                  }
                  else {
                    m_browserExtension.addResource(path, new ByteArrayInputStream(content.getBytes("UTF-8")));
                  }
                }
                else if (path.toLowerCase().matches(".*\\.(svg)")) {
                  String content = IOUtility.getContent(new InputStreamReader(new FileInputStream(f)));
                  content = m_browserExtension.adaptLocalHyperlinks(content, 1);
                  m_browserExtension.addResource(path, new ByteArrayInputStream(content.getBytes("UTF-8")));
                }
                else {
                  m_browserExtension.addResource(path, new FileInputStream(f));
                }
              }
            }
          }
          finally {
            if (tempDir != null) {
              IOUtility.deleteDirectory(tempDir);
            }
          }
        }
        else {
          //rewrite local urls
          String content = IOUtility.getContent(r.getDecompressedReader());
          content = m_browserExtension.adaptLocalHyperlinks(content, 1);
          location = m_browserExtension.addResource(r.getName(), new ByteArrayInputStream(content.getBytes("UTF-8")));
        }
      }
      catch (Throwable t) {
        LOG.error("preparing html content for " + r, t);
      }
    }
    m_currentLocation = location;
    if (m_currentLocation != null) {
      getUiField().setUrl(m_currentLocation);
    }
    else {
      getUiField().setText("");
    }
  }

  @Override
  protected void setEnabledFromScout(boolean b) {
    //nop
  }

  protected boolean fireBeforeLocationChangedFromUi(final String location) {
    final AtomicReference<Boolean> accept = new AtomicReference<Boolean>();
    synchronized (accept) {
      // notify Scout
      Runnable t = new Runnable() {
        @Override
        public void run() {
          synchronized (accept) {
            accept.set(getScoutObject().getUIFacade().fireBeforeLocationChangedFromUI(location));
            accept.notifyAll();
          }
        }
      };
      getUiEnvironment().invokeScoutLater(t, 0);
      // end notify
      //wait at most 10 seconds
      try {
        accept.wait(10000L);
      }
      catch (InterruptedException e) {
        //nop
      }
    }
    return accept.get() != null ? accept.get().booleanValue() : false;
  }

  protected void fireAfterLocationChangedFromUi(final String location) {
    // notify Scout
    Runnable t = new Runnable() {
      @Override
      public void run() {
        getScoutObject().getUIFacade().fireAfterLocationChangedFromUI(location);
      }
    };
    getUiEnvironment().invokeScoutLater(t, 0);
    // end notify
  }
}
>>>>>>> 60f91260
<|MERGE_RESOLUTION|>--- conflicted
+++ resolved
@@ -1,4 +1,3 @@
-<<<<<<< HEAD
 /*******************************************************************************
  * Copyright (c) 2011 BSI Business Systems Integration AG.
  * All rights reserved. This program and the accompanying materials
@@ -218,213 +217,4 @@
     getUiEnvironment().invokeScoutLater(t, 0);
     // end notify
   }
-}
-=======
-/*******************************************************************************
- * Copyright (c) 2011 BSI Business Systems Integration AG.
- * All rights reserved. This program and the accompanying materials
- * are made available under the terms of the Eclipse Public License v1.0
- * which accompanies this distribution, and is available at
- * http://www.eclipse.org/legal/epl-v10.html
- *
- * Contributors:
- *     BSI Business Systems Integration AG - initial API and implementation
- *******************************************************************************/
-package org.eclipse.scout.rt.ui.rap.form.fields.browserfield;
-
-import java.io.ByteArrayInputStream;
-import java.io.File;
-import java.io.FileInputStream;
-import java.io.InputStreamReader;
-import java.util.concurrent.atomic.AtomicReference;
-
-import org.eclipse.scout.commons.IOUtility;
-import org.eclipse.scout.commons.logger.IScoutLogger;
-import org.eclipse.scout.commons.logger.ScoutLogManager;
-import org.eclipse.scout.rt.client.ui.form.fields.browserfield.IBrowserField;
-import org.eclipse.scout.rt.shared.services.common.file.RemoteFile;
-import org.eclipse.scout.rt.ui.rap.LogicalGridLayout;
-import org.eclipse.scout.rt.ui.rap.ext.StatusLabelEx;
-import org.eclipse.scout.rt.ui.rap.ext.browser.BrowserExtension;
-import org.eclipse.scout.rt.ui.rap.form.fields.RwtScoutValueFieldComposite;
-import org.eclipse.swt.SWT;
-import org.eclipse.swt.browser.Browser;
-import org.eclipse.swt.browser.LocationAdapter;
-import org.eclipse.swt.browser.LocationEvent;
-import org.eclipse.swt.events.DisposeEvent;
-import org.eclipse.swt.events.DisposeListener;
-import org.eclipse.swt.widgets.Composite;
-
-public class RwtScoutBrowserField extends RwtScoutValueFieldComposite<IBrowserField> implements IRwtScoutBrowserField {
-  private static final IScoutLogger LOG = ScoutLogManager.getLogger(RwtScoutBrowserField.class);
-
-  private String m_currentLocation;
-  private BrowserExtension m_browserExtension;
-
-  public RwtScoutBrowserField() {
-  }
-
-  @Override
-  protected void initializeUi(Composite parent) {
-    Composite container = getUiEnvironment().getFormToolkit().createComposite(parent);
-    StatusLabelEx label = getUiEnvironment().getFormToolkit().createStatusLabel(container, getScoutObject());
-
-    Browser browser = getUiEnvironment().getFormToolkit().createBrowser(container, SWT.NONE);
-    m_browserExtension = new BrowserExtension(browser);
-    m_browserExtension.attach();
-    browser.addDisposeListener(new DisposeListener() {
-      private static final long serialVersionUID = 1L;
-
-      @Override
-      public void widgetDisposed(DisposeEvent e) {
-        m_browserExtension.detach();
-      }
-    });
-    browser.addLocationListener(new LocationAdapter() {
-      private static final long serialVersionUID = 1L;
-
-      @Override
-      public void changing(LocationEvent event) {
-        event.doit = fireBeforeLocationChangedFromUi(event.location);
-      }
-
-      @Override
-      public void changed(LocationEvent event) {
-        fireAfterLocationChangedFromUi(event.location);
-      }
-    });
-    //
-    setUiContainer(container);
-    setUiLabel(label);
-    setUiField(browser);
-    // layout
-    getUiContainer().setLayout(new LogicalGridLayout(1, 0));
-  }
-
-  @Override
-  public Browser getUiField() {
-    return (Browser) super.getUiField();
-  }
-
-  @Override
-  protected void handleScoutPropertyChange(String name, Object newValue) {
-    super.handleScoutPropertyChange(name, newValue);
-    if (IBrowserField.PROP_LOCATION.equals(name)) {
-      setLocationFromScout();
-    }
-  }
-
-  @Override
-  protected void setValueFromScout() {
-    setLocationFromScout();
-  }
-
-  protected void setLocationFromScout() {
-    m_browserExtension.clearResourceCache();
-    m_browserExtension.clearLocalHyperlinkCache();
-    String location = getScoutObject().getLocation();
-    RemoteFile r = getScoutObject().getValue();
-    if (location == null && r != null && r.exists()) {
-      try {
-        if (r.getName().matches(".*\\.(zip|jar)")) {
-          File tempDir = IOUtility.createTempDirectory("browser");
-          try {
-            r.writeZipContentToDirectory(tempDir);
-            String simpleName = r.getName().replaceAll("\\.(zip|jar)", ".htm");
-            //rewrite local urls and register resource
-            int prefixLen = tempDir.getAbsolutePath().length() + 1;
-            for (File f : IOUtility.listFilesInSubtree(tempDir, null)) {
-              if (f.isFile()) {
-                String path = f.getAbsolutePath().substring(prefixLen);
-                if (path.toLowerCase().matches(".*\\.(htm|html)")) {
-                  String content = IOUtility.getContent(new InputStreamReader(new FileInputStream(f)));
-                  content = m_browserExtension.adaptLocalHyperlinks(content, 1);
-                  if (location == null && path.startsWith(simpleName)) {
-                    //this is the index.html
-                    location = m_browserExtension.addResource(simpleName, new ByteArrayInputStream(content.getBytes("UTF-8")));
-                  }
-                  else {
-                    m_browserExtension.addResource(path, new ByteArrayInputStream(content.getBytes("UTF-8")));
-                  }
-                }
-                else if (path.toLowerCase().matches(".*\\.(svg)")) {
-                  String content = IOUtility.getContent(new InputStreamReader(new FileInputStream(f)));
-                  content = m_browserExtension.adaptLocalHyperlinks(content, 1);
-                  m_browserExtension.addResource(path, new ByteArrayInputStream(content.getBytes("UTF-8")));
-                }
-                else {
-                  m_browserExtension.addResource(path, new FileInputStream(f));
-                }
-              }
-            }
-          }
-          finally {
-            if (tempDir != null) {
-              IOUtility.deleteDirectory(tempDir);
-            }
-          }
-        }
-        else {
-          //rewrite local urls
-          String content = IOUtility.getContent(r.getDecompressedReader());
-          content = m_browserExtension.adaptLocalHyperlinks(content, 1);
-          location = m_browserExtension.addResource(r.getName(), new ByteArrayInputStream(content.getBytes("UTF-8")));
-        }
-      }
-      catch (Throwable t) {
-        LOG.error("preparing html content for " + r, t);
-      }
-    }
-    m_currentLocation = location;
-    if (m_currentLocation != null) {
-      getUiField().setUrl(m_currentLocation);
-    }
-    else {
-      getUiField().setText("");
-    }
-  }
-
-  @Override
-  protected void setEnabledFromScout(boolean b) {
-    //nop
-  }
-
-  protected boolean fireBeforeLocationChangedFromUi(final String location) {
-    final AtomicReference<Boolean> accept = new AtomicReference<Boolean>();
-    synchronized (accept) {
-      // notify Scout
-      Runnable t = new Runnable() {
-        @Override
-        public void run() {
-          synchronized (accept) {
-            accept.set(getScoutObject().getUIFacade().fireBeforeLocationChangedFromUI(location));
-            accept.notifyAll();
-          }
-        }
-      };
-      getUiEnvironment().invokeScoutLater(t, 0);
-      // end notify
-      //wait at most 10 seconds
-      try {
-        accept.wait(10000L);
-      }
-      catch (InterruptedException e) {
-        //nop
-      }
-    }
-    return accept.get() != null ? accept.get().booleanValue() : false;
-  }
-
-  protected void fireAfterLocationChangedFromUi(final String location) {
-    // notify Scout
-    Runnable t = new Runnable() {
-      @Override
-      public void run() {
-        getScoutObject().getUIFacade().fireAfterLocationChangedFromUI(location);
-      }
-    };
-    getUiEnvironment().invokeScoutLater(t, 0);
-    // end notify
-  }
-}
->>>>>>> 60f91260
+}