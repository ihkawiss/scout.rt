--- conflicted
+++ resolved
@@ -1,4 +1,3 @@
-<<<<<<< HEAD
 /*******************************************************************************
  * Copyright (c) 2010 BSI Business Systems Integration AG.
  * All rights reserved. This program and the accompanying materials
@@ -138,7 +137,8 @@
 
   private Class<? extends IMenu>[] getConfiguredMenus() {
     Class[] dca = ConfigurationUtility.getDeclaredPublicClasses(getClass());
-    return ConfigurationUtility.sortFilteredClassesByOrderAnnotation(dca, IMenu.class);
+    Class<IMenu>[] foca = ConfigurationUtility.sortFilteredClassesByOrderAnnotation(dca, IMenu.class);
+    return ConfigurationUtility.removeReplacedClasses(foca);
   }
 
   /**
@@ -1338,1347 +1338,4 @@
       fireCellAction(resourceId, column, activityCell);
     }
   }
-}
-=======
-/*******************************************************************************
- * Copyright (c) 2010 BSI Business Systems Integration AG.
- * All rights reserved. This program and the accompanying materials
- * are made available under the terms of the Eclipse Public License v1.0
- * which accompanies this distribution, and is available at
- * http://www.eclipse.org/legal/epl-v10.html
- *
- * Contributors:
- *     BSI Business Systems Integration AG - initial API and implementation
- ******************************************************************************/
-package org.eclipse.scout.rt.client.ui.basic.activitymap;
-
-import java.beans.PropertyChangeEvent;
-import java.beans.PropertyChangeListener;
-import java.util.ArrayList;
-import java.util.Arrays;
-import java.util.Calendar;
-import java.util.Date;
-import java.util.EventListener;
-import java.util.HashMap;
-import java.util.HashSet;
-import java.util.List;
-import java.util.Map;
-import java.util.Random;
-import java.util.TreeMap;
-import java.util.TreeSet;
-
-import org.eclipse.scout.commons.CompositeLong;
-import org.eclipse.scout.commons.ConfigurationUtility;
-import org.eclipse.scout.commons.DateUtility;
-import org.eclipse.scout.commons.EventListenerList;
-import org.eclipse.scout.commons.annotations.ConfigOperation;
-import org.eclipse.scout.commons.annotations.ConfigProperty;
-import org.eclipse.scout.commons.annotations.ConfigPropertyValue;
-import org.eclipse.scout.commons.annotations.Order;
-import org.eclipse.scout.commons.beans.AbstractPropertyObserver;
-import org.eclipse.scout.commons.exception.ProcessingException;
-import org.eclipse.scout.commons.logger.IScoutLogger;
-import org.eclipse.scout.commons.logger.ScoutLogManager;
-import org.eclipse.scout.rt.client.ui.action.menu.IMenu;
-import org.eclipse.scout.rt.shared.services.common.exceptionhandler.IExceptionHandlerService;
-import org.eclipse.scout.service.SERVICES;
-
-public abstract class AbstractActivityMap extends AbstractPropertyObserver implements IActivityMap {
-  private static final IScoutLogger LOG = ScoutLogManager.getLogger(AbstractActivityMap.class);
-
-  private boolean m_initialized;
-  private EventListenerList m_listenerList;
-  private IActivityMapUIFacade m_activityMapUIFacade;
-  private long m_minimumActivityDuration;// millis
-  private HashMap<Long/* resourceId */, List<ActivityCell>> m_resourceIdToActivities;
-  private HashMap<CompositeLong/* resourceId,activityId */, ActivityCell> m_activities;
-  private HashSet<Long/* resourceId */> m_selectedResourceIds;
-  private int m_tableChanging;
-  private ArrayList<ActivityMapEvent> m_eventBuffer = new ArrayList<ActivityMapEvent>();
-  private IMenu[] m_menus;
-  private IActivityCellObserver m_cellObserver;
-  private boolean m_timeScaleValid;
-
-  public AbstractActivityMap() {
-    this(true);
-  }
-
-  public AbstractActivityMap(boolean callInitializer) {
-    if (callInitializer) {
-      callInitializer();
-    }
-  }
-
-  protected void callInitializer() {
-    if (!m_initialized) {
-      initConfig();
-      m_initialized = true;
-    }
-  }
-
-  /*
-   * Configuration
-   */
-
-  @ConfigProperty(ConfigProperty.INTEGER)
-  @Order(20)
-  @ConfigPropertyValue("5")
-  protected int getConfiguredWorkDayCount() {
-    return 5;
-  }
-
-  @ConfigProperty(ConfigProperty.BOOLEAN)
-  @Order(30)
-  @ConfigPropertyValue("false")
-  protected boolean getConfiguredWorkDaysOnly() {
-    return false;
-  }
-
-  @ConfigProperty(ConfigProperty.HOUR_OF_DAY)
-  @Order(110)
-  @ConfigPropertyValue("8")
-  protected int getConfiguredFirstHourOfDay() {
-    return 8;
-  }
-
-  @ConfigProperty(ConfigProperty.HOUR_OF_DAY)
-  @Order(130)
-  @ConfigPropertyValue("16")
-  protected int getConfiguredLastHourOfDay() {
-    return 16;
-  }
-
-  @ConfigProperty(ConfigProperty.DURATION_MINUTES)
-  @Order(120)
-  @ConfigPropertyValue("1800000L")
-  protected long getConfiguredIntradayInterval() {
-    return 1800000L;
-  }
-
-  @ConfigProperty(ConfigProperty.DURATION_MINUTES)
-  @Order(125)
-  @ConfigPropertyValue("1800000L")
-  protected long getConfiguredMinimumActivityDuration() {
-    return 1800000L;
-  }
-
-  /**
-   * Indicates whether this ActivityMap should draw the
-   * red and green bordered rectangle sections
-   * around the area selected by the mouse.
-   * 
-   * @return true if the colored sections should be displayed,
-   *         false if not. Default is true.
-   */
-  @ConfigProperty(ConfigProperty.BOOLEAN)
-  @Order(140)
-  @ConfigPropertyValue("true")
-  protected boolean getConfiguredDrawSections() {
-    return true;
-  }
-
-  private Class<? extends IMenu>[] getConfiguredMenus() {
-    Class[] dca = ConfigurationUtility.getDeclaredPublicClasses(getClass());
-    Class<IMenu>[] foca = ConfigurationUtility.sortFilteredClassesByOrderAnnotation(dca, IMenu.class);
-    return ConfigurationUtility.removeReplacedClasses(foca);
-  }
-
-  /**
-   * @param activityCell
-   *          may be null
-   */
-  @ConfigOperation
-  @Order(60)
-  protected void execDecorateActivityCell(ActivityCell cell) throws ProcessingException {
-  }
-
-  /**
-   * @param activityCell
-   *          may be null
-   */
-  @ConfigOperation
-  @Order(70)
-  protected void execActivityCellSelected(ActivityCell cell) throws ProcessingException {
-  }
-
-  /**
-   * @param activityCell
-   *          may be null
-   */
-  @ConfigOperation
-  @Order(75)
-  protected void execCellAction(long resourceId, MinorTimeColumn column, ActivityCell activityCell) throws ProcessingException {
-  }
-
-  @ConfigOperation
-  @Order(80)
-  protected void execInitActivityMap() throws ProcessingException {
-  }
-
-  @ConfigOperation
-  @Order(90)
-  protected void execDisposeActivityMap() throws ProcessingException {
-  }
-
-  /**
-   * Create a time scale containing {@link MajorTimeColumn}s and {@link MinorTimeColumn}s
-   * <p>
-   * By default this method switches on {@link #getPlanningMode()} and uses {@link #getDays()} and
-   * {@link #execDecorateMajorTimeColumn(MajorTimeColumn)} and
-   * {@link #execDecorateMinorTimeColumn(MajorTimeColumn, MinorTimeColumn)} to create these columns
-   */
-  @ConfigOperation
-  @Order(100)
-  protected TimeScale execCreateTimeScale() throws ProcessingException {
-    return new TimeScaleBuilder(this).build();
-  }
-
-  /**
-   * set the label of a {@link MajorTimeColumn}
-   */
-  @ConfigOperation
-  @Order(110)
-  protected void execDecorateMajorTimeColumn(TimeScale scale, MajorTimeColumn columns) throws ProcessingException {
-  }
-
-  /**
-   * set the label of a {@link MinorTimeColumn}
-   */
-  @ConfigOperation
-  @Order(120)
-  protected void execDecorateMinorTimeColumn(TimeScale scale, MajorTimeColumn majorColumn, MinorTimeColumn minorColumn) throws ProcessingException {
-  }
-
-  protected void initConfig() {
-    m_listenerList = new EventListenerList();
-    m_activityMapUIFacade = createUIFacade();
-    m_resourceIdToActivities = new HashMap<Long, List<ActivityCell>>();
-    m_activities = new HashMap<CompositeLong, ActivityCell>();
-    m_cellObserver = new P_ActivityCellObserver();
-    m_selectedResourceIds = new HashSet<Long>();
-    //
-    setWorkDayCount(getConfiguredWorkDayCount());
-    setWorkDaysOnly(getConfiguredWorkDaysOnly());
-    setFirstHourOfDay(getConfiguredFirstHourOfDay());
-    setIntradayInterval(getConfiguredIntradayInterval());
-    setMinimumActivityDuration(getConfiguredMinimumActivityDuration());
-    setLastHourOfDay(getConfiguredLastHourOfDay());
-    setDrawSections(getConfiguredDrawSections());
-    // menus
-    ArrayList<IMenu> menuList = new ArrayList<IMenu>();
-    Class<? extends IMenu>[] ma = getConfiguredMenus();
-    for (int i = 0; i < ma.length; i++) {
-      try {
-        IMenu menu = ConfigurationUtility.newInnerInstance(this, ma[i]);
-        menuList.add(menu);
-      }
-      catch (Exception e) {
-        LOG.warn(null, e);
-      }
-    }
-    try {
-      injectMenusInternal(menuList);
-    }
-    catch (Exception e) {
-      LOG.error("error occured while dynamically contributing menus.", e);
-    }
-    m_menus = menuList.toArray(new IMenu[0]);
-    // local property observer
-    addPropertyChangeListener(new PropertyChangeListener() {
-      @Override
-      public void propertyChange(PropertyChangeEvent e) {
-        if (e.getPropertyName().equals(PROP_DAYS)) {
-          invalidateTimeScale();
-          if (!isActivityMapChanging()) {
-            validateTimeScale();
-          }
-        }
-        else if (e.getPropertyName().equals(PROP_FIRST_HOUR_OF_DAY)) {
-          invalidateTimeScale();
-          if (!isActivityMapChanging()) {
-            validateTimeScale();
-          }
-        }
-        else if (e.getPropertyName().equals(PROP_LAST_HOUR_OF_DAY)) {
-          invalidateTimeScale();
-          if (!isActivityMapChanging()) {
-            validateTimeScale();
-          }
-        }
-        else if (e.getPropertyName().equals(PROP_INTRADAY_INTERVAL)) {
-          invalidateTimeScale();
-          if (!isActivityMapChanging()) {
-            validateTimeScale();
-          }
-        }
-        else if (e.getPropertyName().equals(PROP_PLANNING_MODE)) {
-          invalidateTimeScale();
-          if (!isActivityMapChanging()) {
-            validateTimeScale();
-          }
-        }
-        else if (e.getPropertyName().equals(PROP_SELECTED_ACTIVITY_CELL)) {
-          ActivityCell cell = (ActivityCell) e.getNewValue();
-          if (cell != null) {
-            try {
-              execActivityCellSelected(cell);
-            }
-            catch (ProcessingException t) {
-              SERVICES.getService(IExceptionHandlerService.class).handleException(t);
-            }
-            catch (Throwable t) {
-              SERVICES.getService(IExceptionHandlerService.class).handleException(new ProcessingException("Unexpected", t));
-            }
-          }
-        }
-      }
-    });
-    createTimeScale();
-  }
-
-  /**
-   * Override this internal method only in order to make use of dynamic menus<br>
-   * Used to manage menu list and add/remove menus
-   * 
-   * @param menuList
-   *          live and mutable list of configured menus
-   */
-  protected void injectMenusInternal(List<IMenu> menuList) {
-  }
-
-  protected IActivityMapUIFacade createUIFacade() {
-    return new P_ActivityMapUIFacade();
-  }
-
-  /*
-   * Runtime
-   */
-
-  @Override
-  public final void initActivityMap() throws ProcessingException {
-    initActivityMapInternal();
-    execInitActivityMap();
-  }
-
-  protected void initActivityMapInternal() throws ProcessingException {
-  }
-
-  @Override
-  public final void disposeActivityMap() {
-    disposeActivityMapInternal();
-    try {
-      execDisposeActivityMap();
-    }
-    catch (Throwable t) {
-      LOG.warn(getClass().getName(), t);
-    }
-  }
-
-  protected void disposeActivityMapInternal() {
-  }
-
-  private void invalidateTimeScale() {
-    m_timeScaleValid = false;
-  }
-
-  private void validateTimeScale() {
-    if (!m_timeScaleValid) {
-      m_timeScaleValid = true;
-      createTimeScale();
-    }
-  }
-
-  @Override
-  public void createTimeScale() {
-    try {
-      TimeScale scale = execCreateTimeScale();
-      setTimeScale(scale);
-    }
-    catch (ProcessingException t) {
-      SERVICES.getService(IExceptionHandlerService.class).handleException(t);
-    }
-    catch (Throwable t) {
-      SERVICES.getService(IExceptionHandlerService.class).handleException(new ProcessingException("Unexpected", t));
-    }
-  }
-
-  @Override
-  public TimeScale getTimeScale() {
-    TimeScale scale = (TimeScale) propertySupport.getProperty(PROP_TIME_SCALE);
-    if (scale == null) {
-      scale = new TimeScale();
-    }
-    return scale;
-  }
-
-  @Override
-  public void setTimeScale(TimeScale scale) {
-    if (scale == null) {
-      scale = new TimeScale();
-    }
-    propertySupport.setProperty(PROP_TIME_SCALE, scale);
-  }
-
-  /*
-   * Model Observer
-   */
-  @Override
-  public void addActivityMapListener(ActivityMapListener listener) {
-    m_listenerList.add(ActivityMapListener.class, listener);
-  }
-
-  @Override
-  public void removeActivityMapListener(ActivityMapListener listener) {
-    m_listenerList.remove(ActivityMapListener.class, listener);
-  }
-
-  @Override
-  public ActivityCell resolveActivityCell(ActivityCell cell) {
-    if (cell == null) {
-      return cell;
-    }
-    return m_activities.get(new CompositeLong(cell.getResourceId(), cell.getActivityId()));
-  }
-
-  @Override
-  public ActivityCell[] resolveActivityCells(ActivityCell[] cells) {
-    if (cells == null) {
-      cells = new ActivityCell[0];
-    }
-    int mismatchCount = 0;
-    for (int i = 0; i < cells.length; i++) {
-      if (resolveActivityCell(cells[i]) != cells[i]) {
-        LOG.warn("could not resolve " + cells[i]);
-        mismatchCount++;
-      }
-    }
-    if (mismatchCount > 0) {
-      ActivityCell[] resolvedCells = new ActivityCell[cells.length - mismatchCount];
-      int index = 0;
-      for (int i = 0; i < cells.length; i++) {
-        if (resolveActivityCell(cells[i]) == cells[i]) {
-          resolvedCells[index] = cells[i];
-          index++;
-        }
-      }
-      cells = resolvedCells;
-    }
-    return cells;
-  }
-
-  @Override
-  public ActivityCell[] getActivityCells(long resourceId) {
-    return getActivityCells(new Long[]{resourceId});
-  }
-
-  @Override
-  public ActivityCell[] getActivityCells(Long[] resourceIds) {
-    ArrayList<ActivityCell> all = new ArrayList<ActivityCell>();
-    for (Long resourceId : resourceIds) {
-      List<ActivityCell> list = m_resourceIdToActivities.get(resourceId);
-      if (list != null) {
-        all.addAll(list);
-      }
-    }
-    return all.toArray(new ActivityCell[all.size()]);
-  }
-
-  @Override
-  public ActivityCell[] getAllActivityCells() {
-    return m_activities.values().toArray(new ActivityCell[m_activities.size()]);
-  }
-
-  @Override
-  public void addActivityCells(ActivityCell[] cells) {
-    ArrayList<ActivityCell> addedCells = new ArrayList<ActivityCell>();
-    for (ActivityCell cell : cells) {
-      CompositeLong key = new CompositeLong(cell.getResourceId(), cell.getActivityId());
-      if (!m_activities.containsKey(key)) {
-        m_activities.put(key, cell);
-        List<ActivityCell> list = m_resourceIdToActivities.get(cell.getResourceId());
-        if (list == null) {
-          list = new ArrayList<ActivityCell>();
-          m_resourceIdToActivities.put(cell.getResourceId(), list);
-        }
-        list.add(cell);
-        addedCells.add(cell);
-        decorateActivityCell(cell);
-        cell.setObserver(m_cellObserver);
-      }
-    }
-    if (addedCells.size() > 0) {
-      fireActivitiesInserted(addedCells.toArray(new ActivityCell[addedCells.size()]));
-    }
-  }
-
-  @Override
-  public void updateActivityCells(ActivityCell[] cells) {
-    cells = resolveActivityCells(cells);
-    updateActivityCellsInternal(cells);
-  }
-
-  @Override
-  public void updateActivityCells(Long[] resourceIds) {
-    updateActivityCellsInternal(getActivityCells(resourceIds));
-  }
-
-  // resolved cells
-  private void updateActivityCellsInternal(ActivityCell[] cells) {
-    for (ActivityCell cell : cells) {
-      decorateActivityCell(cell);
-    }
-    fireActivitiesUpdated(cells);
-  }
-
-  @Override
-  public void removeActivityCells(ActivityCell[] cells) {
-    cells = resolveActivityCells(cells);
-    removeActivityCellsInternal(cells);
-  }
-
-  @Override
-  public void removeActivityCells(Long[] resourceIds) {
-    removeActivityCellsInternal(getActivityCells(resourceIds));
-  }
-
-  // cells are resolved
-  private void removeActivityCellsInternal(ActivityCell[] cells) {
-    if (cells.length > 0) {
-      for (ActivityCell cell : cells) {
-        cell.setObserver(null);
-        m_activities.remove(new CompositeLong(cell.getResourceId(), cell.getActivityId()));
-        List<ActivityCell> list = m_resourceIdToActivities.get(cell.getResourceId());
-        if (list != null) {
-          list.remove(cell);
-        }
-      }
-      fireActivitiesDeleted(cells);
-    }
-  }
-
-  @Override
-  public void removeAllActivityCells() {
-    ActivityCell[] a = getAllActivityCells();
-    if (a.length > 0) {
-      for (ActivityCell cell : a) {
-        cell.setObserver(null);
-      }
-      m_activities.clear();
-      m_resourceIdToActivities.clear();
-      fireAllActivitiesDeleted(a);
-    }
-  }
-
-  @Override
-  public ActivityCell getSelectedActivityCell() {
-    return (ActivityCell) propertySupport.getProperty(PROP_SELECTED_ACTIVITY_CELL);
-  }
-
-  @Override
-  public void setSelectedActivityCell(ActivityCell cell) {
-    cell = resolveActivityCell(cell);
-    propertySupport.setProperty(PROP_SELECTED_ACTIVITY_CELL, cell);
-  }
-
-  @Override
-  public boolean isSelectedActivityCell(ActivityCell cell) {
-    return getSelectedActivityCell() == cell;
-  }
-
-  @Override
-  public Long[] getSelectedResourceIds() {
-    Long[] a = (Long[]) propertySupport.getProperty(PROP_SELECTED_RESOURCE_IDS);
-    if (a == null) {
-      a = new Long[0];
-    }
-    return a;
-  }
-
-  @Override
-  public void setSelectedResourceIds(Long[] resourceIds) {
-    if (resourceIds == null) {
-      resourceIds = new Long[0];
-    }
-    m_selectedResourceIds.clear();
-    m_selectedResourceIds.addAll(Arrays.asList(resourceIds));
-    propertySupport.setProperty(PROP_SELECTED_RESOURCE_IDS, resourceIds);
-  }
-
-  @Override
-  public Long[] getResourceIds() {
-    Long[] resourceIds = (Long[]) propertySupport.getProperty(PROP_RESOURCE_IDS);
-    if (resourceIds == null) {
-      resourceIds = new Long[0];
-    }
-    return resourceIds;
-  }
-
-  @Override
-  public void setResourceIds(Long[] resourceIds) {
-    if (resourceIds == null) {
-      resourceIds = new Long[0];
-    }
-    // delete activities of resourceIds that no longer exist
-    HashSet<Long> eliminatedResourceIdSet = new HashSet<Long>();
-    eliminatedResourceIdSet.addAll(Arrays.asList(getResourceIds()));
-    eliminatedResourceIdSet.removeAll(Arrays.asList(resourceIds));
-    try {
-      setActivityMapChanging(true);
-      //
-      propertySupport.setProperty(PROP_RESOURCE_IDS, resourceIds);
-      removeActivityCells(eliminatedResourceIdSet.toArray(new Long[eliminatedResourceIdSet.size()]));
-      updateActivityCellsInternal(getAllActivityCells());
-    }
-    finally {
-      setActivityMapChanging(false);
-    }
-  }
-
-  @Override
-  public void isSelectedResourceId(Long resourceId) {
-    m_selectedResourceIds.contains(resourceId);
-  }
-
-  @Override
-  public void setDrawSections(boolean drawSections) {
-    propertySupport.setProperty(PROP_DRAW_SECTIONS, drawSections);
-  }
-
-  @Override
-  public boolean isDrawSections() {
-    return propertySupport.getPropertyBool(PROP_DRAW_SECTIONS);
-  }
-
-  @Override
-  public IMenu[] getMenus() {
-    return m_menus;
-  }
-
-  private IMenu[] fireEditActivityPopup(ActivityCell cell) {
-    if (cell != null) {
-      ActivityMapEvent e = new ActivityMapEvent(this, ActivityMapEvent.TYPE_EDIT_ACTIVITY_POPUP, cell);
-      // single observer for declared menus
-      addEditActivityPopupMenus(e);
-      fireActivityMapEventInternal(e);
-      return e.getPopupMenus();
-    }
-    else {
-      return new IMenu[0];
-    }
-  }
-
-  private void addEditActivityPopupMenus(ActivityMapEvent e) {
-    IMenu[] a = getMenus();
-    for (int i = 0; i < a.length; i++) {
-      IMenu validMenu = null;
-      // pass 1
-      if (a[i].isSingleSelectionAction()) {
-        validMenu = a[i];
-      }
-      // pass 2
-      if (validMenu != null) {
-        validMenu.prepareAction();
-        if (validMenu.isVisible()) {
-          e.addPopupMenu(validMenu);
-        }
-      }
-    }
-  }
-
-  private IMenu[] fireNewActivityPopup() {
-    ActivityMapEvent e = new ActivityMapEvent(this, ActivityMapEvent.TYPE_NEW_ACTIVITY_POPUP);
-    // single observer for declared menus
-    addNewActivityPopupMenus(e);
-    fireActivityMapEventInternal(e);
-    return e.getPopupMenus();
-  }
-
-  private void addNewActivityPopupMenus(ActivityMapEvent e) {
-    IMenu[] a = getMenus();
-    for (int i = 0; i < a.length; i++) {
-      IMenu validMenu = null;
-      // pass 1
-      if (a[i].isSingleSelectionAction()) {
-        // ignore
-      }
-      else if (a[i].isMultiSelectionAction()) {
-        // ignore
-      }
-      else {
-        validMenu = a[i];
-      }
-      // pass 2
-      if (validMenu != null) {
-        validMenu.prepareAction();
-        if (validMenu.isVisible()) {
-          e.addPopupMenu(validMenu);
-        }
-      }
-    }
-  }
-
-  private void fireCellAction(long resourceId, MinorTimeColumn column, ActivityCell activityCell) {
-    // single observer
-    try {
-      execCellAction(resourceId, column, activityCell);
-    }
-    catch (ProcessingException t) {
-      SERVICES.getService(IExceptionHandlerService.class).handleException(t);
-    }
-    catch (Throwable t) {
-      SERVICES.getService(IExceptionHandlerService.class).handleException(new ProcessingException("Unexpected", t));
-    }
-    ActivityMapEvent e = new ActivityMapEvent(this, ActivityMapEvent.TYPE_CELL_ACTION, resourceId, column, activityCell);
-    fireActivityMapEventInternal(e);
-  }
-
-  private void fireActivitiesInserted(ActivityCell[] a) {
-    ActivityMapEvent e = new ActivityMapEvent(this, ActivityMapEvent.TYPE_ACTIVITIES_INSERTED, a);
-    fireActivityMapEventInternal(e);
-  }
-
-  private void fireActivitiesUpdated(ActivityCell[] a) {
-    ActivityMapEvent e = new ActivityMapEvent(this, ActivityMapEvent.TYPE_ACTIVITIES_UPDATED, a);
-    fireActivityMapEventInternal(e);
-  }
-
-  private void fireActivitiesDeleted(ActivityCell[] a) {
-    ActivityMapEvent e = new ActivityMapEvent(this, ActivityMapEvent.TYPE_ACTIVITIES_DELETED, a);
-    fireActivityMapEventInternal(e);
-  }
-
-  private void fireAllActivitiesDeleted(ActivityCell[] a) {
-    ActivityMapEvent e = new ActivityMapEvent(this, ActivityMapEvent.TYPE_ALL_ACTIVITIES_DELETED, a);
-    fireActivityMapEventInternal(e);
-  }
-
-  // main handler
-  private void fireActivityMapEventInternal(ActivityMapEvent e) {
-    if (isActivityMapChanging()) {
-      // buffer the event for later batch firing
-      m_eventBuffer.add(e);
-    }
-    else {
-      EventListener[] listeners = m_listenerList.getListeners(ActivityMapListener.class);
-      if (listeners != null && listeners.length > 0) {
-        for (int i = 0; i < listeners.length; i++) {
-          ((ActivityMapListener) listeners[i]).activityMapChanged(e);
-        }
-      }
-    }
-  }
-
-  // batch handler
-  private void fireActivityMapEventBatchInternal(ActivityMapEvent[] batch) {
-    if (isActivityMapChanging()) {
-      LOG.error("Illegal State: firing an event batch while table is changing");
-    }
-    else {
-      if (batch.length > 0) {
-        EventListener[] listeners = m_listenerList.getListeners(ActivityMapListener.class);
-        if (listeners != null && listeners.length > 0) {
-          for (int i = 0; i < listeners.length; i++) {
-            for (ActivityMapEvent e : batch) {
-              ((ActivityMapListener) listeners[i]).activityMapChanged(e);
-            }
-          }
-        }
-      }
-    }
-  }
-
-  private void processChangeBuffer() {
-    /*
-     * 3. fire events changes are finished now, fire all buffered events
-     * coalesce all events of same type and sort according to their type,
-     * eventually merge
-     */
-    ArrayList<ActivityMapEvent> list = m_eventBuffer;
-    m_eventBuffer = new ArrayList<ActivityMapEvent>();
-    if (list.size() > 0) {
-      HashMap<Integer, List<ActivityMapEvent>> coalesceMap = new HashMap<Integer, List<ActivityMapEvent>>();
-      for (ActivityMapEvent e : list) {
-        List<ActivityMapEvent> subList = coalesceMap.get(e.getType());
-        if (subList == null) {
-          subList = new ArrayList<ActivityMapEvent>();
-          coalesceMap.put(e.getType(), subList);
-        }
-        subList.add(e);
-      }
-      TreeMap<Integer, ActivityMapEvent> sortedCoalescedMap = new TreeMap<Integer, ActivityMapEvent>();
-      for (Map.Entry<Integer, List<ActivityMapEvent>> entry : coalesceMap.entrySet()) {
-        int type = entry.getKey();
-        List<ActivityMapEvent> subList = entry.getValue();
-        int lastIndex = subList.size() - 1;
-        switch (type) {
-          case ActivityMapEvent.TYPE_ALL_ACTIVITIES_DELETED: {
-            sortedCoalescedMap.put(10, subList.get(lastIndex));// use last
-            break;
-          }
-          case ActivityMapEvent.TYPE_ACTIVITIES_INSERTED: {
-            sortedCoalescedMap.put(20, coalesceActivityMapEvents(subList));// merge
-            break;
-          }
-          case ActivityMapEvent.TYPE_ACTIVITIES_DELETED: {
-            sortedCoalescedMap.put(30, coalesceActivityMapEvents(subList));// merge
-            break;
-          }
-          case ActivityMapEvent.TYPE_ACTIVITIES_UPDATED: {
-            sortedCoalescedMap.put(40, coalesceActivityMapEvents(subList));// merge
-            break;
-          }
-          case ActivityMapEvent.TYPE_CELL_ACTION: {
-            sortedCoalescedMap.put(50, subList.get(lastIndex));// use last
-            break;
-          }
-          case ActivityMapEvent.TYPE_EDIT_ACTIVITY_POPUP: {
-            sortedCoalescedMap.put(70, subList.get(lastIndex));// use last
-            break;
-          }
-          case ActivityMapEvent.TYPE_NEW_ACTIVITY_POPUP: {
-            sortedCoalescedMap.put(80, subList.get(lastIndex));// use last
-            break;
-          }
-          default: {
-            sortedCoalescedMap.put(-type, subList.get(lastIndex));// use last
-          }
-        }
-      }
-      fireActivityMapEventBatchInternal(sortedCoalescedMap.values().toArray(new ActivityMapEvent[sortedCoalescedMap.size()]));
-    }
-  }
-
-  private ActivityMapEvent coalesceActivityMapEvents(List<ActivityMapEvent> list) {
-    if (list.size() == 0) {
-      return null;
-    }
-    else if (list.size() == 1) {
-      return list.get(0);
-    }
-    else {
-      ActivityMapEvent last = list.get(list.size() - 1);
-      ActivityMapEvent ce = new ActivityMapEvent(last.getActivityMap(), last.getType());
-      //
-      ce.addPopupMenus(last.getPopupMenus());
-      //
-      HashSet<ActivityCell> coalesceList = new HashSet<ActivityCell>();
-      for (ActivityMapEvent t : list) {
-        if (t.getActivityCount() > 0) {
-          coalesceList.addAll(Arrays.asList(t.getActivities()));
-        }
-      }
-      ce.setActivities(coalesceList.toArray(new ActivityCell[coalesceList.size()]));
-      //
-      return ce;
-    }
-  }
-
-  @Override
-  public boolean isActivityMapChanging() {
-    return m_tableChanging > 0;
-  }
-
-  @Override
-  public void setActivityMapChanging(boolean b) {
-    // use a stack counter because setActivityMapChanging might be called in
-    // nested loops
-    if (b) {
-      m_tableChanging++;
-      if (m_tableChanging == 1) {
-        // 0 --> 1
-        propertySupport.setPropertiesChanging(true);
-      }
-    }
-    else {
-      if (m_tableChanging > 0) {
-        m_tableChanging--;
-        if (m_tableChanging == 0) {
-          // 1 --> 0
-          try {
-            validateTimeScale();
-            processChangeBuffer();
-          }
-          finally {
-            propertySupport.setPropertiesChanging(false);
-          }
-        }
-      }
-    }
-  }
-
-  @Override
-  public Date getBeginTime() {
-    Calendar cal = Calendar.getInstance();
-    Date[] a = getDays();
-    if (a.length > 0) {
-      cal.setTime(a[0]);
-    }
-    else {
-      cal.setTime(DateUtility.truncDate(new Date()));
-    }
-    switch (getPlanningMode()) {
-      case PLANNING_MODE_INTRADAY: {
-        cal.set(Calendar.HOUR_OF_DAY, getFirstHourOfDay());
-        break;
-      }
-      case PLANNING_MODE_DAY: {
-        break;
-      }
-      case PLANNING_MODE_WEEK: {
-        break;
-      }
-    }
-    return cal.getTime();
-  }
-
-  @Override
-  public Date getEndTime() {
-    Calendar cal = Calendar.getInstance();
-    Date[] a = getDays();
-    if (a.length > 0) {
-      cal.setTime(a[a.length - 1]);
-    }
-    else {
-      cal.setTime(DateUtility.truncDate(new Date()));
-    }
-    switch (getPlanningMode()) {
-      case PLANNING_MODE_INTRADAY: {
-        cal.set(Calendar.HOUR_OF_DAY, getLastHourOfDay());
-        break;
-      }
-      case PLANNING_MODE_DAY: {
-        cal.add(Calendar.DATE, 1);
-        break;
-      }
-      case PLANNING_MODE_WEEK: {
-        cal.add(Calendar.DATE, 7);
-        break;
-      }
-    }
-    return cal.getTime();
-  }
-
-  @Override
-  public void addDay(Date day) {
-    day = DateUtility.truncDate(day);
-    if (day != null) {
-      TreeSet<Date> set = new TreeSet<Date>();
-      set.addAll(Arrays.asList(getDays()));
-      set.add(day);
-      setDaysInternal(set);
-    }
-  }
-
-  @Override
-  public void removeDay(Date day) {
-    day = DateUtility.truncDate(day);
-    if (day != null) {
-      TreeSet<Date> set = new TreeSet<Date>();
-      set.addAll(Arrays.asList(getDays()));
-      set.remove(day);
-      setDaysInternal(set);
-    }
-  }
-
-  @Override
-  public void setDay(Date day) {
-    day = DateUtility.truncDate(day);
-    TreeSet<Date> set = new TreeSet<Date>();
-    if (day != null) {
-      set.add(day);
-    }
-    setDaysInternal(set);
-  }
-
-  @Override
-  public void setDays(Date[] days) {
-    TreeSet<Date> set = new TreeSet<Date>();
-    for (Date d : days) {
-      set.add(DateUtility.truncDate(d));
-    }
-    setDaysInternal(set);
-  }
-
-  private void setDaysInternal(TreeSet<Date> set) {
-    propertySupport.setProperty(PROP_DAYS, set.toArray(new Date[set.size()]));
-  }
-
-  @Override
-  public Date[] getDays() {
-    Date[] a = (Date[]) propertySupport.getProperty(PROP_DAYS);
-    if (a == null) {
-      a = new Date[0];
-    }
-    return a;
-  }
-
-  @Override
-  public int getWorkDayCount() {
-    return propertySupport.getPropertyInt(PROP_WORK_DAY_COUNT);
-  }
-
-  @Override
-  public void setWorkDayCount(int n) {
-    if (n < 1 || n > 6) {
-      return;// ignore it
-    }
-    propertySupport.setPropertyInt(PROP_WORK_DAY_COUNT, n);
-  }
-
-  @Override
-  public boolean isWorkDaysOnly() {
-    return propertySupport.getPropertyBool(PROP_WORK_DAYS_ONLY);
-  }
-
-  @Override
-  public void setWorkDaysOnly(boolean b) {
-    propertySupport.setPropertyBool(PROP_WORK_DAYS_ONLY, b);
-  }
-
-  @Override
-  public int getFirstHourOfDay() {
-    return propertySupport.getPropertyInt(PROP_FIRST_HOUR_OF_DAY);
-  }
-
-  @Override
-  public void setFirstHourOfDay(int i) {
-    propertySupport.setPropertyInt(PROP_FIRST_HOUR_OF_DAY, i);
-  }
-
-  @Override
-  public int getLastHourOfDay() {
-    return propertySupport.getPropertyInt(PROP_LAST_HOUR_OF_DAY);
-  }
-
-  @Override
-  public void setLastHourOfDay(int i) {
-    propertySupport.setPropertyInt(PROP_LAST_HOUR_OF_DAY, i);
-  }
-
-  @Override
-  public long getIntradayInterval() {
-    return propertySupport.getPropertyInt(PROP_INTRADAY_INTERVAL);
-  }
-
-  @Override
-  public void setIntradayInterval(long millis) {
-    if (millis < 15L * 60000L || millis > 24L * 3600000L) {
-      throw new IllegalArgumentException("intradayIntervalMinutes must be between 15 minutes and 24 hours");
-    }
-    propertySupport.setPropertyLong(PROP_INTRADAY_INTERVAL, millis);
-  }
-
-  @Override
-  public void setIntradayIntervalInMinutes(long min) {
-    setIntradayInterval(min * 60000L);
-  }
-
-  @Override
-  public long getMinimumActivityDuration() {
-    return m_minimumActivityDuration;
-  }
-
-  @Override
-  public void setMinimumActivityDuration(long minDuration) {
-    m_minimumActivityDuration = minDuration;
-  }
-
-  @Override
-  public void setMinimumActivityDurationInMinutes(long min) {
-    setMinimumActivityDuration(min * 60000L);
-  }
-
-  @Override
-  public int getPlanningMode() {
-    return propertySupport.getPropertyInt(PROP_PLANNING_MODE);
-  }
-
-  @Override
-  public void setPlanningMode(int mode) {
-    propertySupport.setPropertyInt(PROP_PLANNING_MODE, mode);
-  }
-
-  @Override
-  public Date getSelectedBeginTime() {
-    return (Date) propertySupport.getProperty(PROP_SELECTED_BEGIN_TIME);
-  }
-
-  @Override
-  public Date getSelectedEndTime() {
-    return (Date) propertySupport.getProperty(PROP_SELECTED_END_TIME);
-  }
-
-  @Override
-  public void setSelectedTime(Date beginTime, Date endTime) {
-    try {
-      setActivityMapChanging(true);
-      //
-      propertySupport.setProperty(PROP_SELECTED_BEGIN_TIME, beginTime);
-      propertySupport.setProperty(PROP_SELECTED_END_TIME, endTime);
-    }
-    finally {
-      setActivityMapChanging(false);
-    }
-  }
-
-  @Override
-  public Object getContainer() {
-    return propertySupport.getProperty(PROP_CONTAINER);
-  }
-
-  /**
-   * do not use this internal method unless you are implementing a container that holds and controls an
-   * {@link IActivityMap}
-   */
-  public void setContainerInternal(Object container) {
-    propertySupport.setProperty(PROP_CONTAINER, container);
-  }
-
-  @Override
-  public void decorateActivityCell(ActivityCell cell) {
-    try {
-      cell.setObserver(null);
-      //
-      decorateActivityCellInternal(cell);
-      execDecorateActivityCell(cell);
-    }
-    catch (ProcessingException t) {
-      SERVICES.getService(IExceptionHandlerService.class).handleException(t);
-    }
-    catch (Throwable t) {
-      SERVICES.getService(IExceptionHandlerService.class).handleException(new ProcessingException("Unexpected", t));
-    }
-    finally {
-      cell.setObserver(m_cellObserver);
-    }
-  }
-
-  protected void decorateActivityCellInternal(ActivityCell p) {
-    String from = getTimeScale().getDateFormat().format(p.getBeginTime());
-    String to = from;
-    if (p.getEndTime() != null) {
-      to = getTimeScale().getDateFormat().format(p.getEndTime());
-    }
-    if (from.equals(to)) {
-      p.setTooltipText(from);
-    }
-    else {
-      p.setTooltipText(from + " - " + to);
-    }
-  }
-
-  @Override
-  public MultiTimeRange calculateSelectedTimeRanges(Date earliestBeginTime, Date latestEndTime) {
-    MultiTimeRange multiRange = new MultiTimeRange();
-    Calendar cal = Calendar.getInstance();
-    for (Date d : getDays()) {
-      cal.setTime(d);
-      cal.set(Calendar.HOUR_OF_DAY, getFirstHourOfDay());
-      Date from = cal.getTime();
-      cal.set(Calendar.HOUR_OF_DAY, getLastHourOfDay());
-      cal.add(Calendar.HOUR_OF_DAY, 1);
-      Date to = cal.getTime();
-      multiRange.add(from, to);
-    }
-    // remove too early and too late timeranges
-    Date min = multiRange.getBeginDate();
-    if (min != null && min.before(earliestBeginTime)) {
-      multiRange.remove(min, earliestBeginTime);
-    }
-    Date max = multiRange.getEndDate();
-    if (max != null && max.after(latestEndTime)) {
-      multiRange.remove(latestEndTime, max);
-    }
-    return multiRange;
-  }
-
-  @Override
-  public void planActivityForSelectedResources(boolean singleMatch, boolean chooseRandom, Date earliestBeginTime, Date latestEndTime, long preferredDuration) {
-    earliestBeginTime = DateUtility.toUtilDate(earliestBeginTime);
-    latestEndTime = DateUtility.toUtilDate(latestEndTime);
-    if (earliestBeginTime == null) {
-      earliestBeginTime = new Date();
-    }
-    if (latestEndTime == null) {
-      // at most 10 years in future
-      latestEndTime = new Date(System.currentTimeMillis() + 10L * 365L * 24L * 3600L * 1000L);
-    }
-    if (preferredDuration <= 0) {
-      preferredDuration = 30L * 60L * 1000L;
-    }
-    //
-    setSelectedTime(null, null);
-    if (singleMatch) {
-      planActivityForSelectedResourcesSingleInternal(chooseRandom, earliestBeginTime, latestEndTime, preferredDuration);
-    }
-    else {
-      planActivityForSelectedResourcesMultiInternal(earliestBeginTime, latestEndTime, preferredDuration);
-    }
-  }
-
-  /**
-   * step through all resources and collect best activities with a scoring
-   * algorithm<br>
-   * build a sorted map<br>
-   * the key is either (startDate-now) in minutes [if duration is ok] otherwise
-   * the key is 1000000-duration in minutes [if duration is at least 15 minutes]
-   * <p>
-   * the value is the plannedActivity for that resource
-   */
-  private void planActivityForSelectedResourcesSingleInternal(boolean chooseRandom, Date earliestBeginTime, Date latestEndTime, long preferredDuration) {
-    MultiTimeRange multiTimeRange = calculateSelectedTimeRanges(earliestBeginTime, latestEndTime);
-    if (multiTimeRange.isEmpty()) {
-      return;
-    }
-    TreeMap<CompositeLong, ActivityCell> sortMap = new TreeMap<CompositeLong, ActivityCell>();
-    Random rnd = new Random();
-    int resourceIndex = 0;
-    for (Long resourceId : getSelectedResourceIds()) {
-      MultiTimeRange localTimeRanges = (MultiTimeRange) multiTimeRange.clone();
-      for (ActivityCell a : getActivityCells(resourceId)) {
-        localTimeRanges.remove(a.getBeginTime(), a.getEndTime());
-      }
-      // now only available time ranges for that resource are left
-      for (TimeRange tr : localTimeRanges.getTimeRanges()) {
-        long durationMillis = tr.getDurationMillis();
-        long sortNo = chooseRandom ? rnd.nextLong() : resourceIndex;
-        if (durationMillis >= preferredDuration) {
-          ActivityCell a = new ActivityCell(0, 0);
-          a.setBeginTime(tr.getFrom());
-          a.setEndTime(new Date(tr.getFrom().getTime() + preferredDuration));
-          sortMap.put(new CompositeLong(0, a.getBeginTime().getTime(), sortNo), a);
-        }
-        else if (durationMillis >= 15L * 60L * 1000L) {// at least 15 minutes
-          ActivityCell a = new ActivityCell(0, 0);
-          a.setBeginTime(tr.getFrom());
-          a.setEndTime(new Date(tr.getFrom().getTime() + durationMillis));
-          sortMap.put(new CompositeLong(1, -durationMillis, sortNo), a);
-        }
-      }
-      resourceIndex++;
-    }
-    // the top entry of the sort map is the one with best score (lowest number)
-    if (!sortMap.isEmpty()) {
-      ActivityCell a = sortMap.get(sortMap.firstKey());
-      // select row
-      setSelectedResourceIds(new Long[]{a.getResourceId()});
-      // add planned item
-      setSelectedTime(a.getBeginTime(), a.getEndTime());
-    }
-  }
-
-  /**
-   * step through all resources and collect best activities with a scoring
-   * algorithm<br>
-   * build a sorted map<br>
-   * the key is either (startDate-now) in minutes [if duration is ok] otherwise
-   * the key is 1000000-duration in minutes [if duration is at least 15 minutes]
-   * <p>
-   * the value is the plannedActivity for that resource
-   */
-  private void planActivityForSelectedResourcesMultiInternal(Date earliestBeginTime, Date latestEndTime, long preferredDuration) {
-    MultiTimeRange multiTimeRange = calculateSelectedTimeRanges(earliestBeginTime, latestEndTime);
-    if (multiTimeRange.isEmpty()) {
-      return;
-    }
-    TreeMap<CompositeLong, ActivityCell> sortMap = new TreeMap<CompositeLong, ActivityCell>();
-    for (Long resourceId : getSelectedResourceIds()) {
-      for (ActivityCell a : getActivityCells(resourceId)) {
-        multiTimeRange.remove(a.getBeginTime(), a.getEndTime());
-      }
-    }
-    // now only available time ranges for that resource are left
-    for (TimeRange tr : multiTimeRange.getTimeRanges()) {
-      long durationMillis = tr.getDurationMillis();
-      if (durationMillis >= preferredDuration) {
-        ActivityCell a = new ActivityCell(0, 0);
-        a.setBeginTime(tr.getFrom());
-        a.setEndTime(new Date(tr.getFrom().getTime() + preferredDuration));
-        sortMap.put(new CompositeLong(0, a.getBeginTime().getTime()), a);
-      }
-      else if (durationMillis >= 15L * 60L * 1000L) {// at least 15 minutes
-        ActivityCell a = new ActivityCell(0, 0);
-        a.setBeginTime(tr.getFrom());
-        a.setEndTime(new Date(tr.getFrom().getTime() + durationMillis));
-        sortMap.put(new CompositeLong(1, -durationMillis), a);
-      }
-    }
-    // the top entry of the sort map is the one with best score (lowest number)
-    if (!sortMap.isEmpty()) {
-      ActivityCell a = sortMap.get(sortMap.firstKey());
-      setSelectedTime(a.getBeginTime(), a.getEndTime());
-    }
-  }
-
-  @Override
-  public IActivityMapUIFacade getUIFacade() {
-    return m_activityMapUIFacade;
-  }
-
-  /**
-   * Private planned activity cell observer
-   */
-  private class P_ActivityCellObserver implements IActivityCellObserver {
-
-    @Override
-    public void cellChanged(ActivityCell cell, int bitPos) {
-      fireActivitiesUpdated(new ActivityCell[]{cell});
-    }
-  }
-
-  /**
-   * Specialized ui facade
-   */
-  private class P_ActivityMapUIFacade implements IActivityMapUIFacade {
-
-    public void setSelectedDayListFromUI(Date[] days) {
-      setDays(days);
-    }
-
-    @Override
-    public void setSelectionFromUI(Long[] resourceIds, double[] normalizedRange) {
-      try {
-        setActivityMapChanging(true);
-        //
-        double cellCenter = (1.0 / getTimeScale().getMinorTimeColumns().length / 2.0);
-        setSelectedResourceIds(resourceIds);
-        Date beginTime = normalizedRange != null ? getTimeScale().getMinorTimeColumn(normalizedRange[0] + cellCenter).getBeginTime() : null;
-        Date endTime = normalizedRange != null ? getTimeScale().getMinorTimeColumn(normalizedRange[1] - cellCenter).getEndTime() : null;
-        setSelectedTime(beginTime, endTime);
-      }
-      finally {
-        setActivityMapChanging(false);
-      }
-    }
-
-    @Override
-    public IMenu[] fireEditActivityPopupFromUI() {
-      return fireEditActivityPopup(getSelectedActivityCell());
-    }
-
-    @Override
-    public IMenu[] fireNewActivityPopupFromUI() {
-      return fireNewActivityPopup();
-    }
-
-    @Override
-    public void setDaysFromUI(Date[] days) {
-      setDays(days);
-    }
-
-    @Override
-    public void setSelectedActivityCellFromUI(ActivityCell cell) {
-      setSelectedActivityCell(cell);
-    }
-
-    @Override
-    public void fireCellActionFromUI(long resourceId, double[] normalizedRange, ActivityCell activityCell) {
-      if (activityCell != null) {
-        setSelectedActivityCell(activityCell);
-      }
-      MinorTimeColumn column = getTimeScale().getMinorTimeColumn((normalizedRange[0] + normalizedRange[1]) / 2);
-      fireCellAction(resourceId, column, activityCell);
-    }
-  }
-}
->>>>>>> 9ae2a80a
+}