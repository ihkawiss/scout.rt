<<<<<<< HEAD
/*******************************************************************************
 * Copyright (c) 2010 BSI Business Systems Integration AG.
 * All rights reserved. This program and the accompanying materials
 * are made available under the terms of the Eclipse Public License v1.0
 * which accompanies this distribution, and is available at
 * http://www.eclipse.org/legal/epl-v10.html
 *
 * Contributors:
 *     BSI Business Systems Integration AG - initial API and implementation
 ******************************************************************************/
package org.eclipse.scout.rt.client.ui.form;

import java.util.ArrayList;
import java.util.List;

import org.eclipse.scout.commons.annotations.InjectFieldTo;
import org.eclipse.scout.rt.client.ui.form.fields.AbstractFormField;
import org.eclipse.scout.rt.client.ui.form.fields.IFormField;

/**
 * Thread local used to inject form fields using the {@link InjectFieldTo} annotation
 * <p>
 * This thread local is used by {@link AbstractForm} and {@link AbstractFormField} to put its contributions.
 * <p>
 * The caller is responsible to call #push and #pop as in a stack manner using try...finally.
 * 
 * @since 3.8.1
 */
public final class FormFieldInjectionThreadLocal {
  private static final ThreadLocal<FormFieldInjectionThreadLocal> THREAD_LOCAL = new ThreadLocal<FormFieldInjectionThreadLocal>() {
    @Override
    protected FormFieldInjectionThreadLocal initialValue() {
      return new FormFieldInjectionThreadLocal();
    }
  };

  /**
   * @param injection
   *          is an injection contributer fields to a container
   */
  public static void push(IFormFieldInjection injection) {
    THREAD_LOCAL.get().pushInternal(injection);
  }

  /**
   * @param injection
   *          is an injection contributer fields to a container
   */
  public static void pop(IFormFieldInjection injection) {
    THREAD_LOCAL.get().popInternal(injection);
  }

  /**
   * @param container
   *          is the container field that is being added potential injected fields
   * @param fieldList
   *          live and mutable list of currently (configured) fields, not yet initialized
   *          or added to the container field
   */
  public static void injectFields(IFormField container, List<IFormField> fieldList) {
    THREAD_LOCAL.get().injectFieldsInternal(container, fieldList);
  }

  private final ArrayList<IFormFieldInjection> m_stack = new ArrayList<IFormFieldInjection>();

  private FormFieldInjectionThreadLocal() {
  }

  private void pushInternal(IFormFieldInjection injection) {
    if (injection == null) {
      throw new IllegalArgumentException("injection is null");
    }
    m_stack.add(injection);
  }

  private void popInternal(IFormFieldInjection injection) {
    if (injection == null) {
      throw new IllegalArgumentException("injection is null");
    }
    if (m_stack.isEmpty()) {
      throw new IllegalArgumentException("push/pop asymmetry; expected nothing but got " + injection.getClass());
    }
    if (m_stack.isEmpty() || m_stack.get(m_stack.size() - 1) != injection) {
      throw new IllegalArgumentException("push/pop asymmetry; expected " + m_stack.get(m_stack.size() - 1).getClass() + " but got " + injection.getClass());
    }
    m_stack.remove(m_stack.size() - 1);
  }

  private void injectFieldsInternal(IFormField container, List<IFormField> fieldList) {
    if (m_stack.isEmpty()) {
      return;
    }
    for (IFormFieldInjection i : m_stack) {
      i.injectFields(container, fieldList);
    }
  }
}
=======
/*******************************************************************************
 * Copyright (c) 2010 BSI Business Systems Integration AG.
 * All rights reserved. This program and the accompanying materials
 * are made available under the terms of the Eclipse Public License v1.0
 * which accompanies this distribution, and is available at
 * http://www.eclipse.org/legal/epl-v10.html
 *
 * Contributors:
 *     BSI Business Systems Integration AG - initial API and implementation
 ******************************************************************************/
package org.eclipse.scout.rt.client.ui.form;

import java.util.ArrayList;
import java.util.List;

import org.eclipse.scout.commons.annotations.InjectFieldTo;
import org.eclipse.scout.commons.annotations.Replace;
import org.eclipse.scout.rt.client.ui.form.fields.AbstractFormField;
import org.eclipse.scout.rt.client.ui.form.fields.IFormField;

/**
 * Thread local used to inject form fields using the {@link InjectFieldTo} and {@link Replace} annotations.
 * <p>
 * This thread local is used by {@link AbstractForm} and {@link AbstractFormField} to put its contributions.
 * <p>
 * The caller is responsible to call #push and #pop as in a stack manner using try...finally.
 * 
 * @since 3.8.1
 */
public final class FormFieldInjectionThreadLocal {
  private static final ThreadLocal<FormFieldInjectionThreadLocal> THREAD_LOCAL = new ThreadLocal<FormFieldInjectionThreadLocal>() {
    @Override
    protected FormFieldInjectionThreadLocal initialValue() {
      return new FormFieldInjectionThreadLocal();
    }
  };

  /**
   * @param injection
   *          is an injection contributer fields to a container
   */
  public static void push(IFormFieldInjection injection) {
    THREAD_LOCAL.get().pushInternal(injection);
  }

  /**
   * @param injection
   *          is an injection contributer fields to a container
   */
  public static void pop(IFormFieldInjection injection) {
    THREAD_LOCAL.get().popInternal(injection);
  }

  /**
   * @param container
   *          is the container field the given field classes are created for
   * @param fieldList
   *          live and mutable list of configured field classes (i.e. yet not instantiated)
   * @since 3.8.2
   */
  public static void filterFields(IFormField container, List<Class<? extends IFormField>> fieldList) {
    THREAD_LOCAL.get().filterFieldsInternal(container, fieldList);
  }

  /**
   * @param container
   *          is the container field that is being added potential injected fields
   * @param fieldList
   *          live and mutable list of currently (configured) fields, not yet initialized
   *          or added to the container field
   */
  public static void injectFields(IFormField container, List<IFormField> fieldList) {
    THREAD_LOCAL.get().injectFieldsInternal(container, fieldList);
  }

  private final ArrayList<IFormFieldInjection> m_stack = new ArrayList<IFormFieldInjection>();

  private FormFieldInjectionThreadLocal() {
  }

  private void pushInternal(IFormFieldInjection injection) {
    if (injection == null) {
      throw new IllegalArgumentException("injection is null");
    }
    m_stack.add(injection);
  }

  private void popInternal(IFormFieldInjection injection) {
    if (injection == null) {
      throw new IllegalArgumentException("injection is null");
    }
    if (m_stack.isEmpty()) {
      throw new IllegalArgumentException("push/pop asymmetry; expected nothing but got " + injection.getClass());
    }
    if (m_stack.isEmpty() || m_stack.get(m_stack.size() - 1) != injection) {
      throw new IllegalArgumentException("push/pop asymmetry; expected " + m_stack.get(m_stack.size() - 1).getClass() + " but got " + injection.getClass());
    }
    m_stack.remove(m_stack.size() - 1);
  }

  private void injectFieldsInternal(IFormField container, List<IFormField> fieldList) {
    if (m_stack.isEmpty()) {
      return;
    }
    for (IFormFieldInjection i : m_stack) {
      i.injectFields(container, fieldList);
    }
  }

  private void filterFieldsInternal(IFormField container, List<Class<? extends IFormField>> fieldList) {
    if (m_stack.isEmpty()) {
      return;
    }
    for (IFormFieldInjection i : m_stack) {
      if (i instanceof IFormFieldInjection2) {
        ((IFormFieldInjection2) i).filterFields(container, fieldList);
      }
    }
  }
}
>>>>>>> 9ae2a80a
<|MERGE_RESOLUTION|>--- conflicted
+++ resolved
@@ -1,102 +1,3 @@
-<<<<<<< HEAD
-/*******************************************************************************
- * Copyright (c) 2010 BSI Business Systems Integration AG.
- * All rights reserved. This program and the accompanying materials
- * are made available under the terms of the Eclipse Public License v1.0
- * which accompanies this distribution, and is available at
- * http://www.eclipse.org/legal/epl-v10.html
- *
- * Contributors:
- *     BSI Business Systems Integration AG - initial API and implementation
- ******************************************************************************/
-package org.eclipse.scout.rt.client.ui.form;
-
-import java.util.ArrayList;
-import java.util.List;
-
-import org.eclipse.scout.commons.annotations.InjectFieldTo;
-import org.eclipse.scout.rt.client.ui.form.fields.AbstractFormField;
-import org.eclipse.scout.rt.client.ui.form.fields.IFormField;
-
-/**
- * Thread local used to inject form fields using the {@link InjectFieldTo} annotation
- * <p>
- * This thread local is used by {@link AbstractForm} and {@link AbstractFormField} to put its contributions.
- * <p>
- * The caller is responsible to call #push and #pop as in a stack manner using try...finally.
- * 
- * @since 3.8.1
- */
-public final class FormFieldInjectionThreadLocal {
-  private static final ThreadLocal<FormFieldInjectionThreadLocal> THREAD_LOCAL = new ThreadLocal<FormFieldInjectionThreadLocal>() {
-    @Override
-    protected FormFieldInjectionThreadLocal initialValue() {
-      return new FormFieldInjectionThreadLocal();
-    }
-  };
-
-  /**
-   * @param injection
-   *          is an injection contributer fields to a container
-   */
-  public static void push(IFormFieldInjection injection) {
-    THREAD_LOCAL.get().pushInternal(injection);
-  }
-
-  /**
-   * @param injection
-   *          is an injection contributer fields to a container
-   */
-  public static void pop(IFormFieldInjection injection) {
-    THREAD_LOCAL.get().popInternal(injection);
-  }
-
-  /**
-   * @param container
-   *          is the container field that is being added potential injected fields
-   * @param fieldList
-   *          live and mutable list of currently (configured) fields, not yet initialized
-   *          or added to the container field
-   */
-  public static void injectFields(IFormField container, List<IFormField> fieldList) {
-    THREAD_LOCAL.get().injectFieldsInternal(container, fieldList);
-  }
-
-  private final ArrayList<IFormFieldInjection> m_stack = new ArrayList<IFormFieldInjection>();
-
-  private FormFieldInjectionThreadLocal() {
-  }
-
-  private void pushInternal(IFormFieldInjection injection) {
-    if (injection == null) {
-      throw new IllegalArgumentException("injection is null");
-    }
-    m_stack.add(injection);
-  }
-
-  private void popInternal(IFormFieldInjection injection) {
-    if (injection == null) {
-      throw new IllegalArgumentException("injection is null");
-    }
-    if (m_stack.isEmpty()) {
-      throw new IllegalArgumentException("push/pop asymmetry; expected nothing but got " + injection.getClass());
-    }
-    if (m_stack.isEmpty() || m_stack.get(m_stack.size() - 1) != injection) {
-      throw new IllegalArgumentException("push/pop asymmetry; expected " + m_stack.get(m_stack.size() - 1).getClass() + " but got " + injection.getClass());
-    }
-    m_stack.remove(m_stack.size() - 1);
-  }
-
-  private void injectFieldsInternal(IFormField container, List<IFormField> fieldList) {
-    if (m_stack.isEmpty()) {
-      return;
-    }
-    for (IFormFieldInjection i : m_stack) {
-      i.injectFields(container, fieldList);
-    }
-  }
-}
-=======
 /*******************************************************************************
  * Copyright (c) 2010 BSI Business Systems Integration AG.
  * All rights reserved. This program and the accompanying materials
@@ -216,5 +117,4 @@
       }
     }
   }
-}
->>>>>>> 9ae2a80a
+}