<<<<<<< HEAD
/*******************************************************************************
 * Copyright (c) 2010 BSI Business Systems Integration AG.
 * All rights reserved. This program and the accompanying materials
 * are made available under the terms of the Eclipse Public License v1.0
 * which accompanies this distribution, and is available at
 * http://www.eclipse.org/legal/epl-v10.html
 *
 * Contributors:
 *     BSI Business Systems Integration AG - initial API and implementation
 ******************************************************************************/
package org.eclipse.scout.rt.client.ui.form.fields.button;

import java.util.ArrayList;
import java.util.EventListener;
import java.util.List;

import org.eclipse.scout.commons.ConfigurationUtility;
import org.eclipse.scout.commons.EventListenerList;
import org.eclipse.scout.commons.OptimisticLock;
import org.eclipse.scout.commons.annotations.ConfigOperation;
import org.eclipse.scout.commons.annotations.ConfigProperty;
import org.eclipse.scout.commons.annotations.ConfigPropertyValue;
import org.eclipse.scout.commons.annotations.Order;
import org.eclipse.scout.commons.exception.ProcessingException;
import org.eclipse.scout.commons.logger.IScoutLogger;
import org.eclipse.scout.commons.logger.ScoutLogManager;
import org.eclipse.scout.rt.client.services.common.icon.IIconProviderService;
import org.eclipse.scout.rt.client.ui.action.menu.IMenu;
import org.eclipse.scout.rt.client.ui.form.fields.AbstractFormField;
import org.eclipse.scout.rt.client.ui.form.fields.radiobuttongroup.AbstractRadioButtonGroup;
import org.eclipse.scout.rt.shared.services.common.exceptionhandler.IExceptionHandlerService;
import org.eclipse.scout.service.SERVICES;

public abstract class AbstractButton extends AbstractFormField implements IButton {
  private static final IScoutLogger LOG = ScoutLogManager.getLogger(AbstractButton.class);

  private final EventListenerList m_listenerList = new EventListenerList();
  private int m_systemType;
  private int m_displayStyle;
  private boolean m_processButton;
  private Object m_radioValue;
  private IMenu[] m_menus;
  private final IButtonUIFacade m_uiFacade;
  private final OptimisticLock m_uiFacadeSetSelectedLock;

  public AbstractButton() {
    this(true);
  }

  public AbstractButton(boolean callInitializer) {
    super(false);
    m_uiFacade = new P_UIFacade();
    m_uiFacadeSetSelectedLock = new OptimisticLock();
    if (callInitializer) {
      callInitializer();
    }
  }

  /*
   * Configuration
   */
  /**
   * Configures the system type of this button. See {@code IButton.SYSTEM_TYPE_* } constants for valid values.
   * System buttons are buttons with pre-defined behavior (such as an 'Ok' button or a 'Cancel' button).
   * <p>
   * Subclasses can override this method. Default is {@code IButton.SYSTEM_TYPE_NONE}.
   * 
   * @return the system type for a system button, or {@code IButton.SYSTEM_TYPE_NONE} for a non-system button
   * @see IButton
   */
  @ConfigProperty(ConfigProperty.BUTTON_SYSTEM_TYPE)
  @Order(200)
  @ConfigPropertyValue("SYSTEM_TYPE_NONE")
  protected int getConfiguredSystemType() {
    return SYSTEM_TYPE_NONE;
  }

  /**
   * Configures whether this button is a process button. Process buttons are typically displayed on a
   * dedicated button bar at the bottom of a form. Non-process buttons can be placed anywhere on a form.
   * <p>
   * Subclasses can override this method. Default is {@code true}.
   * 
   * @return {@code true} if this button is a process button, {@code false} otherwise
   * @see IButton
   */
  @ConfigProperty(ConfigProperty.BOOLEAN)
  @Order(220)
  @ConfigPropertyValue("true")
  protected boolean getConfiguredProcessButton() {
    return true;
  }

  /**
   * Configures the display style of this button. See {@code IButton.DISPLAY_STYLE_* } constants for valid values.
   * <p>
   * Subclasses can override this method. Default is {@code IButton.DISPLAY_STYLE_DEFAULT}.
   * 
   * @return the display style of this button
   * @see IButton
   */
  @ConfigProperty(ConfigProperty.BUTTON_DISPLAY_STYLE)
  @Order(210)
  @ConfigPropertyValue("DISPLAY_STYLE_DEFAULT")
  protected int getConfiguredDisplayStyle() {
    return DISPLAY_STYLE_DEFAULT;
  }

  /**
   * {@inheritDoc} Default for buttons is false because they usually should only take as much place as is needed to
   * display the button label, but not necessarily more. See also {@link #getConfiguredGridUseUiWidth()}.
   */
  @ConfigPropertyValue("false")
  @Override
  protected boolean getConfiguredFillHorizontal() {
    return false;
  }

  /**
   * {@inheritDoc} Default for buttons is false because they usually should only take as much place as is needed to
   * display the button label, but not necessarily more.
   */
  @ConfigPropertyValue("false")
  @Override
  protected boolean getConfiguredFillVertical() {
    return false;
  }

  /**
   * {@inheritDoc} Default for buttons is true because they usually should only take as much place as is needed to
   * display the button label, but not necessarily more.
   */
  @ConfigPropertyValue("true")
  @Override
  protected boolean getConfiguredGridUseUiWidth() {
    return true;
  }

  /**
   * {@inheritDoc}
   */
  @ConfigPropertyValue("false")
  @Override
  protected boolean getConfiguredGridUseUiHeight() {
    return false;
  }

  /**
   * Configures the value represented by this radio button. This is the value that is
   * returned if you query a radio button group for the current value and this button is the
   * currently selected radio button.
   * <p>
   * Subclasses can override this method. Default is {@code null}.
   * 
   * @return an {@code Object} representing the value of this radio button
   * @see AbstractRadioButton
   * @see AbstractRadioButtonGroup
   */
  @ConfigProperty(ConfigProperty.OBJECT)
  @Order(230)
  @ConfigPropertyValue("null")
  protected Object getConfiguredRadioValue() {
    return null;
  }

  /**
   * Configures the icon for this button. The icon is displayed on the button itself. Depending on UI and look and feel,
   * this button might support icon groups to represent different states of this button, such as enabled, disabled,
   * mouse-over etc.
   * <p>
   * Subclasses can override this method. Default is {@code null}.
   * 
   * @return the ID (name) of the icon
   * @see IIconGroup
   * @see IIconProviderService
   */
  @ConfigProperty(ConfigProperty.ICON_ID)
  @Order(190)
  @ConfigPropertyValue("null")
  protected String getConfiguredIconId() {
    return null;
  }

  /**
   * Called whenever this button is clicked. This button is disabled and cannot be clicked again
   * until this method returns.
   * <p>
   * Subclasses can override this method. The default does nothing.
   * 
   * @throws ProcessingException
   */
  @ConfigOperation
  @Order(190)
  protected void execClickAction() throws ProcessingException {
  }

  /**
   * Called whenever the state of a toggle button or radio button changes.
   * <p>
   * Subclasses can override this method. The default does nothing.
   * 
   * @param selected
   *          new state of the button
   * @throws ProcessingException
   */
  @ConfigOperation
  @Order(200)
  protected void execToggleAction(boolean selected) throws ProcessingException {
  }

  private Class<? extends IMenu>[] getConfiguredMenus() {
    Class[] dca = ConfigurationUtility.getDeclaredPublicClasses(getClass());
    return ConfigurationUtility.sortFilteredClassesByOrderAnnotation(dca, IMenu.class);
  }

  @Override
  protected void initConfig() {
    super.initConfig();
    setSystemType(getConfiguredSystemType());
    setDisplayStyleInternal(getConfiguredDisplayStyle());
    setProcessButton(getConfiguredProcessButton());
    setIconId(getConfiguredIconId());
    setRadioValue(getConfiguredRadioValue());
    // menus
    ArrayList<IMenu> menuList = new ArrayList<IMenu>();
    Class<? extends IMenu>[] menuArray = getConfiguredMenus();
    for (int i = 0; i < menuArray.length; i++) {
      IMenu menu;
      try {
        menu = ConfigurationUtility.newInnerInstance(this, menuArray[i]);
        menuList.add(menu);
      }
      catch (Throwable t) {
        SERVICES.getService(IExceptionHandlerService.class).handleException(new ProcessingException("menu: " + menuArray[i].getName(), t));
      }
    }
    try {
      injectMenusInternal(menuList);
    }
    catch (Exception e) {
      LOG.error("error occured while dynamically contributing menus.", e);
    }
    m_menus = menuList.toArray(new IMenu[0]);
  }

  /**
   * Override this internal method only in order to make use of dynamic menus<br>
   * Used to manage menu list and add/remove menus
   * 
   * @param menuList
   *          live and mutable list of configured menus
   */
  protected void injectMenusInternal(List<IMenu> menuList) {
  }

  /*
   * Properties
   */
  @Override
  public String getIconId() {
    return propertySupport.getPropertyString(PROP_ICON_ID);
  }

  @Override
  public void setIconId(String iconId) {
    propertySupport.setPropertyString(PROP_ICON_ID, iconId);
  }

  @Override
  public Object getImage() {
    return propertySupport.getProperty(PROP_IMAGE);
  }

  @Override
  public void setImage(Object nativeImg) {
    propertySupport.setProperty(PROP_IMAGE, nativeImg);
  }

  @Override
  public int getSystemType() {
    return m_systemType;
  }

  @Override
  public void setSystemType(int systemType) {
    m_systemType = systemType;
  }

  @Override
  public boolean isProcessButton() {
    return m_processButton;
  }

  @Override
  public void setProcessButton(boolean on) {
    m_processButton = on;
  }

  @Override
  public boolean hasMenus() {
    return m_menus.length > 0;
  }

  @Override
  public IMenu[] getMenus() {
    return m_menus;
  }

  @Override
  public void doClick() throws ProcessingException {
    if (isEnabled() && isVisible() && isEnabledProcessingButton()) {
      try {
        setEnabledProcessingButton(false);

        fireButtonClicked();
        execClickAction();
      }
      finally {
        setEnabledProcessingButton(true);
      }
    }
  }

  /*
   * Radio Buttons
   */
  @Override
  public Object getRadioValue() {
    return m_radioValue;
  }

  @Override
  public void setRadioValue(Object o) {
    m_radioValue = o;
  }

  /**
   * Toggle and Radio Buttons
   */
  @Override
  public boolean isSelected() {
    return propertySupport.getPropertyBool(PROP_SELECTED);
  }

  /**
   * Toggle and Radio Buttons
   */
  @Override
  public void setSelected(boolean b) {
    boolean changed = propertySupport.setPropertyBool(PROP_SELECTED, b);
    // single observer for config
    if (changed) {
      try {
        execToggleAction(b);
      }
      catch (ProcessingException e) {
        SERVICES.getService(IExceptionHandlerService.class).handleException(e);
      }
    }
  }

  @Override
  public void disarm() {
    fireDisarmButton();
  }

  @Override
  public void requestPopup() {
    fireRequestPopup();
  }

  @Override
  public int getDisplayStyle() {
    return m_displayStyle;
  }

  @Override
  public void setDisplayStyleInternal(int i) {
    m_displayStyle = i;
  }

  @Override
  public IButtonUIFacade getUIFacade() {
    return m_uiFacade;
  }

  /**
   * Model Observer
   */
  @Override
  public void addButtonListener(ButtonListener listener) {
    m_listenerList.add(ButtonListener.class, listener);
  }

  @Override
  public void removeButtonListener(ButtonListener listener) {
    m_listenerList.remove(ButtonListener.class, listener);
  }

  private void fireButtonClicked() {
    fireButtonEvent(new ButtonEvent(this, ButtonEvent.TYPE_CLICKED));
  }

  private void fireDisarmButton() {
    fireButtonEvent(new ButtonEvent(this, ButtonEvent.TYPE_DISARM));
  }

  private void fireRequestPopup() {
    fireButtonEvent(new ButtonEvent(this, ButtonEvent.TYPE_REQUEST_POPUP));
  }

  private IMenu[] fireButtonPopup() {
    ButtonEvent e = new ButtonEvent(this, ButtonEvent.TYPE_POPUP);
    // single observer add our menus
    IMenu[] a = getMenus();
    for (int i = 0; i < a.length; i++) {
      IMenu m = a[i];
      m.prepareAction();
      if (m.isVisible()) {
        e.addPopupMenu(m);
      }
    }
    fireButtonEvent(e);
    return e.getPopupMenus();
  }

  // main handler
  private void fireButtonEvent(ButtonEvent e) {
    EventListener[] listeners = m_listenerList.getListeners(ButtonListener.class);
    if (listeners != null && listeners.length > 0) {
      for (int i = 0; i < listeners.length; i++) {
        ((ButtonListener) listeners[i]).buttonChanged(e);
      }
    }
  }

  /**
   * Default implementation for buttons
   */
  private class P_UIFacade implements IButtonUIFacade {
    @Override
    public void fireButtonClickedFromUI() {
      try {
        if (isEnabled() && isVisible()) {
          doClick();
        }
      }
      catch (ProcessingException e) {
        SERVICES.getService(IExceptionHandlerService.class).handleException(e);
      }
    }

    @Override
    public IMenu[] fireButtonPopupFromUI() {
      return fireButtonPopup();
    }

    /**
     * Toggle and Radio Buttons
     */
    @Override
    public void setSelectedFromUI(boolean b) {
      try {
        /*
         * Ticket 76711: added optimistic lock
         */
        if (m_uiFacadeSetSelectedLock.acquire()) {
          setSelected(b);
        }
      }
      finally {
        m_uiFacadeSetSelectedLock.release();
      }
    }
  }
}
=======
/*******************************************************************************
 * Copyright (c) 2010 BSI Business Systems Integration AG.
 * All rights reserved. This program and the accompanying materials
 * are made available under the terms of the Eclipse Public License v1.0
 * which accompanies this distribution, and is available at
 * http://www.eclipse.org/legal/epl-v10.html
 *
 * Contributors:
 *     BSI Business Systems Integration AG - initial API and implementation
 ******************************************************************************/
package org.eclipse.scout.rt.client.ui.form.fields.button;

import java.util.ArrayList;
import java.util.EventListener;
import java.util.List;

import org.eclipse.scout.commons.ConfigurationUtility;
import org.eclipse.scout.commons.EventListenerList;
import org.eclipse.scout.commons.OptimisticLock;
import org.eclipse.scout.commons.annotations.ConfigOperation;
import org.eclipse.scout.commons.annotations.ConfigProperty;
import org.eclipse.scout.commons.annotations.ConfigPropertyValue;
import org.eclipse.scout.commons.annotations.Order;
import org.eclipse.scout.commons.exception.ProcessingException;
import org.eclipse.scout.commons.logger.IScoutLogger;
import org.eclipse.scout.commons.logger.ScoutLogManager;
import org.eclipse.scout.rt.client.services.common.icon.IIconProviderService;
import org.eclipse.scout.rt.client.ui.action.menu.IMenu;
import org.eclipse.scout.rt.client.ui.form.fields.AbstractFormField;
import org.eclipse.scout.rt.client.ui.form.fields.radiobuttongroup.AbstractRadioButtonGroup;
import org.eclipse.scout.rt.shared.services.common.exceptionhandler.IExceptionHandlerService;
import org.eclipse.scout.service.SERVICES;

public abstract class AbstractButton extends AbstractFormField implements IButton {
  private static final IScoutLogger LOG = ScoutLogManager.getLogger(AbstractButton.class);

  private final EventListenerList m_listenerList = new EventListenerList();
  private int m_systemType;
  private int m_displayStyle;
  private boolean m_processButton;
  private Object m_radioValue;
  private IMenu[] m_menus;
  private final IButtonUIFacade m_uiFacade;
  private final OptimisticLock m_uiFacadeSetSelectedLock;

  public AbstractButton() {
    this(true);
  }

  public AbstractButton(boolean callInitializer) {
    super(false);
    m_uiFacade = new P_UIFacade();
    m_uiFacadeSetSelectedLock = new OptimisticLock();
    if (callInitializer) {
      callInitializer();
    }
  }

  /*
   * Configuration
   */
  /**
   * Configures the system type of this button. See {@code IButton.SYSTEM_TYPE_* } constants for valid values.
   * System buttons are buttons with pre-defined behavior (such as an 'Ok' button or a 'Cancel' button).
   * <p>
   * Subclasses can override this method. Default is {@code IButton.SYSTEM_TYPE_NONE}.
   * 
   * @return the system type for a system button, or {@code IButton.SYSTEM_TYPE_NONE} for a non-system button
   * @see IButton
   */
  @ConfigProperty(ConfigProperty.BUTTON_SYSTEM_TYPE)
  @Order(200)
  @ConfigPropertyValue("SYSTEM_TYPE_NONE")
  protected int getConfiguredSystemType() {
    return SYSTEM_TYPE_NONE;
  }

  /**
   * Configures whether this button is a process button. Process buttons are typically displayed on a
   * dedicated button bar at the bottom of a form. Non-process buttons can be placed anywhere on a form.
   * <p>
   * Subclasses can override this method. Default is {@code true}.
   * 
   * @return {@code true} if this button is a process button, {@code false} otherwise
   * @see IButton
   */
  @ConfigProperty(ConfigProperty.BOOLEAN)
  @Order(220)
  @ConfigPropertyValue("true")
  protected boolean getConfiguredProcessButton() {
    return true;
  }

  /**
   * Configures the display style of this button. See {@code IButton.DISPLAY_STYLE_* } constants for valid values.
   * <p>
   * Subclasses can override this method. Default is {@code IButton.DISPLAY_STYLE_DEFAULT}.
   * 
   * @return the display style of this button
   * @see IButton
   */
  @ConfigProperty(ConfigProperty.BUTTON_DISPLAY_STYLE)
  @Order(210)
  @ConfigPropertyValue("DISPLAY_STYLE_DEFAULT")
  protected int getConfiguredDisplayStyle() {
    return DISPLAY_STYLE_DEFAULT;
  }

  /**
   * {@inheritDoc} Default for buttons is false because they usually should only take as much place as is needed to
   * display the button label, but not necessarily more. See also {@link #getConfiguredGridUseUiWidth()}.
   */
  @ConfigPropertyValue("false")
  @Override
  protected boolean getConfiguredFillHorizontal() {
    return false;
  }

  /**
   * {@inheritDoc} Default for buttons is false because they usually should only take as much place as is needed to
   * display the button label, but not necessarily more.
   */
  @ConfigPropertyValue("false")
  @Override
  protected boolean getConfiguredFillVertical() {
    return false;
  }

  /**
   * {@inheritDoc} Default for buttons is true because they usually should only take as much place as is needed to
   * display the button label, but not necessarily more.
   */
  @ConfigPropertyValue("true")
  @Override
  protected boolean getConfiguredGridUseUiWidth() {
    return true;
  }

  /**
   * {@inheritDoc}
   */
  @ConfigPropertyValue("false")
  @Override
  protected boolean getConfiguredGridUseUiHeight() {
    return false;
  }

  /**
   * Configures the value represented by this radio button. This is the value that is
   * returned if you query a radio button group for the current value and this button is the
   * currently selected radio button.
   * <p>
   * Subclasses can override this method. Default is {@code null}.
   * 
   * @return an {@code Object} representing the value of this radio button
   * @see AbstractRadioButton
   * @see AbstractRadioButtonGroup
   */
  @ConfigProperty(ConfigProperty.OBJECT)
  @Order(230)
  @ConfigPropertyValue("null")
  protected Object getConfiguredRadioValue() {
    return null;
  }

  /**
   * Configures the icon for this button. The icon is displayed on the button itself. Depending on UI and look and feel,
   * this button might support icon groups to represent different states of this button, such as enabled, disabled,
   * mouse-over etc.
   * <p>
   * Subclasses can override this method. Default is {@code null}.
   * 
   * @return the ID (name) of the icon
   * @see IIconGroup
   * @see IIconProviderService
   */
  @ConfigProperty(ConfigProperty.ICON_ID)
  @Order(190)
  @ConfigPropertyValue("null")
  protected String getConfiguredIconId() {
    return null;
  }

  /**
   * Called whenever this button is clicked. This button is disabled and cannot be clicked again
   * until this method returns.
   * <p>
   * Subclasses can override this method. The default does nothing.
   * 
   * @throws ProcessingException
   */
  @ConfigOperation
  @Order(190)
  protected void execClickAction() throws ProcessingException {
  }

  /**
   * Called whenever the state of a toggle button or radio button changes.
   * <p>
   * Subclasses can override this method. The default does nothing.
   * 
   * @param selected
   *          new state of the button
   * @throws ProcessingException
   */
  @ConfigOperation
  @Order(200)
  protected void execToggleAction(boolean selected) throws ProcessingException {
  }

  private Class<? extends IMenu>[] getConfiguredMenus() {
    Class[] dca = ConfigurationUtility.getDeclaredPublicClasses(getClass());
    Class<IMenu>[] foca = ConfigurationUtility.sortFilteredClassesByOrderAnnotation(dca, IMenu.class);
    return ConfigurationUtility.removeReplacedClasses(foca);
  }

  @Override
  protected void initConfig() {
    super.initConfig();
    setSystemType(getConfiguredSystemType());
    setDisplayStyleInternal(getConfiguredDisplayStyle());
    setProcessButton(getConfiguredProcessButton());
    setIconId(getConfiguredIconId());
    setRadioValue(getConfiguredRadioValue());
    // menus
    ArrayList<IMenu> menuList = new ArrayList<IMenu>();
    Class<? extends IMenu>[] menuArray = getConfiguredMenus();
    for (int i = 0; i < menuArray.length; i++) {
      IMenu menu;
      try {
        menu = ConfigurationUtility.newInnerInstance(this, menuArray[i]);
        menuList.add(menu);
      }
      catch (Throwable t) {
        SERVICES.getService(IExceptionHandlerService.class).handleException(new ProcessingException("menu: " + menuArray[i].getName(), t));
      }
    }
    try {
      injectMenusInternal(menuList);
    }
    catch (Exception e) {
      LOG.error("error occured while dynamically contributing menus.", e);
    }
    m_menus = menuList.toArray(new IMenu[0]);
  }

  /**
   * Override this internal method only in order to make use of dynamic menus<br>
   * Used to manage menu list and add/remove menus
   * 
   * @param menuList
   *          live and mutable list of configured menus
   */
  protected void injectMenusInternal(List<IMenu> menuList) {
  }

  /*
   * Properties
   */
  @Override
  public String getIconId() {
    return propertySupport.getPropertyString(PROP_ICON_ID);
  }

  @Override
  public void setIconId(String iconId) {
    propertySupport.setPropertyString(PROP_ICON_ID, iconId);
  }

  @Override
  public Object getImage() {
    return propertySupport.getProperty(PROP_IMAGE);
  }

  @Override
  public void setImage(Object nativeImg) {
    propertySupport.setProperty(PROP_IMAGE, nativeImg);
  }

  @Override
  public int getSystemType() {
    return m_systemType;
  }

  @Override
  public void setSystemType(int systemType) {
    m_systemType = systemType;
  }

  @Override
  public boolean isProcessButton() {
    return m_processButton;
  }

  @Override
  public void setProcessButton(boolean on) {
    m_processButton = on;
  }

  @Override
  public boolean hasMenus() {
    return m_menus.length > 0;
  }

  @Override
  public IMenu[] getMenus() {
    return m_menus;
  }

  @Override
  public void doClick() throws ProcessingException {
    if (isEnabled() && isVisible() && isEnabledProcessingButton()) {
      try {
        setEnabledProcessingButton(false);

        fireButtonClicked();
        execClickAction();
      }
      finally {
        setEnabledProcessingButton(true);
      }
    }
  }

  /*
   * Radio Buttons
   */
  @Override
  public Object getRadioValue() {
    return m_radioValue;
  }

  @Override
  public void setRadioValue(Object o) {
    m_radioValue = o;
  }

  /**
   * Toggle and Radio Buttons
   */
  @Override
  public boolean isSelected() {
    return propertySupport.getPropertyBool(PROP_SELECTED);
  }

  /**
   * Toggle and Radio Buttons
   */
  @Override
  public void setSelected(boolean b) {
    boolean changed = propertySupport.setPropertyBool(PROP_SELECTED, b);
    // single observer for config
    if (changed) {
      try {
        execToggleAction(b);
      }
      catch (ProcessingException e) {
        SERVICES.getService(IExceptionHandlerService.class).handleException(e);
      }
    }
  }

  @Override
  public void disarm() {
    fireDisarmButton();
  }

  @Override
  public void requestPopup() {
    fireRequestPopup();
  }

  @Override
  public int getDisplayStyle() {
    return m_displayStyle;
  }

  @Override
  public void setDisplayStyleInternal(int i) {
    m_displayStyle = i;
  }

  @Override
  public IButtonUIFacade getUIFacade() {
    return m_uiFacade;
  }

  /**
   * Model Observer
   */
  @Override
  public void addButtonListener(ButtonListener listener) {
    m_listenerList.add(ButtonListener.class, listener);
  }

  @Override
  public void removeButtonListener(ButtonListener listener) {
    m_listenerList.remove(ButtonListener.class, listener);
  }

  private void fireButtonClicked() {
    fireButtonEvent(new ButtonEvent(this, ButtonEvent.TYPE_CLICKED));
  }

  private void fireDisarmButton() {
    fireButtonEvent(new ButtonEvent(this, ButtonEvent.TYPE_DISARM));
  }

  private void fireRequestPopup() {
    fireButtonEvent(new ButtonEvent(this, ButtonEvent.TYPE_REQUEST_POPUP));
  }

  private IMenu[] fireButtonPopup() {
    ButtonEvent e = new ButtonEvent(this, ButtonEvent.TYPE_POPUP);
    // single observer add our menus
    IMenu[] a = getMenus();
    for (int i = 0; i < a.length; i++) {
      IMenu m = a[i];
      m.prepareAction();
      if (m.isVisible()) {
        e.addPopupMenu(m);
      }
    }
    fireButtonEvent(e);
    return e.getPopupMenus();
  }

  // main handler
  private void fireButtonEvent(ButtonEvent e) {
    EventListener[] listeners = m_listenerList.getListeners(ButtonListener.class);
    if (listeners != null && listeners.length > 0) {
      for (int i = 0; i < listeners.length; i++) {
        ((ButtonListener) listeners[i]).buttonChanged(e);
      }
    }
  }

  /**
   * Default implementation for buttons
   */
  private class P_UIFacade implements IButtonUIFacade {
    @Override
    public void fireButtonClickedFromUI() {
      try {
        if (isEnabled() && isVisible()) {
          doClick();
        }
      }
      catch (ProcessingException e) {
        SERVICES.getService(IExceptionHandlerService.class).handleException(e);
      }
    }

    @Override
    public IMenu[] fireButtonPopupFromUI() {
      return fireButtonPopup();
    }

    /**
     * Toggle and Radio Buttons
     */
    @Override
    public void setSelectedFromUI(boolean b) {
      try {
        /*
         * Ticket 76711: added optimistic lock
         */
        if (m_uiFacadeSetSelectedLock.acquire()) {
          setSelected(b);
        }
      }
      finally {
        m_uiFacadeSetSelectedLock.release();
      }
    }
  }
}
>>>>>>> 9ae2a80a
<|MERGE_RESOLUTION|>--- conflicted
+++ resolved
@@ -1,4 +1,3 @@
-<<<<<<< HEAD
 /*******************************************************************************
  * Copyright (c) 2010 BSI Business Systems Integration AG.
  * All rights reserved. This program and the accompanying materials
@@ -211,7 +210,8 @@
 
   private Class<? extends IMenu>[] getConfiguredMenus() {
     Class[] dca = ConfigurationUtility.getDeclaredPublicClasses(getClass());
-    return ConfigurationUtility.sortFilteredClassesByOrderAnnotation(dca, IMenu.class);
+    Class<IMenu>[] foca = ConfigurationUtility.sortFilteredClassesByOrderAnnotation(dca, IMenu.class);
+    return ConfigurationUtility.removeReplacedClasses(foca);
   }
 
   @Override
@@ -474,483 +474,4 @@
       }
     }
   }
-}
-=======
-/*******************************************************************************
- * Copyright (c) 2010 BSI Business Systems Integration AG.
- * All rights reserved. This program and the accompanying materials
- * are made available under the terms of the Eclipse Public License v1.0
- * which accompanies this distribution, and is available at
- * http://www.eclipse.org/legal/epl-v10.html
- *
- * Contributors:
- *     BSI Business Systems Integration AG - initial API and implementation
- ******************************************************************************/
-package org.eclipse.scout.rt.client.ui.form.fields.button;
-
-import java.util.ArrayList;
-import java.util.EventListener;
-import java.util.List;
-
-import org.eclipse.scout.commons.ConfigurationUtility;
-import org.eclipse.scout.commons.EventListenerList;
-import org.eclipse.scout.commons.OptimisticLock;
-import org.eclipse.scout.commons.annotations.ConfigOperation;
-import org.eclipse.scout.commons.annotations.ConfigProperty;
-import org.eclipse.scout.commons.annotations.ConfigPropertyValue;
-import org.eclipse.scout.commons.annotations.Order;
-import org.eclipse.scout.commons.exception.ProcessingException;
-import org.eclipse.scout.commons.logger.IScoutLogger;
-import org.eclipse.scout.commons.logger.ScoutLogManager;
-import org.eclipse.scout.rt.client.services.common.icon.IIconProviderService;
-import org.eclipse.scout.rt.client.ui.action.menu.IMenu;
-import org.eclipse.scout.rt.client.ui.form.fields.AbstractFormField;
-import org.eclipse.scout.rt.client.ui.form.fields.radiobuttongroup.AbstractRadioButtonGroup;
-import org.eclipse.scout.rt.shared.services.common.exceptionhandler.IExceptionHandlerService;
-import org.eclipse.scout.service.SERVICES;
-
-public abstract class AbstractButton extends AbstractFormField implements IButton {
-  private static final IScoutLogger LOG = ScoutLogManager.getLogger(AbstractButton.class);
-
-  private final EventListenerList m_listenerList = new EventListenerList();
-  private int m_systemType;
-  private int m_displayStyle;
-  private boolean m_processButton;
-  private Object m_radioValue;
-  private IMenu[] m_menus;
-  private final IButtonUIFacade m_uiFacade;
-  private final OptimisticLock m_uiFacadeSetSelectedLock;
-
-  public AbstractButton() {
-    this(true);
-  }
-
-  public AbstractButton(boolean callInitializer) {
-    super(false);
-    m_uiFacade = new P_UIFacade();
-    m_uiFacadeSetSelectedLock = new OptimisticLock();
-    if (callInitializer) {
-      callInitializer();
-    }
-  }
-
-  /*
-   * Configuration
-   */
-  /**
-   * Configures the system type of this button. See {@code IButton.SYSTEM_TYPE_* } constants for valid values.
-   * System buttons are buttons with pre-defined behavior (such as an 'Ok' button or a 'Cancel' button).
-   * <p>
-   * Subclasses can override this method. Default is {@code IButton.SYSTEM_TYPE_NONE}.
-   * 
-   * @return the system type for a system button, or {@code IButton.SYSTEM_TYPE_NONE} for a non-system button
-   * @see IButton
-   */
-  @ConfigProperty(ConfigProperty.BUTTON_SYSTEM_TYPE)
-  @Order(200)
-  @ConfigPropertyValue("SYSTEM_TYPE_NONE")
-  protected int getConfiguredSystemType() {
-    return SYSTEM_TYPE_NONE;
-  }
-
-  /**
-   * Configures whether this button is a process button. Process buttons are typically displayed on a
-   * dedicated button bar at the bottom of a form. Non-process buttons can be placed anywhere on a form.
-   * <p>
-   * Subclasses can override this method. Default is {@code true}.
-   * 
-   * @return {@code true} if this button is a process button, {@code false} otherwise
-   * @see IButton
-   */
-  @ConfigProperty(ConfigProperty.BOOLEAN)
-  @Order(220)
-  @ConfigPropertyValue("true")
-  protected boolean getConfiguredProcessButton() {
-    return true;
-  }
-
-  /**
-   * Configures the display style of this button. See {@code IButton.DISPLAY_STYLE_* } constants for valid values.
-   * <p>
-   * Subclasses can override this method. Default is {@code IButton.DISPLAY_STYLE_DEFAULT}.
-   * 
-   * @return the display style of this button
-   * @see IButton
-   */
-  @ConfigProperty(ConfigProperty.BUTTON_DISPLAY_STYLE)
-  @Order(210)
-  @ConfigPropertyValue("DISPLAY_STYLE_DEFAULT")
-  protected int getConfiguredDisplayStyle() {
-    return DISPLAY_STYLE_DEFAULT;
-  }
-
-  /**
-   * {@inheritDoc} Default for buttons is false because they usually should only take as much place as is needed to
-   * display the button label, but not necessarily more. See also {@link #getConfiguredGridUseUiWidth()}.
-   */
-  @ConfigPropertyValue("false")
-  @Override
-  protected boolean getConfiguredFillHorizontal() {
-    return false;
-  }
-
-  /**
-   * {@inheritDoc} Default for buttons is false because they usually should only take as much place as is needed to
-   * display the button label, but not necessarily more.
-   */
-  @ConfigPropertyValue("false")
-  @Override
-  protected boolean getConfiguredFillVertical() {
-    return false;
-  }
-
-  /**
-   * {@inheritDoc} Default for buttons is true because they usually should only take as much place as is needed to
-   * display the button label, but not necessarily more.
-   */
-  @ConfigPropertyValue("true")
-  @Override
-  protected boolean getConfiguredGridUseUiWidth() {
-    return true;
-  }
-
-  /**
-   * {@inheritDoc}
-   */
-  @ConfigPropertyValue("false")
-  @Override
-  protected boolean getConfiguredGridUseUiHeight() {
-    return false;
-  }
-
-  /**
-   * Configures the value represented by this radio button. This is the value that is
-   * returned if you query a radio button group for the current value and this button is the
-   * currently selected radio button.
-   * <p>
-   * Subclasses can override this method. Default is {@code null}.
-   * 
-   * @return an {@code Object} representing the value of this radio button
-   * @see AbstractRadioButton
-   * @see AbstractRadioButtonGroup
-   */
-  @ConfigProperty(ConfigProperty.OBJECT)
-  @Order(230)
-  @ConfigPropertyValue("null")
-  protected Object getConfiguredRadioValue() {
-    return null;
-  }
-
-  /**
-   * Configures the icon for this button. The icon is displayed on the button itself. Depending on UI and look and feel,
-   * this button might support icon groups to represent different states of this button, such as enabled, disabled,
-   * mouse-over etc.
-   * <p>
-   * Subclasses can override this method. Default is {@code null}.
-   * 
-   * @return the ID (name) of the icon
-   * @see IIconGroup
-   * @see IIconProviderService
-   */
-  @ConfigProperty(ConfigProperty.ICON_ID)
-  @Order(190)
-  @ConfigPropertyValue("null")
-  protected String getConfiguredIconId() {
-    return null;
-  }
-
-  /**
-   * Called whenever this button is clicked. This button is disabled and cannot be clicked again
-   * until this method returns.
-   * <p>
-   * Subclasses can override this method. The default does nothing.
-   * 
-   * @throws ProcessingException
-   */
-  @ConfigOperation
-  @Order(190)
-  protected void execClickAction() throws ProcessingException {
-  }
-
-  /**
-   * Called whenever the state of a toggle button or radio button changes.
-   * <p>
-   * Subclasses can override this method. The default does nothing.
-   * 
-   * @param selected
-   *          new state of the button
-   * @throws ProcessingException
-   */
-  @ConfigOperation
-  @Order(200)
-  protected void execToggleAction(boolean selected) throws ProcessingException {
-  }
-
-  private Class<? extends IMenu>[] getConfiguredMenus() {
-    Class[] dca = ConfigurationUtility.getDeclaredPublicClasses(getClass());
-    Class<IMenu>[] foca = ConfigurationUtility.sortFilteredClassesByOrderAnnotation(dca, IMenu.class);
-    return ConfigurationUtility.removeReplacedClasses(foca);
-  }
-
-  @Override
-  protected void initConfig() {
-    super.initConfig();
-    setSystemType(getConfiguredSystemType());
-    setDisplayStyleInternal(getConfiguredDisplayStyle());
-    setProcessButton(getConfiguredProcessButton());
-    setIconId(getConfiguredIconId());
-    setRadioValue(getConfiguredRadioValue());
-    // menus
-    ArrayList<IMenu> menuList = new ArrayList<IMenu>();
-    Class<? extends IMenu>[] menuArray = getConfiguredMenus();
-    for (int i = 0; i < menuArray.length; i++) {
-      IMenu menu;
-      try {
-        menu = ConfigurationUtility.newInnerInstance(this, menuArray[i]);
-        menuList.add(menu);
-      }
-      catch (Throwable t) {
-        SERVICES.getService(IExceptionHandlerService.class).handleException(new ProcessingException("menu: " + menuArray[i].getName(), t));
-      }
-    }
-    try {
-      injectMenusInternal(menuList);
-    }
-    catch (Exception e) {
-      LOG.error("error occured while dynamically contributing menus.", e);
-    }
-    m_menus = menuList.toArray(new IMenu[0]);
-  }
-
-  /**
-   * Override this internal method only in order to make use of dynamic menus<br>
-   * Used to manage menu list and add/remove menus
-   * 
-   * @param menuList
-   *          live and mutable list of configured menus
-   */
-  protected void injectMenusInternal(List<IMenu> menuList) {
-  }
-
-  /*
-   * Properties
-   */
-  @Override
-  public String getIconId() {
-    return propertySupport.getPropertyString(PROP_ICON_ID);
-  }
-
-  @Override
-  public void setIconId(String iconId) {
-    propertySupport.setPropertyString(PROP_ICON_ID, iconId);
-  }
-
-  @Override
-  public Object getImage() {
-    return propertySupport.getProperty(PROP_IMAGE);
-  }
-
-  @Override
-  public void setImage(Object nativeImg) {
-    propertySupport.setProperty(PROP_IMAGE, nativeImg);
-  }
-
-  @Override
-  public int getSystemType() {
-    return m_systemType;
-  }
-
-  @Override
-  public void setSystemType(int systemType) {
-    m_systemType = systemType;
-  }
-
-  @Override
-  public boolean isProcessButton() {
-    return m_processButton;
-  }
-
-  @Override
-  public void setProcessButton(boolean on) {
-    m_processButton = on;
-  }
-
-  @Override
-  public boolean hasMenus() {
-    return m_menus.length > 0;
-  }
-
-  @Override
-  public IMenu[] getMenus() {
-    return m_menus;
-  }
-
-  @Override
-  public void doClick() throws ProcessingException {
-    if (isEnabled() && isVisible() && isEnabledProcessingButton()) {
-      try {
-        setEnabledProcessingButton(false);
-
-        fireButtonClicked();
-        execClickAction();
-      }
-      finally {
-        setEnabledProcessingButton(true);
-      }
-    }
-  }
-
-  /*
-   * Radio Buttons
-   */
-  @Override
-  public Object getRadioValue() {
-    return m_radioValue;
-  }
-
-  @Override
-  public void setRadioValue(Object o) {
-    m_radioValue = o;
-  }
-
-  /**
-   * Toggle and Radio Buttons
-   */
-  @Override
-  public boolean isSelected() {
-    return propertySupport.getPropertyBool(PROP_SELECTED);
-  }
-
-  /**
-   * Toggle and Radio Buttons
-   */
-  @Override
-  public void setSelected(boolean b) {
-    boolean changed = propertySupport.setPropertyBool(PROP_SELECTED, b);
-    // single observer for config
-    if (changed) {
-      try {
-        execToggleAction(b);
-      }
-      catch (ProcessingException e) {
-        SERVICES.getService(IExceptionHandlerService.class).handleException(e);
-      }
-    }
-  }
-
-  @Override
-  public void disarm() {
-    fireDisarmButton();
-  }
-
-  @Override
-  public void requestPopup() {
-    fireRequestPopup();
-  }
-
-  @Override
-  public int getDisplayStyle() {
-    return m_displayStyle;
-  }
-
-  @Override
-  public void setDisplayStyleInternal(int i) {
-    m_displayStyle = i;
-  }
-
-  @Override
-  public IButtonUIFacade getUIFacade() {
-    return m_uiFacade;
-  }
-
-  /**
-   * Model Observer
-   */
-  @Override
-  public void addButtonListener(ButtonListener listener) {
-    m_listenerList.add(ButtonListener.class, listener);
-  }
-
-  @Override
-  public void removeButtonListener(ButtonListener listener) {
-    m_listenerList.remove(ButtonListener.class, listener);
-  }
-
-  private void fireButtonClicked() {
-    fireButtonEvent(new ButtonEvent(this, ButtonEvent.TYPE_CLICKED));
-  }
-
-  private void fireDisarmButton() {
-    fireButtonEvent(new ButtonEvent(this, ButtonEvent.TYPE_DISARM));
-  }
-
-  private void fireRequestPopup() {
-    fireButtonEvent(new ButtonEvent(this, ButtonEvent.TYPE_REQUEST_POPUP));
-  }
-
-  private IMenu[] fireButtonPopup() {
-    ButtonEvent e = new ButtonEvent(this, ButtonEvent.TYPE_POPUP);
-    // single observer add our menus
-    IMenu[] a = getMenus();
-    for (int i = 0; i < a.length; i++) {
-      IMenu m = a[i];
-      m.prepareAction();
-      if (m.isVisible()) {
-        e.addPopupMenu(m);
-      }
-    }
-    fireButtonEvent(e);
-    return e.getPopupMenus();
-  }
-
-  // main handler
-  private void fireButtonEvent(ButtonEvent e) {
-    EventListener[] listeners = m_listenerList.getListeners(ButtonListener.class);
-    if (listeners != null && listeners.length > 0) {
-      for (int i = 0; i < listeners.length; i++) {
-        ((ButtonListener) listeners[i]).buttonChanged(e);
-      }
-    }
-  }
-
-  /**
-   * Default implementation for buttons
-   */
-  private class P_UIFacade implements IButtonUIFacade {
-    @Override
-    public void fireButtonClickedFromUI() {
-      try {
-        if (isEnabled() && isVisible()) {
-          doClick();
-        }
-      }
-      catch (ProcessingException e) {
-        SERVICES.getService(IExceptionHandlerService.class).handleException(e);
-      }
-    }
-
-    @Override
-    public IMenu[] fireButtonPopupFromUI() {
-      return fireButtonPopup();
-    }
-
-    /**
-     * Toggle and Radio Buttons
-     */
-    @Override
-    public void setSelectedFromUI(boolean b) {
-      try {
-        /*
-         * Ticket 76711: added optimistic lock
-         */
-        if (m_uiFacadeSetSelectedLock.acquire()) {
-          setSelected(b);
-        }
-      }
-      finally {
-        m_uiFacadeSetSelectedLock.release();
-      }
-    }
-  }
-}
->>>>>>> 9ae2a80a
+}