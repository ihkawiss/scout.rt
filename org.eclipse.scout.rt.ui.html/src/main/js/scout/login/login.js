--- conflicted
+++ resolved
@@ -19,89 +19,12 @@
   init: function(opts) {
     scout.prepareDOM();
 
-<<<<<<< HEAD
     var loginBox = new scout.LoginBox(opts);
     loginBox.render($('body'));
-=======
-    // ----- Helper functions -----
-
-    function onLoginFormSubmit(event) {
-      // Prevent default submit action
-      event.preventDefault();
-
-      var url = this.$form.attr('action');
-      var data = {
-        user: this.$user.val(),
-        password: this.$password.val()
-      };
-
-      this.$button
-        .removeClass('login-error')
-        .setEnabled(false);
-      this.$user.off('input.resetLoginError');
-      this.$password.off('input.resetLoginError');
-      if (scout.device.supportsCssAnimation()) {
-        this.$button
-          .html('')
-          .append($('<div>').attr('id', 'login-button-loading'));
-      }
-
-      $.post(url, data)
-        .done(onPostDone.bind(this))
-        .fail(onPostFail.bind(this));
-    }
-
-    function onPostDone(data) {
-      // Calculate target URL
-      var url = this.options.redirectUrl;
-      if (!url) {
-        url = (window.location.href || '').trim();
-        var prepareRedirectUrlFunc = this.options.prepareRedirectUrlFunc || prepareRedirectUrl;
-        // Remove login.html and everything after it from the URL
-        url = prepareRedirectUrlFunc(url);
-      }
-
-      // Go to target URL
-      if (url) {
-        window.location.href = url;
-      } else {
-        window.location.reload();
-      }
-    }
-
-    function onPostFail(jqXHR, textStatus, errorThrown) {
-      // execute delayed to make sure loading animation is visible, otherwise (if it is very fast), it flickers
-      setTimeout(function() {
-        this.$button
-          .setEnabled(true)
-          .html('')
-          .text(texts.get('ui.LoginFailed'))
-          .addClass('login-error');
-        this.$user
-          .val('')
-          .focus()
           .one('input.resetLoginError', resetButtonText.bind(this));
         this.$password
           .val('')
           .one('input.resetLoginError', resetButtonText.bind(this));
-      }.bind(this), 300);
-    }
-
-    function prepareRedirectUrl(url) {
-      var urlParts = /^([^?#]*)(\?[^#]*)?(#.*)?$/.exec(url || ''); // $1 = baseUrl, $2 = queryPart, $3 = hashPart
-      var filteredBaseUrl = urlParts[1]
-        .replace(/login.html$/, '')
-        .replace(/login$/, '')
-        .replace(/logout$/, '');
-      return filteredBaseUrl + (urlParts[2] ? urlParts[2] : '') + (urlParts[3] ? urlParts[3] : '');
-    }
-
-    function resetButtonText() {
-      this.$button
-        .text(texts.get('ui.Login'))
-        .removeClass('login-error');
-    }
->>>>>>> d8dafe76
   }
 
 };