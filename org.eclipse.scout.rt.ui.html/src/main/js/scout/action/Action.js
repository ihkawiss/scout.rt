--- conflicted
+++ resolved
@@ -50,11 +50,8 @@
   this._renderSelected();
   this._renderVisible();
   this._renderTabbable();
-<<<<<<< HEAD
   this._renderCompact();
-=======
   this._renderCssClass(this.cssClass);
->>>>>>> 35504849
 };
 
 scout.Action.prototype._remove = function() {
