/*******************************************************************************
 * Copyright (c) 2014-2015 BSI Business Systems Integration AG.
 * All rights reserved. This program and the accompanying materials
 * are made available under the terms of the Eclipse Public License v1.0
 * which accompanies this distribution, and is available at
 * http://www.eclipse.org/legal/epl-v10.html
 *
 * Contributors:
 *     BSI Business Systems Integration AG - initial API and implementation
 ******************************************************************************/
scout.Table = function() {
  scout.Table.parent.call(this);

  this.autoResizeColumns = false;
  this.checkable = false;
  this.enabled = true;
  this.headerEnabled = true;
  this.headerVisible = true;
  this.keyStrokes = [];
  this.keyboardNavigation = true;
  this.menus = [];
  this.multiCheck = true;
  this.multiSelect = true;
  this.multilineText = false;
  this.rows = [];
  this.scrollToSelection = false;
  this.selectedRows = [];
  this.sortEnabled = true;
  this.tableControls = [];
  this.tableStatusVisible = false;
  this.footerVisible = false;
  this.columns = [];
  this.rowsMap = {}; // rows by id
  this.rowWidth = 0;
  this.rowBorderWidth; // read-only, set by _calculateRowBorderWidth(), also used in TableLayout.js
  this.rowBorderLeftWidth = 0; // read-only, set by _calculateRowBorderWidth(), also used in TableHeader.js
  this.rowBorderRightWidth = 0; // read-only, set by _calculateRowBorderWidth(), also used in TableHeader.js
  this.staticMenus = [];
  this.selectionHandler = new scout.TableSelectionHandler(this);
  this.loadingSupport = new scout.LoadingSupport({
    widget: this
  });
  this.header;
  this.footer;
  this._filterMap = {};
  this._filteredRows = [];
  this._filteredRowsDirty = true;
  this.tooltips = [];
  this._aggregateRows = [];
  this._animationRowLimit = 25;
  this._blockLoadThreshold = 25;
  this.menuBar;
  this._renderRowsInProgress = false;
  this._drawDataInProgress = false;
  this._doubleClickSupport = new scout.DoubleClickSupport();
  this.checkableStyle = scout.Table.CheckableStyle.CHECKBOX;
  this.$container;
  this.$data;
  this._addAdapterProperties(['tableControls', 'menus', 'keyStrokes']);

  this._permanentHeadSortColumns = [];
  this._permanentTailSortColumns = [];
  // Initial value must be > 0 to make prefSize work (if it is 0, no filler will be generated).
  // If rows have a variable height, prefSize is only correct for 10 rows.
  // Layout will adjust this value depending on the view port size.
  this.viewRangeSize = 10;
  this.viewRangeRendered = new scout.Range(0, 0);
  this._filterMenusHandler = this._filterMenus.bind(this);
  this.virtual = true;
};
scout.inherits(scout.Table, scout.Widget);

//FIXME CGU [6.1] create StringColumn.js incl. defaultValues from defaultValues.json

scout.Table.CheckableStyle = {
  /**
   * When row is checked a boolean column with a checkbox is inserted into the table.
   */
  CHECKBOX: 'checkbox',
  /**
   * When a row is checked the table-row is marked as checked. By default a background
   * color is set on the table-row when the row is checked.
   */
  TABLE_ROW: 'tableRow'
};
scout.Table.SELECTION_CLASSES = 'select-middle select-top select-bottom select-single selected';

scout.Table.prototype._init = function(model) {
  scout.Table.parent.prototype._init.call(this, model);
  this._initColumns();

  this.rows.forEach(function(row, i) {
    this.rows[i] = this._initRow(row);
  }, this);

  this.menuBar = scout.create('MenuBar', {
    parent: this,
    menuOrder: new scout.MenuItemsOrder(this.session, 'Table'),
    menuFilter: this._filterMenusHandler
  });
  this.menuBar.bottom();

  this._syncSelectedRows(this.selectedRows);
  this.setFilters(this.filters);
  this._syncKeyStrokes(this.keyStrokes);
  this._syncMenus(this.menus);
  this._syncTableControls(this.tableControls);
  this._syncTableStatus(this.tableStatus);
  this._applyFilters(this.rows);
  this._calculateValuesForBackgroundEffect();
  this._group();
};

scout.Table.prototype._initRow = function(row) {
  if (!(row instanceof scout.TableRow)) {
    row.parent = this;
    row = scout.create('TableRow', row);
  }
  this.rowsMap[row.id] = row;
  this.trigger('rowInitialized', {
    row: row
  });
  return row;
};

scout.Table.prototype._initColumns = function() {
  var column, i;
  for (i = 0; i < this.columns.length; i++) {
    this.columns[i].session = this.session;
    column = scout.create(this.columns[i]);
    column.table = this;
    this.columns[i] = column;

    if (column.checkable) {
      // set checkable column if this column is the checkable one
      this.checkableColumn = column;
    }
  }

  // Add gui only checkbox column at the beginning
  if (this.rowIconVisible) {
    this._insertRowIconColumn();
  }
  this._syncCheckable(this.checkable);

  // Sync head and tail sort columns
  this._syncHeadAndTailSortColumns();
};

/**
 * @override ModelAdapter.js
 */
scout.Table.prototype._initKeyStrokeContext = function(keyStrokeContext) {
  scout.Table.parent.prototype._initKeyStrokeContext.call(this, keyStrokeContext);

  this._initTableKeyStrokeContext(keyStrokeContext);
};

scout.Table.prototype._initTableKeyStrokeContext = function(keyStrokeContext) {
  keyStrokeContext.registerKeyStroke([
    new scout.TableNavigationUpKeyStroke(this),
    new scout.TableNavigationDownKeyStroke(this),
    new scout.TableNavigationPageUpKeyStroke(this),
    new scout.TableNavigationPageDownKeyStroke(this),
    new scout.TableNavigationHomeKeyStroke(this),
    new scout.TableNavigationEndKeyStroke(this),

    new scout.TableFocusFilterFieldKeyStroke(this),
    new scout.TableStartCellEditKeyStroke(this),
    new scout.TableSelectAllKeyStroke(this),
    new scout.TableRefreshKeyStroke(this),
    new scout.TableToggleRowKeyStroke(this),
    new scout.TableCopyKeyStroke(this),
    new scout.ContextMenuKeyStroke(this, this.onContextMenu, this),
    new scout.AppLinkKeyStroke(this, this.handleAppLinkAction)
  ]);

  // Prevent default action and do not propagate ↓ or ↑ keys if ctrl- or alt-modifier is not pressed.
  // Otherwise, an '↑-event' on the first row, or an '↓-event' on the last row will bubble up (because not consumed by table navigation keystrokes) and cause a superior table to move its selection.
  // Use case: - outline page table with search form that contains a table field;
  //           - shift + '↑-event'/'↓-event' are not consumed by a single selection table, and would propagate otherwise;
  //           - preventDefault because of smartfield, so that the cursor is not moved on first or last row;
  keyStrokeContext.registerStopPropagationInterceptor(function(event) {
    if (!event.ctrlKey && !event.altKey && scout.isOneOf(event.which, scout.keys.UP, scout.keys.DOWN)) {
      event.stopPropagation();
      event.preventDefault();
    }
  });
};

scout.Table.prototype._insertBooleanColumn = function() {
  // don't add checkbox column when we're in checkableStyle mode
  if (this.checkableStyle === scout.Table.CheckableStyle.TABLE_ROW) {
    return;
  }
  var column = scout.create('BooleanColumn', {
    session: this.session,
    fixedWidth: true,
    fixedPosition: true,
    guiOnly: true,
    disallowHeaderMenu: true,
    showSeparator: false,
    width: scout.Column.NARROW_MIN_WIDTH,
    table: this
  });

  scout.arrays.insert(this.columns, column, 0);
  this.checkableColumn = column;
};

scout.Table.prototype._insertRowIconColumn = function() {
  var position = 0,
    column = scout.create('IconColumn', {
      session: this.session,
      fixedWidth: true,
      fixedPosition: true,
      guiOnly: true,
      disallowHeaderMenu: true,
      showSeparator: false,
      width: scout.Column.NARROW_MIN_WIDTH,
      table: this
    });
  if (this.columns[0] === this.checkableColumn) {
    position = 1;
  }
  scout.arrays.insert(this.columns, column, position);
  this.rowIconColumn = column;
};

scout.Table.prototype.handleAppLinkAction = function(event) {
  var $appLink = $(event.target);
  var column = this._columnAtX($appLink.offset().left);
  this._triggerAppLinkAction(column, $appLink.data('ref'));
};

scout.Table.prototype._render = function($parent) {
  this.$container = this.$parent.appendDiv('table');
  this.htmlComp = new scout.HtmlComponent(this.$container, this.session);
  this.htmlComp.setLayout(new scout.TableLayout(this));
  this.htmlComp.pixelBasedSizing = false;

  if (this.uiCssClass) {
    this.$container.addClass(this.uiCssClass);
  }

  this.$data = this.$container.appendDiv('table-data');
  this.$data.on('mousedown', '.table-row', this._onRowMouseDown.bind(this))
    .on('mouseup', '.table-row', this._onRowMouseUp.bind(this))
    .on('dblclick', '.table-row', this._onRowDoubleClick.bind(this))
    .on('scroll', this._onDataScroll.bind(this))
    .on('contextmenu', '.table-row', function(event) {
      event.preventDefault();
      event.stopPropagation();
      return false;
    });
  scout.scrollbars.install(this.$data, {
    parent: this,
    axis: 'both'
  });
  this._installImageListeners();
  this._installCellTooltipSupport();
  this.menuBar.render(this.$container);

  // layout bugfix for IE9 (and maybe other browsers)
  if (scout.device.tableAdditionalDivRequired) {
    // determine @table-cell-padding-left and @table-cell-padding-right (actually the sum)
    var test = this.$data.appendDiv('table-cell');
    test.text('&nbsp;');
    this.cellHorizontalPadding = test.cssPxValue('padding-left') + test.cssPxValue('padding-right');
    test.remove();
  }

  this.scrollTop = 0;
  this._calculateRowBorderWidth();
  this._updateRowWidth();
  this._updateRowHeight();
  this._renderViewport();
  if (this.scrollToSelection) {
    // Execute delayed because table may be not layouted yet
    setTimeout(this.revealSelection.bind(this));
  }
};

scout.Table.prototype._renderProperties = function() {
  scout.Table.parent.prototype._renderProperties.call(this);
  this._renderTableHeader();
  this._renderFooterVisible();
  this._renderMenus();
  this._renderDropType();
  this._renderCheckableStyle();
  this._renderLoading();
};

scout.Table.prototype._remove = function() {
  scout.scrollbars.uninstall(this.$data, this.session);
  this._uninstallDragAndDropHandler();
  // FIXME CGU do not delete header, implement according to footer
  this.header = null;
  this._removeAggregateRows();
  this._uninstallImageListeners();
  this._uninstallCellTooltipSupport();
  this._removeRows();
  this.$fillBefore = null;
  this.$fillAfter = null;
  this.$data = null;
  this.$emptyData = null;
  scout.Table.parent.prototype._remove.call(this);
};

// FIXME AWE: refactor all _render* methods --> remove parameter, always use this.*
// reason: the property on this is already synced at this point, the argument may contain
// just a data-model value (and not a adpater).
scout.Table.prototype._renderTableControls = function() {
  if (this.footer) {
    this.footer._renderControls();
  }
};

scout.Table.prototype._renderSortEnabled = function() {
  // nop
};

scout.Table.prototype._renderUiSortPossible = function() {
  // nop
};

scout.Table.prototype._renderColumnAddable = function() {
  // nop
};

scout.Table.prototype._syncTableControls = function(controls) {
  var i;
  for (i = 0; i < this.tableControls.length; i++) {
    this.keyStrokeContext.unregisterKeyStroke(this.tableControls[i]);
  }
  this._setProperty('tableControls', controls);
  for (i = 0; i < this.tableControls.length; i++) {
    this.keyStrokeContext.registerKeyStroke(this.tableControls[i]);
  }
  this._updateFooterVisibility();
  this.tableControls.forEach(function(control) {
    control.tableFooter = this.footer;
  }, this);
};

/**
 * When an IMG has been loaded we must update the stored height in the model-row.
 * Note: we don't change the width of the row or table.
 */
scout.Table.prototype._onImageLoadOrError = function(event) {
  var
    $row = $(event.target).closest('.table-row'),
    row = $row.data('row');
  row.height = $row.outerHeight(true);
  this.invalidateLayoutTree();
};

scout.Table.prototype._onRowMouseDown = function(event) {
  this._doubleClickSupport.mousedown(event);
  this._$mouseDownRow = $(event.currentTarget);
  this._mouseDownColumn = this._columnAtX(event.pageX);
  this._$mouseDownRow.window().one('mouseup', function() {
    this._$mouseDownRow = null;
  }.bind(this));
  this.selectionHandler.onMouseDown(event);

  if (this.checkableStyle === scout.Table.CheckableStyle.TABLE_ROW) {
    var row = this._$mouseDownRow.data('row');
    this.checkRow(row, !row.checked);
  }
};

scout.Table.prototype._onRowMouseUp = function(event) {
  var $row, $mouseUpRow, column, $appLink, row,
    mouseButton = event.which;

  if (this._doubleClickSupport.doubleClicked()) {
    // Don't execute on double click events
    return;
  }

  $mouseUpRow = $(event.currentTarget);
  this.selectionHandler.onMouseUp(event, $mouseUpRow);

  if (!this._$mouseDownRow || this._$mouseDownRow[0] !== $mouseUpRow[0]) {
    // Don't accept if mouse up happens on another row than mouse down, or mousedown didn't happen on a row at all
    return;
  }

  $row = $mouseUpRow;
  column = this._columnAtX(event.pageX);
  if (column !== this._mouseDownColumn) {
    // Don't execute click / appLinks when the mouse gets pressed and moved outside of a cell
    return;
  }
  if (mouseButton === 1) {
    column.onMouseUp(event, $row);
    $appLink = this._find$AppLink(event);
  }
  row = $row.data('row');
  if ($appLink) {
    this._triggerAppLinkAction(column, $appLink.data('ref'));
  } else if (column.guiOnly) {
    this._triggerRowClicked(row, mouseButton);
  } else {
    this._triggerRowClicked(row, mouseButton, column);
  }
};

scout.Table.prototype._onRowDoubleClick = function(event) {
  var $row = $(event.currentTarget),
    column = this._columnAtX(event.pageX);

  this.doRowAction($row.data('row'), column);
};

scout.Table.prototype.onContextMenu = function(event) {
  var func = function(event) {
    event.preventDefault();

    var menuItems, popup;
    if (this.selectedRows.length > 0) {
      menuItems = this._filterMenus(this.menus, scout.MenuDestinations.CONTEXT_MENU, true, false, ['Header']);
      if (!event.pageX && !event.pageY) {
        var $rowToDisplay = this.selectionHandler.lastActionRow ? this.selectionHandler.lastActionRow.$row : this.selectedRows[this.selectedRows.length - 1].$row;
        var offset = $rowToDisplay.offset();
        event.pageX = offset.left + 10;
        event.pageY = offset.top + $rowToDisplay.outerHeight() / 2;
      }
      if (menuItems.length > 0) {
        popup = scout.create('ContextMenuPopup', {
          parent: this,
          menuItems: menuItems,
          location: {
            x: event.pageX,
            y: event.pageY
          },
          $anchor: this.$data,
          menuFilter: this._filterMenusHandler
        });
        popup.open();

        // Set table style to focused, so that it looks as it still has the focus.
        // Must be called after open(), because opening the popup might cause another
        // popup to close first (which will remove the 'focused' class).
        if (this.enabled) {
          this.$container.addClass('focused');
          popup.on('close', function(event) {
            this.$container.removeClass('focused');
          }.bind(this));
        }
      }
    }
  };

  scout.menus.showContextMenuWithWait(this.session, func.bind(this), event);
};

scout.Table.prototype._onDataScroll = function() {
  var scrollTop = this.$data[0].scrollTop;
  if (this.scrollTop === scrollTop) {
    return;
  }
  this._renderViewport();
  this.scrollTop = scrollTop;
};

scout.Table.prototype._renderTableStatusVisible = function() {
  // nop
};

scout.Table.prototype._renderTableStatus = function() {
  this.trigger('statusChanged');
};

scout.Table.prototype._renderLoading = function() {
  this.loadingSupport.renderLoading();
};

scout.Table.prototype._hasVisibleTableControls = function() {
  return this.tableControls.some(function(control) {
    if (control.visible) {
      return true;
    }
    return false;
  });
};

scout.Table.prototype.hasAggregateTableControl = function() {
  return this.tableControls.some(function(control) {
    if (control instanceof scout.AggregateTableControl) {
      return true;
    }
    return false;
  });
};

scout.Table.prototype._createHeader = function() {
  return scout.create('TableHeader', {
    parent: this,
    table: this,
    enabled: this.headerEnabled
  });
};

scout.Table.prototype._createFooter = function() {
  return scout.create('TableFooter', {
    parent: this,
    table: this
  });
};

scout.Table.prototype._installCellTooltipSupport = function() {
  scout.tooltips.install(this.$data, {
    parent: this,
    selector: '.table-cell',
    text: this._cellTooltipText.bind(this),
    arrowPosition: 50,
    arrowPositionUnit: '%',
    nativeTooltip: !scout.device.isCustomEllipsisTooltipPossible()
  });
};

scout.Table.prototype._uninstallCellTooltipSupport = function() {
  scout.tooltips.uninstall(this.$data);
};

scout.Table.prototype._cellTooltipText = function($cell) {
  var cell, tooltipText,
    $row = $cell.parent(),
    cellIndex = this.$cellsForRow($row).index($cell),
    column = this.columns[cellIndex],
    row = $row.data('row');

  if (row) {
    cell = this.cell(column, row);
    tooltipText = cell.tooltipText;
  }

  if (tooltipText) {
    return tooltipText;
  } else if (this._isTruncatedCellTooltipEnabled(column) && $cell.isContentTruncated()) {
    return $cell.text();
  }
};

/**
 * Show cell tooltip only if it is not possible to resize the column
 */
scout.Table.prototype._isTruncatedCellTooltipEnabled = function(column) {
  return !this.headerVisible || column.fixedWidth;
};

scout.Table.prototype.reload = function() {
  if (!this.hasReloadHandler) {
    return;
  }
  this._removeRows();
  this._renderFiller();
  this._triggerReload();
};

scout.Table.prototype.exportToClipboard = function() {
  this._triggerExportToClipboard();
};

scout.Table.prototype.toggleSelection = function() {
  if (this.selectedRows.length === this.filteredRows().length) {
    this.deselectAll();
  } else {
    this.selectAll();
  }
};

scout.Table.prototype.selectAll = function(notifyServer) {
  this.selectRows(this.filteredRows(), notifyServer);
};

scout.Table.prototype.deselectAll = function(notifyServer) {
  this.selectRows([], notifyServer);
};

scout.Table.prototype.checkAll = function(checked) {
  this.checkRows(this.filteredRows(), {
    checked: checked
  });
};

scout.Table.prototype.uncheckAll = function() {
  this.checkAll(false);
};

scout.Table.prototype.updateScrollbars = function() {
  scout.scrollbars.update(this.$data);
};

scout.Table.prototype.storeScrollPosition = function() {
  this.storedScrollTop = this.scrollTop;
};

scout.Table.prototype.restoreScrollPosition = function() {
  if (this.storedScrollTop) {
    this.setScrollTop(this.storedScrollTop);
    this.storedScrollTop = null;
  }
};

scout.Table.prototype._sort = function(animateAggregateRows) {
  var sortColumns = this._sortColumns();

  // Initialize comparators
  var clientSideSortingPossible = this.uiSortPossible && this._prepareColumnsForSorting(sortColumns);
  if (!clientSideSortingPossible) {
    return false;
  }
  this.clearAggregateRows(animateAggregateRows);
  if (!sortColumns.length) {
    // no sort column defined.
    return true;
  }

  // add all visible columns as fallback sorting to guarantee same sorting as in Java.
  sortColumns = scout.arrays.union(sortColumns, this.columns);

  this._sortImpl(sortColumns);
  this._filteredRowsDirty = true; // order has been changed
  this._triggerRowOrderChanged();
  if (this.rendered) {
    this._renderRowOrderChanges();
  }

  // Do it after row order has been rendered, because renderRowOrderChanges rerenders the whole viewport which would destroy the animation
  this._group(animateAggregateRows);

  // Sort was possible -> return true
  return true;
};

scout.Table.prototype._sortColumns = function() {
  var sortColumns = [];
  for (var c = 0; c < this.columns.length; c++) {
    var column = this.columns[c];
    var sortIndex = column.sortIndex;
    if (sortIndex >= 0) {
      sortColumns[sortIndex] = column;
    }
  }
  return sortColumns;
};

scout.Table.prototype._sortImpl = function(sortColumns) {
  // compare rows
  function compare(row1, row2) {
    for (var s = 0; s < sortColumns.length; s++) {
      var column = sortColumns[s];
      var result = column.compare(row1, row2);
      if (column.sortActive && !column.sortAscending) {
        // only consider sortAscending flag when sort is active
        // columns with !sortActive are always sorted ascending (sortAscending represents last state for those, thus not considered)
        result = -result;
      }

      if (result !== 0) {
        return result;
      }
    }

    return 0;
  }
  this.rows.sort(compare.bind(this));
};

// initialize comparators
scout.Table.prototype._prepareColumnsForSorting = function(sortColumns) {
  var i, column;
  for (i = 0; i < sortColumns.length; i++) {
    column = sortColumns[i];
    if (!column.uiSortPossible) {
      return false;
    }
    if (!column.prepareForSorting()) {
      return false;
    }
  }
  return true;
};

scout.Table.prototype._renderRowOrderChanges = function() {
  var animate,
    $rows = this.$rows(),
    oldRowPositions = {};

  // store old position
  // animate only if every row is rendered, otherwise some rows would be animated and some not
  if ($rows.length === this.filteredRows().length) {
    $rows.each(function(index, elem) {
      var rowWasInserted = false,
        $row = $(elem),
        row = $row.data('row');

      // Prevent the order animation for newly inserted rows (to not confuse the user)
      if (this._insertedRows) {
        for (var i = 0; i < this._insertedRows.length; i++) {
          if (this._insertedRows[i].id === row.id) {
            rowWasInserted = true;
            break;
          }
        }
      }

      if (!rowWasInserted) {
        animate = true;
        oldRowPositions[row.id] = $row.offset().top;
      }
    }.bind(this));
  }

  this._rerenderViewport();
  // If aggregate rows are being removed by animation, rerenderViewport does not delete them -> reorder
  // This may happen if grouping gets deactivated and another column will get the new first sort column
  this._order$AggregateRows();

  // for less than animationRowLimit rows: move to old position and then animate
  if (animate) {
    $rows = this.$rows();
    $rows.each(function(index, elem) {
      var $row = $(elem),
        row = $row.data('row'),
        oldTop = oldRowPositions[row.id];

      if (oldTop !== undefined) {
        $row.css('top', oldTop - $row.offset().top).animate({
          top: 0
        }, {
          progress: this._triggerRowOrderChanged.bind(this, row, true)
        });
      }
    }.bind(this));
  }
};

/**
 * @param multiSort true to add the column to list of sorted columns. False to use this column exclusively as sort column (reset other columns)
 * @param remove true to remove the column from the sort columns
 */
scout.Table.prototype.sort = function(column, direction, multiSort, remove) {
  var data, sorted, animateAggregateRows;
  multiSort = scout.nvl(multiSort, false);
  remove = scout.nvl(remove, false);
  // Animate if sort removes aggregate rows
  animateAggregateRows = !multiSort;
  if (remove) {
    this._removeSortColumn(column);
  } else {
    this._addSortColumn(column, direction, multiSort);
  }
  if (this.header) {
    this.header.onSortingChanged();
  }
  sorted = this._sort(animateAggregateRows);

  data = {
    columnId: column.id,
    sortAscending: column.sortAscending
  };
  if (remove) {
    data.sortingRemoved = true;
  }
  if (multiSort) {
    data.multiSort = true;
  }
  if (sorted) {
    this._send('rowsSorted', data);
  } else {
    // Delegate sorting to server when it is not possible on client side
    this._send('sortRows', data);
    // hint to animate the aggregate after the row order changed event
    this._animateAggregateRows = animateAggregateRows;
  }
};

scout.Table.prototype._addSortColumn = function(column, direction, multiSort) {
  var groupColCount, sortColCount;
  direction = scout.nvl(direction, column.sortAscending ? 'asc' : 'desc');
  multiSort = scout.nvl(multiSort, true);

  this._updateSortIndexForColumn(column, multiSort);

  // Reset grouped flag if column should be sorted exclusively
  if (!multiSort) {
    groupColCount = this._groupedColumns().length;
    sortColCount = this._sortColumns().length;
    if (sortColCount === 1 && groupColCount === 1) {
      // special case: if it is the only sort column and also grouped, do not remove grouped property.
    } else {
      column.grouped = false;
    }
  }

  column.sortAscending = direction === 'asc' ? true : false;
  column.sortActive = true;
};

/**
 * Intended to be called for new sort columns.
 * Sets the sortIndex of the given column and its siblings.
 */
scout.Table.prototype._updateSortIndexForColumn = function(column, multiSort) {
  var deviation,
    sortIndex = -1;

  if (multiSort) {
    // if not already sorted set the appropriate sort index (check for sortIndex necessary if called by _onColumnHeadersUpdated)
    if (!column.sortActive || column.sortIndex === -1) {
      sortIndex = Math.max(-1, scout.arrays.max(this.columns.map(function(c) {
        return (c.sortIndex === undefined || c.initialAlwaysIncludeSortAtEnd) ? -1 : c.sortIndex;
      })));
      column.sortIndex = sortIndex + 1;

      // increase sortIndex for all permanent tail columns (a column has been added in front of them)
      this._permanentTailSortColumns.forEach(function(c) {
        c.sortIndex++;
      });
    }
  } else {
    // do not update sort index for permanent head/tail sort columns, their order is fixed (see ColumnSet.java)
    if (!(column.initialAlwaysIncludeSortAtBegin || column.initialAlwaysIncludeSortAtEnd)) {
      column.sortIndex = this._permanentHeadSortColumns.length;
    }

    // remove sort index for siblings (ignore permanent head/tail columns, only if not multi sort)
    scout.arrays.eachSibling(this.columns, column, function(siblingColumn) {
      if (siblingColumn.sortActive) {
        this._removeSortColumnInternal(siblingColumn);
      }
    }.bind(this));

    // set correct sort index for all permanent tail sort columns
    deviation = (column.initialAlwaysIncludeSortAtBegin || column.initialAlwaysIncludeSortAtEnd) ? 0 : 1;
    this._permanentTailSortColumns.forEach(function(c, index) {
      c.sortIndex = this._permanentHeadSortColumns.length + deviation + index;
    }, this);
  }
};

scout.Table.prototype._removeSortColumn = function(column) {
  if (column.initialAlwaysIncludeSortAtBegin || column.initialAlwaysIncludeSortAtEnd) {
    return;
  }
  // Adjust sibling columns with higher index
  scout.arrays.eachSibling(this.columns, column, function(siblingColumn) {
    if (siblingColumn.sortIndex > column.sortIndex) {
      siblingColumn.sortIndex = siblingColumn.sortIndex - 1;
    }
  });
  this._removeSortColumnInternal(column);
};

scout.Table.prototype._removeSortColumnInternal = function(column) {
  if (column.initialAlwaysIncludeSortAtBegin || column.initialAlwaysIncludeSortAtEnd) {
    return;
  }
  column.sortActive = false;
  column.grouped = false;
  column.sortIndex = -1;
};

scout.Table.prototype.isGroupingPossible = function(column) {
  var possible = true;

  if (!this.sortEnabled) {
    // grouping without sorting is not possible
    return false;
  }

  if (this._permanentHeadSortColumns && this._permanentHeadSortColumns.length === 0) {
    // no permanent head sort columns. grouping ok.
    return true;
  }

  if (column.initialAlwaysIncludeSortAtBegin) {
    possible = true;
    scout.arrays.eachSibling(this._permanentHeadSortColumns, column, function(c) {
      if (c.sortIndex < column.sortIndex) {
        possible = possible && c.grouped;
      }
    });
    return possible;
  }

  if (column.initialAlwaysIncludeSortAtEnd) {
    // it is a tail sort column. Grouping does not make sense.
    return false;
  }

  // column itself is not a head or tail sort column. Therefore, all head sort columns must be grouped.
  this._permanentHeadSortColumns.forEach(function(c) {
    possible = possible && c.grouped;
  });
  return possible;
};

scout.Table.prototype.isAggregationPossible = function(column) {
  if (!(column instanceof scout.NumberColumn)) {
    return false;
  }

  if (column.grouped) {
    // Aggregation is not possible if column is grouped
    return false;
  }

  // Aggregation is possible if it is grouped by another column or aggregation control is available
  return this.isGrouped() || this.hasAggregateTableControl();
};

scout.Table.prototype.changeAggregation = function(column, func) {
  this.changeAggregations([column], [func]);
};

scout.Table.prototype.changeAggregations = function(columns, functions) {
  columns.forEach(function(column, i) {
    var func = functions[i];
    column.setAggregationFunction(func);

    this._triggerAggregationFunctionChanged(column);
  }, this);

  this._group();
};

scout.Table.prototype._addGroupColumn = function(column, direction, multiGroup) {
  var sortIndex = -1;

  if (!this.isGroupingPossible(column)) {
    return;
  }

  direction = scout.nvl(direction, column.sortAscending ? 'asc' : 'desc');
  multiGroup = scout.nvl(multiGroup, true);
  if (!(column.initialAlwaysIncludeSortAtBegin || column.initialAlwaysIncludeSortAtEnd)) {
    // do not update sort index for permanent head/tail sort columns, their order is fixed (see ColumnSet.java)
    if (multiGroup) {

      sortIndex = Math.max(-1, scout.arrays.max(this.columns.map(function(c) {
        return (c.sortIndex === undefined || c.initialAlwaysIncludeSortAtEnd || !c.grouped) ? -1 : c.sortIndex;
      })));

      if (!column.sortActive) {
        // column was not yet present: insert at determined position
        // and move all subsequent nodes by one.
        // add just after all other grouping columns in column set.
        column.sortIndex = sortIndex + 1;
        scout.arrays.eachSibling(this.columns, column, function(siblingColumn) {
          if (siblingColumn.sortActive && !(siblingColumn.initialAlwaysIncludeSortAtBegin || siblingColumn.initialAlwaysIncludeSortAtEnd) && siblingColumn.sortIndex > sortIndex) {
            siblingColumn.sortIndex++;
          }
        });

        // increase sortIndex for all permanent tail columns (a column has been added in front of them)
        this._permanentTailSortColumns.forEach(function(c) {
          c.sortIndex++;
        });
      } else {
        // column already sorted, update position:
        // move all sort columns between the newly determined sortindex and the old sortindex by one.
        scout.arrays.eachSibling(this.columns, column, function(siblingColumn) {
          if (siblingColumn.sortActive && !(siblingColumn.initialAlwaysIncludeSortAtBegin || siblingColumn.initialAlwaysIncludeSortAtEnd) &&
            (siblingColumn.sortIndex > sortIndex) &&
            (siblingColumn.sortIndex < column.sortIndex)) {
            siblingColumn.sortIndex++;
          }
        });
        column.sortIndex = sortIndex + 1;
      }
    } else {
      // no multigroup:
      sortIndex = this._permanentHeadSortColumns.length;

      if (column.sortActive) {
        // column already sorted, update position:
        // move all sort columns between the newly determined sortindex and the old sortindex by one.
        scout.arrays.eachSibling(this.columns, column, function(siblingColumn) {
          if (siblingColumn.sortActive && !(siblingColumn.initialAlwaysIncludeSortAtBegin || siblingColumn.initialAlwaysIncludeSortAtEnd) &&
            (siblingColumn.sortIndex >= sortIndex) &&
            (siblingColumn.sortIndex < column.sortIndex)) {
            siblingColumn.sortIndex++;
          }
        });
        column.sortIndex = sortIndex;
      } else { //not sorted yet
        scout.arrays.eachSibling(this.columns, column, function(siblingColumn) {
          if (siblingColumn.sortActive && !(siblingColumn.initialAlwaysIncludeSortAtBegin || siblingColumn.initialAlwaysIncludeSortAtEnd) && siblingColumn.sortIndex >= sortIndex) {
            siblingColumn.sortIndex++;
          }
        });

        column.sortIndex = sortIndex;

        // increase sortIndex for all permanent tail columns (a column has been added in front of them)
        this._permanentTailSortColumns.forEach(function(c) {
          c.sortIndex++;
        });
      }

      // remove all other grouped properties:
      scout.arrays.eachSibling(this.columns, column, function(siblingColumn) {
        if (siblingColumn.sortActive && !(siblingColumn.initialAlwaysIncludeSortAtBegin || siblingColumn.initialAlwaysIncludeSortAtEnd) && siblingColumn.sortIndex >= sortIndex) {
          siblingColumn.grouped = false;
        }
      });

    }

    column.sortAscending = direction === 'asc' ? true : false;
    column.sortActive = true;

  } else {

    if (column.initialAlwaysIncludeSortAtBegin) {
      // do not change order or direction. just set grouped to true.
      column.grouped = true;
    }

  }

  column.grouped = true;
};

scout.Table.prototype._removeGroupColumn = function(column) {
  column.grouped = false;

  if (column.initialAlwaysIncludeSortAtBegin) {
    // head sort case: remove all groupings after this column.
    this.columns.forEach(function(c) {
      if (c.sortIndex >= column.sortIndex) {
        c.grouped = false;
      }
    });
  }

  this._removeSortColumn(column);
};

scout.Table.prototype._buildRowDiv = function(row) {
  var rowWidth = this.rowWidth;
  var rowClass = 'table-row';
  if (!row.enabled) {
    rowClass += ' disabled';
  }
  if (row.checked && this.checkableStyle === scout.Table.CheckableStyle.TABLE_ROW) {
    rowClass += ' checked';
  }
  var rowDiv = '<div class="' + rowClass + '" style="width: ' + rowWidth + 'px"' + scout.device.unselectableAttribute.string + '>';
  for (var c = 0; c < this.columns.length; c++) {
    rowDiv += this.columns[c].buildCellForRow(row);
  }
  rowDiv += '</div>';

  return rowDiv;
};

scout.Table.prototype._calculateRowBorderWidth = function() {
  var $tableRowDummy = this.$data.appendDiv('table-row');
  this.rowBorderLeftWidth = $tableRowDummy.cssBorderLeftWidth();
  this.rowBorderRightWidth = $tableRowDummy.cssBorderRightWidth();
  this.rowBorderWidth = this.rowBorderLeftWidth + this.rowBorderRightWidth;
  $tableRowDummy.remove();
};

scout.Table.prototype._updateRowWidth = function() {
  this.rowWidth = this.rowBorderWidth;
  for (var i = 0; i < this.columns.length; i++) {
    this.rowWidth += this.columns[i].width;
  }
};

scout.Table.prototype._updateRowHeight = function() {
  var $emptyRow = this.$data.appendDiv('table-row');
  var $emptyAggrRow = this.$data.appendDiv('table-aggregate-row');

  $emptyRow.appendDiv('table-cell').html('&nbsp;');
  $emptyAggrRow.appendDiv('table-cell').html('&nbsp;');
  this.rowHeight = $emptyRow.outerHeight(true);
  this.aggregateRowHeight = $emptyAggrRow.outerHeight(true);
  $emptyRow.remove();
  $emptyAggrRow.remove();
};

/**
 * Updates the row heights for every visible row and aggregate row and clears the height of the others
 */
scout.Table.prototype._updateRowHeights = function() {
  this.rows.forEach(function(row) {
    if (!row.$row) {
      row.height = null;
    } else {
      row.height = row.$row.outerHeight(true);
    }
  });
  this._aggregateRows.forEach(function(aggregateRow) {
    if (!aggregateRow.$row) {
      aggregateRow.height = null;
    } else {
      aggregateRow.height = aggregateRow.$row.outerHeight(true);
    }
  });
};

/**
 * @param new rows to append at the end of this.$data. If undefined this.rows is used.
 */
scout.Table.prototype._renderRowsInRange = function(range) {
  var $rows,
    rowString = '',
    numRowsRendered = 0,
    prepend = false;

  var rows = this.filteredRows();
  if (rows.length === 0) {
    return;
  }

  var maxRange = new scout.Range(0, this.rows.length);
  range = maxRange.intersect(range);
  if (!range.intersect(this.viewRangeRendered).equals(new scout.Range(0, 0))) {
    throw new Error('New range must not intersect with existing.');
  }
  if (range.to <= this.viewRangeRendered.from) {
    prepend = true;
  }
  var newRange = this.viewRangeRendered.union(range);
  if (newRange.length === 2) {
    throw new Error('Can only prepend or append rows to the existing range. Existing: ' + this.viewRangeRendered + '. New: ' + newRange);
  }
  this.viewRangeRendered = newRange[0];
  this._removeEmptyData();

  // Build $rows (as string instead of jQuery objects due to efficiency reasons)
  for (var r = range.from; r < range.to; r++) {
    var row = rows[r];
    rowString += this._buildRowDiv(row);
    numRowsRendered++;
  }

  // append block of rows
  $rows = this.$data.makeElement(rowString);
  if (prepend) {
    if (this.$fillBefore) {
      $rows = $rows.insertAfter(this.$fillBefore);
    } else {
      $rows = $rows.prependTo(this.$data);
    }
  } else {
    if (this.$fillAfter) {
      $rows = $rows.insertBefore(this.$fillAfter);
    } else {
      $rows = $rows.appendTo(this.$data);
    }
  }

  $rows.each(function(index, rowObject) {
    var $row = $(rowObject);
    var row = rows[range.from + index];
    scout.Table.linkRowToDiv(row, $row);
    this._installRow(row);
  }.bind(this));

  if ($.log.isTraceEnabled()) {
    $.log.trace(numRowsRendered + ' new rows rendered from ' + range);
    $.log.trace(this._rowsRenderedInfo());
  }
};

scout.Table.prototype._rowsRenderedInfo = function() {
  var numRenderedRows = this.$rows().length,
    renderedRowsRange = '(' + this.viewRangeRendered + ')',
    text = numRenderedRows + ' rows rendered ' + renderedRowsRange;
  return text;
};

scout.Table.prototype._removeRowsInRange = function(range) {
  var fromRow, toRow, row, i,
    numRowsRemoved = 0,
    rows = this.filteredRows();

  var maxRange = new scout.Range(0, rows.length);
  range = maxRange.intersect(range);
  fromRow = rows[range.from];
  toRow = rows[range.to];

  var newRange = this.viewRangeRendered.subtract(range);
  if (newRange.length === 2) {
    throw new Error('Can only remove rows at the beginning or end of the existing range. ' + this.viewRangeRendered + '. New: ' + newRange);
  }
  this.viewRangeRendered = newRange[0];
  this._removeEmptyData();

  for (i = range.from; i < range.to; i++) {
    row = rows[i];
    this._removeRow(row);
    numRowsRemoved++;
  }

  if ($.log.isTraceEnabled()) {
    $.log.trace(numRowsRemoved + ' rows removed from ' + range + '.');
    $.log.trace(this._rowsRenderedInfo());
  }
};

scout.Table.prototype._removeAllRows = function() {
  this.$rows().each(function(i, elem) {
    var $row = $(elem),
      row = $row.data('row');
    if ($row.hasClass('hiding')) {
      // Do not remove rows which are removed using an animation
      // row.$row may already point to a new row -> don't call removeRow to not accidentally remove the new row
      return;
    }
    this._removeRow(row);
  }.bind(this));
  this.viewRangeRendered = new scout.Range(0, 0);
};

/**
 *
 * @param rows if undefined, all rows are removed
 */
scout.Table.prototype._removeRows = function(rows) {
  if (!rows) {
    rows = scout.arrays.ensure(rows);
    this._removeAllRows();
    return;
  }
  rows = scout.arrays.ensure(rows);
  rows.forEach(function(row) {
    var rowIndex = this.filteredRows().indexOf(row);

    if (rowIndex === -1) {
      throw new Error('Row not found, cannot remove $row');
    }
    // if row is not rendered but its rowindex is inside the view range -> inconsistency
    if (!row.$row && this.viewRangeRendered.contains(rowIndex) && !row.$row) {
      throw new Error('Inconsistency found while removing row. Row is not but inside rendered view range. RowIndex: ' + rowIndex);
    }
    // if row is rendered but its rowindex is not inside the view range -> inconsistency
    if (row.$row && !this.viewRangeRendered.contains(rowIndex)) {
      throw new Error('Inconsistency found while removing row. Row is rendered but not inside rendered view range. RowIndex: ' + rowIndex);
    }

    this._removeRow(row);

    // Adjust view range if row is inside or before range
    if (this.viewRangeRendered.contains(rowIndex) || rowIndex < this.viewRangeRendered.from) {
      if (rowIndex < this.viewRangeRendered.from) {
        this.viewRangeRendered.from--;
        this.viewRangeRendered.to--;
      } else if (rowIndex <= this.viewRangeRendered.to) {
        this.viewRangeRendered.to--;
      }
    }
  }.bind(this));
};

/**
 * Just removes the row, does NOT adjust this.viewRangeRendered
 */
scout.Table.prototype._removeRow = function(row) {
  var $row = row.$row;
  if (!$row) {
    return;
  }

  this._destroyTooltipsForRow(row);
  this._removeCellEditorForRow(row);

  // Do not remove rows which are removed using an animation
  if (!$row.hasClass('hiding')) {
    $row.remove();
    row.$row = null;
  }
};

/**
 * Animates the rendering of a row by setting it to invisible before doing a slideDown animation. The row needs to already be rendered.
 */
scout.Table.prototype._showRow = function(row) {
  var $row = row.$row;
  if (!$row) {
    return;
  }
  if ($row.is('.showing')) {
    return;
  }

  $row.setVisible(false);
  $row.addClass('showing');
  $row.removeClass('hiding');
  $row.stop().slideDown({
    duration: 250,
    complete: function() {
      $row.removeClass('showing');
      this.updateScrollbars();
    }.bind(this)
  });
};

/**
 * Animates the removal of a row by doing a slideUp animation. The row will be removed after the animation finishes.
 */
scout.Table.prototype._hideRow = function(row) {
  var $row = row.$row;
  if (!$row) {
    return;
  }
  if ($row.is('.hiding')) {
    return;
  }

  $row.addClass('hiding');
  $row.removeClass('showing');
  $row.stop().slideUp({
    duration: 250,
    complete: function() {
      if (!row.$row) {
        // ignore already removed rows
        return;
      }
      $row.remove();
      if ($row[0] === row.$row[0]) {
        // Only set to null if row still is linked to to original $row
        // If row got rendered again while the animation is still running, row.$row points to the new $row
        row.$row = null;
      }
      this.updateScrollbars();
    }.bind(this)
  });
};

/**
 * This method should be used after a row is added to the DOM (new rows, updated rows). The 'row'
 * is expected to be linked with the corresponding '$row' (row.$row and $row.data('row')).
 */
scout.Table.prototype._installRow = function(row) {
  row.height = row.$row.outerHeight(true);

  if (row.hasError) {
    this._showCellErrorForRow(row);
  }
  // Reopen editor popup (closed when row was removed)
  if (this.cellEditorPopup && !this.cellEditorPopup.rendered && this.cellEditorPopup.row.id === row.id) {
    var editorField = this.cellEditorPopup.cell.field;
    this.startCellEdit(this.cellEditorPopup.column, row, editorField);
  }
};

scout.Table.prototype._showCellErrorForRow = function(row) {
  var $cells = this.$cellsForRow(row.$row),
    that = this;

  $cells.each(function(index) {
    var $cell = $(this);
    var cell = that.cellByCellIndex(index, row);
    if (cell.errorStatus) {
      that._showCellError(row, $cell, cell.errorStatus);
    }
  });
};

scout.Table.prototype._showCellError = function(row, $cell, errorStatus) {
  var tooltip, opts,
    text = errorStatus.message;

  opts = {
    parent: this,
    text: text,
    autoRemove: false,
    $anchor: $cell,
    table: this
  };
  tooltip = scout.create('TableTooltip', opts);
  tooltip.render();
  // link to be able to remove it when row gets deleted
  tooltip.row = row;
  this.tooltips.push(tooltip);
};

/**
 * @returns the column at position x (e.g. from event.pageX)
 */
scout.Table.prototype._columnAtX = function(x) {
  var columnOffsetRight = 0,
    columnOffsetLeft = this.$data.offset().left + this.rowBorderLeftWidth,
    scrollLeft = this.$data.scrollLeft();

  if (x < columnOffsetLeft) {
    // Clicked left of first column (on selection border) --> return first column
    return this.columns[0];
  }

  columnOffsetLeft -= scrollLeft;
  var column = scout.arrays.find(this.columns, function(column) {
    columnOffsetRight = columnOffsetLeft + column.width;
    if (x >= columnOffsetLeft && x < columnOffsetRight) {
      return true;
    }
    columnOffsetLeft = columnOffsetRight;
  });
  if (!column) {
    // No column found (clicked right of last column, on selection border) --> return last column
    column = this.columns[this.columns.length - 1];
  }
  return column;
};

scout.Table.prototype._find$AppLink = function(event) {
  // bubble up from target to delegateTarget
  var $elem = $(event.target);
  var $stop = $(event.delegateTarget);
  while ($elem.length > 0) {
    if ($elem.hasClass('app-link')) {
      return $elem;
    }
    if ($elem[0] === $stop[0]) {
      return null;
    }
    $elem = $elem.parent();
  }
  return null;
};

scout.Table.prototype._filterMenus = function(menus, destination, onlyVisible, enableDisableKeyStroke, notAllowedTypes) {
  return scout.menus.filterAccordingToSelection('Table', this.selectedRows.length, menus, destination, onlyVisible, enableDisableKeyStroke, notAllowedTypes);
};

scout.Table.prototype.setStaticMenus = function(staticMenus) {
  this._setProperty('staticMenus', staticMenus);
  this._updateMenuBar();
};

scout.Table.prototype._renderMenus = function() {
  // NOP
};

scout.Table.prototype._removeMenus = function() {
  // menubar takes care about removal
};

scout.Table.prototype.notifyRowSelectionFinished = function() {
  if (this._triggerRowsSelectedPending) {
    this._triggerRowsSelected();
    this._triggerRowsSelectedPending = false;
  }
  this._updateMenuBar();
};

scout.Table.prototype._triggerRowClicked = function(row, mouseButton, column) {
  var event = {
    row: row,
    mouseButton: mouseButton
  };
  if (column !== undefined) {
    event.column = column;
  }
  this.trigger('rowClicked', event);
};

scout.Table.prototype._triggerRowAction = function(row, column) {
  this.trigger('rowAction', {
    row: row,
    column: column
  });
};

/**
 * @param openFieldPopupOnCellEdit when this parameter is set to true, the CellEditorPopup sets an
 *    additional property 'cellEditor' on the editor-field. The field instance may use this property
 *    to decide whether or not it should open a popup immediately after it is rendered. This is used
 *    for Smart- and DateFields.
 */
scout.Table.prototype.prepareCellEdit = function(column, row, openFieldPopupOnCellEdit) {
  this.openFieldPopupOnCellEdit = scout.nvl(openFieldPopupOnCellEdit, false);
<<<<<<< HEAD
  this._sendPrepareCellEdit(rowId, columnId);
};

scout.Table.prototype._sendPrepareCellEdit = function(rowId, columnId) {
  var data = {
    rowId: rowId,
    columnId: columnId
  };
  this._send('prepareCellEdit', data);
};

scout.Table.prototype._sendCompleteCellEdit = function(fieldId) {
  var data = {
    fieldId: fieldId
  };
  this._send('completeCellEdit', data);
};

scout.Table.prototype._sendCancelCellEdit = function(fieldId) {
  var data = {
    fieldId: fieldId
  };
  this._send('cancelCellEdit', data);
};

scout.Table.prototype._sendRowsChecked = function(rows) {
  var data = {
    rows: []
  };

  for (var i = 0; i < rows.length; i++) {
    data.rows.push({
      rowId: rows[i].id,
      checked: rows[i].checked
    });
  }

  this._send('rowsChecked', data);
};

scout.Table.prototype._sendRowsSelected = function(rowIds, debounceSend) {
  var eventData = {
    rowIds: rowIds
  };

  // send delayed to avoid a lot of requests while selecting
  // coalesce: only send the latest selection changed event for a field
  this._send('rowsSelected', eventData, {
    delay: debounceSend ? 250 : 0,
    coalesce: function(previous) {
      return this.id === previous.id && this.type === previous.type;
    }
  });
};

scout.Table.prototype._sendRowsFiltered = function(rowIds) {
  var eventData = {};
  if (rowIds.length === this.rows.length) {
    eventData.remove = true;
  } else {
    eventData.rowIds = rowIds;
  }

  // send with timeout, mainly for incremental load of a large table
  // coalesce: only send last event (don't coalesce remove and 'add' events, the UI server needs both)
  this._send('rowsFiltered', eventData, {
    delay: 250,
    coalesce: function(previous) {
      return this.id === previous.id && this.type === previous.type && this.remove === previous.remove;
    },
    showBusyIndicator: false
  });
};

scout.Table.prototype._sendRowAction = function(row, column) {
  this._send('rowAction', {
    rowId: row.id,
    columnId: column.id
  });
};

scout.Table.prototype._sendAppLinkAction = function(columnId, ref) {
  this._send('appLinkAction', {
    columnId: columnId,
    ref: ref
  });
};

scout.Table.prototype._sendReload = function() {
  this._send('reload');
};

scout.Table.prototype._sendExportToClipboard = function() {
  this._send('exportToClipboard');
=======
  this._triggerPrepareCellEdit(row, column);
>>>>>>> 37588a15
};

scout.Table.prototype.cell = function(column, row) {
  var cell;
  // Row Icon column and cell icon column don't not have cells -> generate one
  if (column === this.rowIconColumn || column === this.checkableColumn) {
    if (column === this.rowIconColumn) {
      cell = {
        iconId: row.iconId,
        cssClass: 'row-icon-cell ' + row.cssClass
      };
    } else if (column === this.checkableColumn) {
      cell = {
        value: row.checked,
        editable: true,
        cssClass: row.cssClass
      };
    }
    scout.defaultValues.applyTo(cell, 'Cell');
    return cell;
  }
  return row.cells[column.index];
};

scout.Table.prototype.cellByCellIndex = function(cellIndex, row) {
  return this.cell(this.columns[cellIndex], row);
};

scout.Table.prototype.cellValue = function(column, row) {
  var cell = this.cell(column, row);
  if (!cell) {
    return cell;
  }
  if (cell.value !== undefined) {
    return cell.value;
  }
  return cell.text || '';
};

scout.Table.prototype.cellText = function(column, row) {
  var cell = this.cell(column, row);
  if (!cell) {
    return '';
  }
  return cell.text || '';
};

/**
 *
 * @returns the next editable position in the table, starting from the cell at (currentColumn / currentRow).
 * A position is an object containing row and column (cell has no reference to a row or column due to memory reasons).
 */
scout.Table.prototype.nextEditableCellPos = function(currentColumn, currentRow, backwards) {
  var pos, startColumnIndex, rowIndex, startRowIndex, predicate,
    colIndex = this.columns.indexOf(currentColumn);

  startColumnIndex = colIndex + 1;
  if (backwards) {
    startColumnIndex = colIndex - 1;
  }
  pos = this.nextEditableCellPosForRow(startColumnIndex, currentRow, backwards);
  if (pos) {
    return pos;
  }

  predicate = function(row) {
    if (!row.$row) {
      return false;
    }

    startColumnIndex = 0;
    if (backwards) {
      startColumnIndex = this.columns.length - 1;
    }
    pos = this.nextEditableCellPosForRow(startColumnIndex, row, backwards);
    if (pos) {
      return true;
    }
  }.bind(this);

  rowIndex = this.rows.indexOf(currentRow);
  startRowIndex = rowIndex + 1;
  if (backwards) {
    startRowIndex = rowIndex - 1;
  }
  scout.arrays.findFrom(this.rows, startRowIndex, predicate, backwards);

  return pos;
};

scout.Table.prototype.nextEditableCellPosForRow = function(startColumnIndex, row, backwards) {
  var cell, column, predicate;

  predicate = function(column) {
    if (column.guiOnly) {
      // does not support tabbing
      return false;
    }
    cell = this.cell(column, row);
    return this.enabled && row.enabled && cell.editable;
  }.bind(this);

  column = scout.arrays.findFrom(this.columns, startColumnIndex, predicate, backwards);
  if (column) {
    return {
      column: column,
      row: row
    };
  }
};

scout.Table.prototype.clearAggregateRows = function(animate) {
  // Remove "hasAggregateRow" markers from real rows
  this._aggregateRows.forEach(function(aggregateRow) {
    if (aggregateRow.prevRow) {
      aggregateRow.prevRow.aggregateRowAfter = null;
    }
    if (aggregateRow.nextRow) {
      aggregateRow.nextRow.aggregateRowBefore = null;
    }
  }, this);

  if (this.rendered) {
    this._removeAggregateRows(animate);
    this._renderSelection(); // fix selection borders
  }
  this._aggregateRows = [];
};

/**
 * Executes the aggregate function with the given funcName for each column, but only if the Column
 * has that function, which is currently only the case for NumberColumns.
 *
 * @param states is a reference to an Array containig the results for each column.
 * @param row (optional) if set, an additional cell-value parameter is passed to the aggregate function
 */
scout.Table.prototype._forEachColumn = function(funcName, states, row) {
  var value, that = this;
  this.columns.forEach(function(column, i) {
    if (column[funcName]) {
      if (row) {
        value = column.cellValueForGrouping(row);
      }
      states[i] = column[funcName](states[i], value);
    }
  });
};

scout.Table.prototype._group = function(animate) {
  var rows, nextRow, newGroup,
    groupColumns = this._groupedColumns(),
    states = [];

  this.clearAggregateRows();
  if (!groupColumns.length) {
    return;
  }

  rows = this.filteredRows();
  this._forEachColumn('aggrStart', states);
  rows.forEach(function(row, r) {
    this._forEachColumn('aggrStep', states, row);
    // test if sum should be shown, if yes: reset sum-array
    nextRow = rows[r + 1];
    // test if group is finished
    newGroup = (r === rows.length - 1) || this._isNewGroup(groupColumns, row, nextRow);
    // if group is finished: add group row
    if (newGroup) {
      //finish aggregation
      this._forEachColumn('aggrFinish', states);
      //append sum row
      this._addAggregateRow(states, row, nextRow);
      //reset after group
      this._forEachColumn('aggrStart', states);
    }
  }.bind(this));

  if (this.rendered) {
    this._renderAggregateRows(animate);
    this._renderSelection(); // fix selection borders
  }
};

scout.Table.prototype._isNewGroup = function(groupedColumns, row, nextRow) {
  var i, col, newRow = false,
    hasCellTextForGroupingFunction;

  if (!nextRow) {
    return true; //row is last row
  }

  for (i = 0; i < groupedColumns.length; i++) {
    col = groupedColumns[i];
    hasCellTextForGroupingFunction = col && col.cellTextForGrouping && typeof col.cellTextForGrouping === 'function';
    newRow = newRow || (hasCellTextForGroupingFunction && col.cellTextForGrouping(row) !== col.cellTextForGrouping(nextRow));
    newRow = newRow || (!hasCellTextForGroupingFunction && this.cellText(col, row) !== this.cellText(col, nextRow));
    if (newRow) {
      return true;
    }
  }
  return false;
};

scout.Table.prototype._groupedColumns = function() {
  return this.columns.filter(function(col) {
    return col.grouped;
  });
};

/**
 * Inserts a new aggregation row between 'prevRow' and 'nextRow'.
 *
 * @param contents cells of the new aggregate row
 * @param prevRow row _before_ the new aggregate row
 * @param nextRow row _after_ the new aggregate row
 */
scout.Table.prototype._addAggregateRow = function(contents, prevRow, nextRow) {
  var aggregateRow = {
    contents: contents.slice(),
    prevRow: prevRow,
    nextRow: nextRow
  };
  this._aggregateRows.push(aggregateRow);
  if (prevRow) {
    prevRow.aggregateRowAfter = aggregateRow;
  }
  if (nextRow) {
    nextRow.aggregateRowBefore = aggregateRow;
  }
};

scout.Table.prototype._removeAggregateRows = function(animate) {
  if (this._aggregateRows.length === 0) {
    return;
  }
  animate = scout.nvl(animate, false);
  if (!animate) {
    this._aggregateRows.forEach(function(aggregateRow) {
      this._removeRow(aggregateRow);
    }, this);
    this.updateScrollbars();
  } else {
    this._aggregateRows.forEach(function(aggregateRow, i) {
      this._hideRow(aggregateRow);
    }, this);
  }
};

scout.Table.prototype._renderAggregateRows = function(animate) {
  var c, cell, column, row, contents, $cell, $aggregateRow;
  animate = scout.nvl(animate, false);

  this._aggregateRows.forEach(function(aggregateRow, r) {
    if (aggregateRow.$row) {
      // already rendered, no need to update again (necessary for subsequent renderAggregateRows calls (eg. in insertRows -> renderRows)
      return;
    }
    row = aggregateRow.prevRow;
    if (!row || !row.$row) {
      return;
    }

    $aggregateRow = this.$container.makeDiv('table-aggregate-row')
      .data('aggregateRow', aggregateRow);
    contents = aggregateRow.contents;

    for (c = 0; c < this.columns.length; c++) {
      column = this.columns[c];
      if (column.grouped) {
        cell = column.createAggrGroupCell(row);
      } else if (column instanceof scout.NumberColumn) {
        cell = column.createAggrValueCell(contents[c]);
      } else {
        cell = column.createAggrEmptyCell(row);
      }
      $cell = $(column.buildCell(cell, {}));
      $cell.appendTo($aggregateRow);
    }

    $aggregateRow.insertAfter(row.$row).width(this.rowWidth);
    aggregateRow.height = $aggregateRow.outerHeight(true);
    aggregateRow.$row = $aggregateRow;
    if (animate) {
      this._showRow(aggregateRow);
    }
  }, this);
};

scout.Table.prototype.groupColumn = function(column, multiGroup, direction, remove) {
  var data, sorted;
  multiGroup = scout.nvl(multiGroup, false);
  remove = scout.nvl(remove, false);
  if (remove) {
    this._removeGroupColumn(column);
  }
  if (!this.isGroupingPossible(column)) {
    return;
  }
  if (!remove) {
    this._addGroupColumn(column, direction, multiGroup);
  }

  if (this.header) {
    this.header.onSortingChanged();
  }
  sorted = this._sort(true);

  data = {
    columnId: column.id,
    groupAscending: column.sortAscending
  };
  if (remove) {
    data.groupingRemoved = true;
  }
  if (multiGroup) {
    data.multiGroup = true;
  }
  this._triggerGroupingChanged();
  if (sorted) {
    this._send('rowsGrouped', data);
  } else {
    // Delegate sorting to server when it is not possible on client side
    this._send('groupRows', data);

    // hint to animate the aggregate after the row order changed event
    this._animateAggregateRows = true;
  }
};

scout.Table.prototype.removeColumnGrouping = function(column) {
  if (column) {
    this.groupColumn(column, false, 'asc', true);
  }
};

/**
 * @returns true if at least one column has grouped=true
 */
scout.Table.prototype.isGrouped = function() {
  return this.columns.some(function(column) {
    if (column.grouped) {
      return true;
    }
    return false;
  });
};

scout.Table.prototype.setColumnBackgroundEffect = function(column, effect) {
  column.setBackgroundEffect(effect);
};

/**
 * Updates the background effect of every column, if column.backgroundEffect is set.
 * Meaning: Recalculates the min / max values and renders the background effect again.
 */
scout.Table.prototype._updateBackgroundEffect = function() {
  this.columns.forEach(function(column) {
    if (!column.backgroundEffect) {
      return;
    }
    column.updateBackgroundEffect();
  }, this);
};

/**
 * Recalculates the values necessary for the background effect of every column, if column.backgroundEffect is set
 */
scout.Table.prototype._calculateValuesForBackgroundEffect = function() {
  this.columns.forEach(function(column) {
    if (!column.backgroundEffect) {
      return;
    }
    column.calculateMinMaxValues();
  }, this);
};

scout.Table.prototype.checkRow = function(row, checked) {
  this.checkRows([row], {
    checked: checked
  });
};

scout.Table.prototype.checkRows = function(rows, options) {
  var opts = {
    checked: true,
    notifyServer: true,
    checkOnlyEnabled: true
  };
  $.extend(opts, options);
  var updatedRows = [];
  if (!this.checkable || (!this.enabled && opts.checkOnlyEnabled)) {
    return;
  }
  rows = scout.arrays.ensure(rows);
  rows.forEach(function(row) {
    if ((!row.enabled && opts.checkOnlyEnabled) || row.checked === opts.checked) {
      return;
    }
    if (!this.multiCheck && opts.checked) {
      for (var i = 0; i < this.rows.length; i++) {
        if (this.rows[i].checked) {
          this.rows[i].checked = false;
          updatedRows.push(this.rows[i]);
        }
      }
    }
    row.checked = opts.checked;
    updatedRows.push(row);
  }, this);

  if (this.rendered) {
    updatedRows.forEach(function(row) {
      this._renderRowChecked(row);
    }, this);
  }
  this._triggerRowsChecked(updatedRows);
};

scout.Table.prototype.uncheckRow = function(row, notifyServer) {
  this.uncheckRows([row], {
    notifyServer: notifyServer
  });
};

scout.Table.prototype.uncheckRows = function(rows, options) {
  options.checked = false;
  this.checkRows(rows, options);
};

scout.Table.prototype.doRowAction = function(row, column) {
  if (this.selectedRows.length !== 1 || this.selectedRows[0] !== row) {
    // Only allow row action if the selected row was double clicked because the handler of the event expects a selected row.
    // This may happen if the user modifies the selection using ctrl or shift while double clicking.
    return;
  }

  column = column || this.columns[0];
  if (column && column.guiOnly) {
    column = scout.arrays.find(this.columns, function(col) {
      return !col.guiOnly;
    });
  }
  if (!row || !column) {
    return;
  }
  this._triggerRowAction(row, column);
};

scout.Table.prototype.insertRow = function(row) {
  this.insertRows([row]);
};

scout.Table.prototype.insertRows = function(rows, fromServer) {
  var wasEmpty = this.rows.length === 0;

  // Update model
  rows.forEach(function(row, i) {
    row = this._initRow(row);
    rows[i] = row;
    // Always insert new rows at the end, if the order is wrong a rowOrderChange event will follow
    this.rows.push(row);
  }, this);

  this._applyFilters(rows);
  this._calculateValuesForBackgroundEffect();
  fromServer = scout.nvl(fromServer, false);
  if (!fromServer) {
    // If event comes from server, there will be a row order changed event as well -> no sorting necessary
    this._sort();
  } else {
    // There will only be a row order changed event if table was not empty.
    // If it was empty, there will be NO row order changed event (tableEventBuffer) -> inserted rows are already in correct order -> no sort necessary but group is
    if (wasEmpty) {
      this._group();
    }
  }
  this._rebuildingTable = false;

  // Update HTML
  if (this.rendered) {
    // Remember inserted rows for future events like rowOrderChanged
    if (!this._insertedRows) {
      this._insertedRows = rows;
      setTimeout(function() {
        this._insertedRows = null;
      }.bind(this), 0);
    } else {
      scout.arrays.pushAll(this._insertedRows, rows);
    }

    this.viewRangeDirty = true;
    this._renderViewport();
    this.invalidateLayoutTree();
  }
  this._triggerRowsInserted(rows);
};

scout.Table.prototype.deleteRow = function(row) {
  this.deleteRows([row]);
};

scout.Table.prototype.deleteRows = function(rows) {
  var invalidate, filterChanged;

  rows.forEach(function(row) {
    // Update HTML
    if (this.rendered) {
      // Cancel cell editing if cell editor belongs to a cell of the deleted row
      if (this.cellEditorPopup && this.cellEditorPopup.row.id === row.id) {
        this.cellEditorPopup.cancelEdit();
      }

      this._removeRows(row);
      invalidate = true;
    }

    // Update model
    scout.arrays.remove(this.rows, row);
    if (scout.arrays.remove(this._filteredRows, row)) {
      filterChanged = true;
    }
    delete this.rowsMap[row.id];

    if (this.selectionHandler.lastActionRow === row) {
      this.selectionHandler.clearLastSelectedRowMarker();
    }
  }.bind(this));

  this.deselectRows(rows, false);
  if (filterChanged) {
    this._rowsFiltered();
  }
  this._group();
  this._updateBackgroundEffect();
  this._triggerRowsDeleted(rows);

  if (invalidate) {
    this._renderViewport();
    // Update markers and filler because row may be removed by removeRows. RenderViewport doesn't do it if view range is already correctly rendered.
    this._renderRangeMarkers();
    this._renderFiller();
    this.invalidateLayoutTree();
  }
};

scout.Table.prototype.deleteAllRows = function() {
  var filterChanged = this._filteredRows.length > 0;

  // Update HTML
  if (this.rendered) {
    // Cancel cell editing
    if (this.cellEditorPopup) {
      this.cellEditorPopup.cancelEdit();
    }

    this.selectionHandler.clearLastSelectedRowMarker();
    this._removeRows();
  }

  // Update model
  this.rows = [];
  this.rowsMap = {};
  this.deselectAll(false);
  this._filteredRows = [];

  if (filterChanged) {
    this._rowsFiltered();
  }
  this._group();
  this._updateBackgroundEffect();
  this._triggerAllRowsDeleted();

  // Update HTML
  if (this.rendered) {
    this._renderFiller();
    this._renderViewport();
    this.invalidateLayoutTree();
  }
};

scout.Table.prototype.updateRows = function(rows) {
  var filterChanged, newHiddenRows = [];

  // Update model
  for (var i = 0; i < rows.length; i++) {
    var updatedRow = rows[i];

    var oldRow = this.rowsMap[updatedRow.id];
    if (!oldRow) {
      throw new Error('Update event received for non existing row. RowId: ' + updatedRow.id);
    }

    // Replace old row
    updatedRow = this._initRow(updatedRow);
    if (this.selectionHandler.lastActionRow === oldRow) {
      this.selectionHandler.lastActionRow = updatedRow;
    }
    //TODO CGU remove this replace functions, they are slow due to indexOf. Either create maps (rowId/rowIndex) before the loop or even store rowIndex for each row
    scout.arrays.replace(this.rows, oldRow, updatedRow);
    scout.arrays.replace(this.selectedRows, oldRow, updatedRow);

    // Apply row filter
    updatedRow.filterAccepted = oldRow.filterAccepted;
    if (this._filterCount() > 0) {
      if (this._applyFiltersForRow(updatedRow)) {
        filterChanged = true;
        if (!updatedRow.filterAccepted) {
          newHiddenRows.push(updatedRow);
        }
      } else {
        // If filter state has not changed, just make sure filteredRows will be recalculated the next time its used
        this._filteredRowsDirty = true;
      }
    }

    // Replace old $row
    if (this.rendered && oldRow.$row) {
      // render row and replace div in DOM
      var $updatedRow = $(this._buildRowDiv(updatedRow));
      scout.Table.linkRowToDiv(updatedRow, $updatedRow);
      $updatedRow.copyCssClasses(oldRow.$row, scout.Table.SELECTION_CLASSES + ' first last');
      oldRow.$row.replaceWith($updatedRow);
      this._destroyTooltipsForRow(updatedRow);
      this._removeCellEditorForRow(updatedRow);
      this._installRow(updatedRow);
    }
  }

  if (filterChanged) {
    this._rowsFiltered(newHiddenRows);
    if (this.rendered) {
      // Make sure filtered rows get removed and viewport is completely rendered
      this._rerenderViewport();
    }
  }
  this._group();
  this._updateBackgroundEffect();
};

scout.Table.prototype.updateRowOrder = function(rows) {
  rows = scout.arrays.ensure(rows);
  if (rows.length !== this.rows.length) {
    throw new Error('Row order may not be updated because lengths of the arrays differ.');
  }

  // update model (make a copy so that original array stays untouched)
  this.rows = rows.slice();
  this._filteredRowsDirty = true; // order has changed

  this.clearAggregateRows(this._animateAggregateRows);
  if (this.rendered) {
    this._renderRowOrderChanges();
  }
  this._triggerRowOrderChanged();

  this._group(this._animateAggregateRows);
  this._animateAggregateRows = false;
};

scout.Table.prototype._destroyTooltipsForRow = function(row) {
  for (var i = this.tooltips.length - 1; i >= 0; i--) {
    if (this.tooltips[i].row.id === row.id) {
      this.tooltips[i].destroy();
      this.tooltips.splice(i, 1);
    }
  }
};

scout.Table.prototype._removeCellEditorForRow = function(row) {
  if (this.cellEditorPopup && this.cellEditorPopup.rendered && this.cellEditorPopup.row.id === row.id) {
    this.cellEditorPopup.remove();
  }
};

scout.Table.prototype.startCellEdit = function(column, row, field) {
  this.ensureRowRendered(row);
  var popup = column.startCellEdit(row, field);
  this.cellEditorPopup = popup;
  return popup;
};

scout.Table.prototype.endCellEdit = function(field) {
  // the cellEditorPopup could already be removed by scrolling(out of view range) or be removed by update rows
  if (this.cellEditorPopup) {
    // Remove the cell-editor popup prior destroying the field, so that the 'cell-editor-popup's focus context is uninstalled first and the focus can be restored onto the last focused element of the surrounding focus context.
    // Otherwise, if the currently focused field is removed from DOM, the $entryPoint would be focused first, which can be avoided if removing the popup first.
    this.cellEditorPopup.destroy();
    this.cellEditorPopup = null;
  }
  field.destroy();
};

scout.Table.prototype.scrollTo = function(row) {
  if (this.viewRangeRendered.size() === 0) {
    // Cannot scroll to a row no row is rendered
    return;
  }
  this.ensureRowRendered(row);
  scout.scrollbars.scrollTo(this.$data, row.$row);
};

scout.Table.prototype.scrollPageUp = function() {
  var newScrollTop = Math.max(0, this.$data[0].scrollTop - this.$data.height());
  this.setScrollTop(newScrollTop);
};

scout.Table.prototype.scrollPageDown = function() {
  var newScrollTop = Math.min(this.$data[0].scrollHeight, this.$data[0].scrollTop + this.$data.height());
  this.setScrollTop(newScrollTop);
};

scout.Table.prototype.setScrollTop = function(scrollTop) {
  scout.scrollbars.scrollTop(this.$data, scrollTop);
  this._setProperty('scrollTop', scrollTop);

  // call _renderViewport to make sure rows are rendered immediately. The browser fires the scroll event handled by onDataScroll delayed
  this._renderViewport();
};

scout.Table.prototype.revealSelection = function() {
  if (this.selectedRows.length > 0) {
    this.scrollTo(this.selectedRows[0]);
  }
};

scout.Table.prototype.revealChecked = function() {
  var firstCheckedRow = scout.arrays.find(this.rows, function(row) {
    return row.checked === true;
  });
  if (firstCheckedRow) {
    this.scrollTo(firstCheckedRow);
  }
};

scout.Table.prototype._rowById = function(id) {
  return this.rowsMap[id];
};

scout.Table.prototype._rowsByIds = function(ids) {
  return ids.map(this._rowById.bind(this));
};

scout.Table.prototype._rowsToIds = function(rows) {
  return rows.map(function(row) {
    return row.id;
  });
};

/**
 * render borders and selection of row. default select if no argument or false is passed in deselect
 * model has to be updated before calling this method.
 */
scout.Table.prototype._renderSelection = function(rows) {
  rows = scout.arrays.ensure(rows || this.selectedRows);

  // helper function adds/removes a class for a row only if necessary, return true if classes have been changed
  var addOrRemoveClassIfNeededFunc = function($row, condition, classname) {
    var hasClass = $row.hasClass(classname);
    if (condition && !hasClass) {
      $row.addClass(classname);
      return true;
    } else if (!condition && hasClass) {
      $row.removeClass(classname);
      return true;
    }
    return false;
  };

  for (var i = 0; i < rows.length; i++) { // traditional for loop, elements might be added during loop
    var row = rows[i];
    if (!row.$row) {
      continue;
    }

    var thisRowSelected = this.selectedRows.indexOf(row) !== -1,
      filteredRows = this.filteredRows(),
      previousIndex = filteredRows.indexOf(row) - 1,
      previousRowSelected = previousIndex >= 0 && this.selectedRows.indexOf(filteredRows[previousIndex]) !== -1,
      followingIndex = filteredRows.indexOf(row) + 1,
      followingRowSelected = followingIndex < filteredRows.length && this.selectedRows.indexOf(filteredRows[followingIndex]) !== -1;

    // Don't collapse selection borders if two consecutively selected (real) rows are separated by an aggregation row
    if (thisRowSelected && previousRowSelected && row.aggregateRowBefore) {
      previousRowSelected = false;
    }
    if (thisRowSelected && followingRowSelected && row.aggregateRowAfter) {
      followingRowSelected = false;
    }

    // Note: We deliberately use the '+' operator on booleans here! That way, _all_ methods are executed (boolean
    // operators might stop in between) and the variable classChanged contains a number > 1 (which is truthy) when
    // at least one method call returned true.
    var classChanged = 0 +
      addOrRemoveClassIfNeededFunc(row.$row, thisRowSelected, 'selected') +
      addOrRemoveClassIfNeededFunc(row.$row, thisRowSelected && !previousRowSelected && followingRowSelected, 'select-top') +
      addOrRemoveClassIfNeededFunc(row.$row, thisRowSelected && previousRowSelected && !followingRowSelected, 'select-bottom') +
      addOrRemoveClassIfNeededFunc(row.$row, thisRowSelected && !previousRowSelected && !followingRowSelected, 'select-single') +
      addOrRemoveClassIfNeededFunc(row.$row, thisRowSelected && previousRowSelected && followingRowSelected, 'select-middle');

    if (classChanged && previousRowSelected && rows.indexOf(filteredRows[previousIndex]) == -1) {
      rows.push(filteredRows[previousIndex]);
    }
    if (classChanged && followingRowSelected && rows.indexOf(filteredRows[followingIndex]) == -1) {
      rows.push(filteredRows[followingIndex]);
    }
  }

  // Make sure the cell editor popup is correctly layouted because selection changes the cell bounds
  if (this.cellEditorPopup && this.cellEditorPopup.rendered && this.selectedRows.indexOf(this.cellEditorPopup.row) > -1) {
    this.cellEditorPopup.position();
    this.cellEditorPopup.pack();
  }
};

scout.Table.prototype._removeSelection = function() {
  this.selectedRows.forEach(function(row) {
    if (!row.$row) {
      return;
    }
    row.$row.select(false);
    row.$row.toggleClass(scout.Table.SELECTION_CLASSES, false);
  }, this);
};

scout.Table.prototype.addRowToSelection = function(row, ongoingSelection) {
  if (this.selectedRows.indexOf(row) > -1) {
    return;
  }
  ongoingSelection = ongoingSelection !== undefined ? ongoingSelection : true;
  this.selectedRows.push(row);

  if (row.$row && this.rendered) {
    row.$row.select(true);
    this._renderSelection(row);
    if (this.scrollToSelection) {
      this.revealSelection();
    }
  }

  this._triggerRowsSelectedPending = true;
  if (!ongoingSelection) {
    this.notifyRowSelectionFinished();
  }
};

scout.Table.prototype.removeRowFromSelection = function(row, ongoingSelection) {
  ongoingSelection = ongoingSelection !== undefined ? ongoingSelection : true;
  if (scout.arrays.remove(this.selectedRows, row)) {
    if (this.rendered) {
      this._renderSelection(row);
    }
    if (!ongoingSelection) {
      this._triggerRowsSelected();
    } else {
      this._triggerRowsSelectedPending = true;
    }
  }
};

scout.Table.prototype.selectRows = function(rows, notifyServer, debounceSend) {
  rows = scout.arrays.ensure(rows);
  var selectedEqualRows = scout.arrays.equalsIgnoreOrder(rows, this.selectedRows);
  // TODO CGU maybe make sure selectedRows are in correct order, this would make logic in AbstractTableNavigationKeyStroke or renderSelection easier
  // but requires some effort (remember rowIndex, keep array in order after sort, ... see java Table)
  if (selectedEqualRows) {
    return;
  }

  if (this.rendered) {
    this._removeSelection();
  }

  if (!this.multiSelect && rows.length > 1) {
    rows = [rows[0]];
  }

  // Make a copy so that original array stays untouched
  this.selectedRows = rows.slice();
  this._triggerRowsSelected(debounceSend);

  this._updateMenuBar();
  if (this.rendered) {
    this._renderSelection();
    if (this.scrollToSelection) {
      this.revealSelection();
    }
  }
};

scout.Table.prototype.deselectRows = function(rows, notifyServer) {
  rows = scout.arrays.ensure(rows);
  notifyServer = notifyServer !== undefined ? notifyServer : true;
  var selectedRows = this.selectedRows.slice(); // copy
  if (scout.arrays.removeAll(selectedRows, rows)) {
    this.selectRows(selectedRows, notifyServer);
  }
};

scout.Table.prototype.isRowSelected = function(row) {
  return this.selectedRows.indexOf(row) > -1;
};

scout.Table.prototype._filterCount = function() {
  return Object.keys(this._filterMap).length;
};

scout.Table.prototype.filteredRows = function() {
  // filtered rows are cached to avoid unnecessary loops
  if (this._filteredRowsDirty) {
    if (this._filterCount() === 0) {
      this._filteredRows = this.rows;
    } else {
      this._filteredRows = [];
      this.rows.forEach(function(row) {
        if (row.filterAccepted) {
          this._filteredRows.push(row);
        }
      }, this);
    }
    this._filteredRowsDirty = false;
  }
  return this._filteredRows;
};

scout.Table.prototype.$rows = function(includeAggrRows) {
  var selector = '.table-row';
  if (includeAggrRows) {
    selector += ', .table-aggregate-row';
  }
  return this.$data.find(selector);
};

scout.Table.prototype.$aggregateRows = function() {
  return this.$data.find('.table-aggregate-row');
};

scout.Table.prototype.$selectedRows = function() {
  if (!this.$data) {
    return $();
  }
  return this.$data.find('.selected');
};

scout.Table.prototype.$cellsForColIndex = function(colIndex, includeAggrRows) {
  var selector = '.table-row > div:nth-of-type(' + colIndex + ')';
  if (includeAggrRows) {
    selector += ', .table-aggregate-row > div:nth-of-type(' + colIndex + ')';
  }
  return this.$data.find(selector);
};

scout.Table.prototype.$cellsForColIndexWidthFix = function(colIndex, includeAggrRows) {
  var selector = '.table-row > div:nth-of-type(' + colIndex + ') > .width-fix ';
  if (includeAggrRows) {
    selector += ', .table-aggregate-row > div:nth-of-type(' + colIndex + ') > .width-fix';
  }
  return this.$data.find(selector);
};

scout.Table.prototype.$cellsForRow = function($row) {
  return $row.children('.table-cell');
};

scout.Table.prototype.$cell = function(column, $row) {
  var columnIndex = this.columns.indexOf(column);
  return $row.children().eq(columnIndex);
};

scout.Table.prototype._columnById = function(columnId) {
  return scout.arrays.find(this.columns, function(column) {
    return column.id === columnId;
  });
};

scout.Table.prototype._columnsByIds = function(columnIds) {
  return columnIds.map(this._columnById.bind(this));
};

scout.Table.prototype.filter = function() {
  var animate = true,
    numChangedRows = 0,
    newHiddenRows = [],
    newShownRows = [];

  // Filter rows
  this.rows.forEach(function(row) {
    var changed = this._applyFiltersForRow(row);
    if (changed) {
      if (!row.filterAccepted) {
        newHiddenRows.push(row);
      } else {
        newShownRows.push(row);
      }
    }
  }, this);

  numChangedRows = newHiddenRows.length + newShownRows.length;
  if (numChangedRows === 0) {
    return;
  }

  this._rowsFiltered(newHiddenRows);
  this._group(animate);

  if (this.rendered) {
    animate = numChangedRows <= this._animationRowLimit;
    if (!animate) {
      this._rerenderViewport();
    } else {
      newHiddenRows.forEach(function(row) {
        this._hideRow(row);
      }.bind(this));

      this._rerenderViewport();
      // Rows removed by an animation are still there, new rows were appended -> reset correct row order
      this._order$Rows().insertAfter(this.$fillBefore);
      // Also make sure aggregate rows are at the correct position (_renderAggregateRows does nothing because they are already rendered)
      this._order$AggregateRows();
      newShownRows.forEach(function(row) {
        this._showRow(row);
      }, this);
    }
    this._renderEmptyData();
  }
};

/**
 * Sorts the given $rows according to the row index
 */
scout.Table.prototype._order$Rows = function($rows) {
  // Find rows using jquery because
  // this.filteredRows() may be empty but there may be $rows which are getting removed by animation
  $rows = $rows || this.$rows();
  return $rows.sort(function(elem1, elem2) {
    var $row1 = $(elem1),
      $row2 = $(elem2),
      row1 = $row1.data('row'),
      row2 = $row2.data('row');

    return this.rows.indexOf(row1) - this.rows.indexOf(row2);
  }.bind(this));
};

scout.Table.prototype._order$AggregateRows = function($rows) {
  // Find aggregate rows using jquery because
  // this._aggregateRows may be empty but there may be $aggregateRows which are getting removed by animation
  $rows = $rows || this.$aggregateRows();
  $rows.each(function(i, elem) {
    var $aggrRow = $(elem),
      aggregateRow = $aggrRow.data('aggregateRow');
    if (!aggregateRow || !aggregateRow.prevRow) {
      return;
    }
    $aggrRow.insertAfter(aggregateRow.prevRow.$row);
  });
};

scout.Table.prototype._rowsFiltered = function(hiddenRows) {
  // non visible rows must be deselected
  this.deselectRows(hiddenRows);
  // notify
  this._filteredRowsDirty = true;
  this._triggerRowsFiltered();
};

scout.Table.prototype._rowAcceptedByFilters = function(row) {
  for (var key in this._filterMap) {
    var filter = this._filterMap[key];
    if (!filter.accept(row)) {
      return false;
    }
  }
  return true;
};

/**
 * @returns {Boolean} true if row state has changed, false if not
 */
scout.Table.prototype._applyFiltersForRow = function(row) {
  if (this._rowAcceptedByFilters(row)) {
    if (!row.filterAccepted) {
      row.filterAccepted = true;
      return true;
    }
  } else {
    if (row.filterAccepted) {
      row.filterAccepted = false;
      return true;
    }
  }
  return false;
};

/**
 * Applies the filters for the given rows.<p>
 * This function is intended to be used for new rows. That's why rowsFiltered event is only triggered if there are accepted rows in the given list.
 */
scout.Table.prototype._applyFilters = function(rows) {
  var filterChanged,
    newHiddenRows = [];

  if (this._filterCount() === 0) {
    this._filteredRowsDirty = true;
    return;
  }

  rows.forEach(function(row) {
    if (this._applyFiltersForRow(row)) {
      filterChanged = true;
      if (!row.filterAccepted) {
        newHiddenRows.push(row);
      }
    }
    // always notify if there are new rows which accept the filter
    if (row.filterAccepted) {
      filterChanged = true;
    }
  }, this);

  if (filterChanged) {
    this._rowsFiltered(newHiddenRows);
  }
};

/**
 *
 * @returns array of filter names which are currently active
 */
scout.Table.prototype.filteredBy = function() {
  var filteredBy = [];
  for (var key in this._filterMap) {
    var filter = this._filterMap[key];
    filteredBy.push(filter.createLabel());
  }
  return filteredBy;
};

scout.Table.prototype.resetFilter = function() {
  // remove filters
  for (var key in this._filterMap) {
    this.removeFilterByKey(key);
  }
  this._filterMap = {};

  // reset rows
  this.filter();
  this._triggerFilterResetted();
};

scout.Table.prototype.resizeToFit = function(column) {
  if (column.fixedWidth) {
    return;
  }
  var calculatedSize = column.calculateOptimalWidth();
  if (scout.device.browser === scout.Device.Browser.INTERNET_EXPLORER && calculatedSize !== column.minWidth) {
    calculatedSize++;
  }
  if (column.width !== calculatedSize) {
    this.resizeColumn(column, calculatedSize);
  }
};

/**
 * @param filter object with createKey() and accept()
 */
scout.Table.prototype.addFilter = function(filter, notifyServer) {
  notifyServer = scout.nvl(notifyServer, true);
  var key = filter.createKey();
  if (!key) {
    throw new Error('key has to be defined');
  }
  this._filterMap[key] = filter;
  this.trigger('addFilter', {
    filter: filter
  });
};

scout.Table.prototype.removeFilter = function(filter, notifyServer) {
  this.removeFilterByKey(filter.createKey(), notifyServer);
};

scout.Table.prototype.removeFilterByKey = function(key, notifyServer) {
  notifyServer = notifyServer !== undefined ? notifyServer : true;
  if (!key) {
    throw new Error('key has to be defined');
  }
  var filter = this._filterMap[key];
  if (!filter) {
    return;
  }
  delete this._filterMap[key];
  this.trigger('removeFilter', {
    filter: filter
  });
};

scout.Table.prototype.getFilter = function(key) {
  if (!key) {
    throw new Error('key has to be defined');
  }
  return this._filterMap[key];
};

/**
 * While resizing a column, this method is called for each change of the width. As long as the resizing is in
 * progress (e.g. the mouse button has not been released), the column is marked with the flag "resizingInProgress".
 * When the resizing has finished, this method has to be called again without the flag "resizingInProgress" to
 * correctly set the width of the "empty data" div.
 *
 * @param column
 *          (required) column to resize
 * @param width
 *          (required) new column size
 */
scout.Table.prototype.resizeColumn = function(column, width) {
  if (column.fixedWidth) {
    return;
  }
  var colNum = this.columns.indexOf(column) + 1;
  width = Math.floor(width);
  column.width = width;
  this._updateRowWidth();

  this.$cellsForColIndex(colNum, true)
    .css('min-width', width)
    .css('max-width', width);
  if (scout.device.tableAdditionalDivRequired) {
    this.$cellsForColIndexWidthFix(colNum, true)
      .css('max-width', (width - this.cellHorizontalPadding - 2 /* unknown IE9 extra space */ ));
    // same calculation in scout.Column.prototype.buildCellForRow;
  }
  this.$rows(true)
    .css('width', this.rowWidth);

  // If resized column contains cells with wrapped text, view port needs to be updated
  // Remove row height for non rendered rows because it may have changed due to resizing (wrap text)
  this._updateRowHeights();
  this._renderFiller();
  this._renderViewport();
  this.updateScrollbars();

  this._triggerColumnResized(column);

  if (column.resizingInProgress) {
    this._renderEmptyData();
  } else {
    this._renderEmptyData(this.rowWidth - this.rowBorderWidth);
  }
};

<<<<<<< HEAD
scout.Table.prototype._sendColumnResized = function(column) {
  if (column.fixedWidth || this.autoResizeColumns) {
    return;
  }

  var eventData = {
    columnId: column.id,
    width: column.width
  };

  // send delayed to avoid a lot of requests while resizing
  // coalesce: only send the latest resize event for a column
  this._send('columnResized', eventData, {
    delay: 750,
    coalesce: function(previous) {
      return this.id === previous.id && this.type === previous.type && this.columnId === previous.columnId;
    },
    showBusyIndicator: false
  });
};

scout.Table.prototype._sendColumnMoved = function(column, index) {
  var data = {
    columnId: column.id,
    index: index
  };
  this._send('columnMoved', data);
};

scout.Table.prototype._sendColumnBackgroundEffectChanged = function(column) {
  var data = {
    columnId: column.id,
    backgroundEffect: column.backgroundEffect
  };
  this._send('columnBackgroundEffectChanged', data);
};

scout.Table.prototype._sendAggregationFunctionChanged = function(column) {
  var data = {
    columnId: column.id,
    aggregationFunction: column.aggregationFunction
  };
  this._send('aggregationFunctionChanged', data);
};

=======
>>>>>>> 37588a15
scout.Table.prototype.moveColumn = function(column, oldPos, newPos, dragged) {
  var index;

  this.columns.forEach(function(iteratingColumn, i) {
    // Don't allow moving a column before the last column with a fixed position (checkbox col, row icon col ...)
    if (iteratingColumn.fixedPosition && newPos <= i) {
      newPos = i + 1;
    }
  });

  scout.arrays.remove(this.columns, column);
  scout.arrays.insert(this.columns, column, newPos);

  this._triggerColumnMoved(column, oldPos, newPos, dragged);

  // move aggregated rows
  this._aggregateRows.forEach(function(aggregateRow) {
    var val = aggregateRow.contents[oldPos];
    aggregateRow.contents.splice(oldPos, 1);
    if (aggregateRow.contents.length > newPos) {
      aggregateRow.contents.splice(newPos, 0, val);
    } else {
      aggregateRow.contents[newPos] = val;
    }
  });

  // move cells
  this._rerenderViewport();
};

scout.Table.prototype._renderColumnOrderChanges = function(oldColumnOrder) {
  var column, i, j, $orderedCells, $cell, $cells, that = this,
    $row;

  if (this.header) {
    this.header.onOrderChanged(oldColumnOrder);
  }

  // move cells
  this.$rows(true).each(function() {
    $row = $(this);
    $orderedCells = $();
    $cells = $row.children();
    for (i = 0; i < that.columns.length; i++) {
      column = that.columns[i];

      //Find $cell for given column
      for (j = 0; j < oldColumnOrder.length; j++) {
        if (oldColumnOrder[j] === column) {
          $cell = $cells[j];
          break;
        }
      }
      $orderedCells.push($cell);
    }
    $row.prepend($orderedCells);
  });
};

scout.Table.prototype._triggerRowsInserted = function(rows) {
  var event = {
    rows: rows
  };
  this.trigger('rowsInserted', event);
};

scout.Table.prototype._triggerRowsDeleted = function(rows) {
  var event = {
    rows: rows
  };
  this.trigger('rowsDeleted', event);
};

scout.Table.prototype._triggerAllRowsDeleted = function() {
  this.trigger('allRowsDeleted');
};

scout.Table.prototype._triggerRowsSelected = function(debounce) {
  this.trigger('rowsSelected', {
    debounce: debounce
  });
};

scout.Table.prototype._triggerRowsChecked = function(updatedRows) {
  this.trigger('rowsChecked', {
    updatedRows: updatedRows
  });
};

scout.Table.prototype._triggerRowsFiltered = function() {
  this.trigger('rowsFiltered');
};

scout.Table.prototype._triggerFilterResetted = function() {
  this.trigger('filterResetted');
};

scout.Table.prototype._triggerAppLinkAction = function(column, ref) {
  this.trigger('appLinkAction', {
    column: column,
    ref: ref
  });
};

scout.Table.prototype._triggerPrepareCellEdit = function(row, column) {
  this.trigger('prepareCellEdit', {
    row: row,
    column: column
  });
};

scout.Table.prototype._triggerCompleteCellEdit = function(field) {
  this._send('completeCellEdit', {
    field: field
  });
};

scout.Table.prototype._triggerCancelCellEdit = function(field) {
  this._send('cancelCellEdit', {
    field: field
  });
};

scout.Table.prototype._triggerReload = function() {
  this.trigger('reload');
};

scout.Table.prototype._triggerExportToClipboard = function() {
  this.trigger('exportToClipboard');
};

scout.Table.prototype._triggerRowOrderChanged = function(row, animating) {
  var event = {
    row: row,
    animating: animating
  };
  this.trigger('rowOrderChanged', event);
};

scout.Table.prototype._triggerColumnResized = function(column) {
  var event = {
    column: column
  };
  this.trigger('columnResized', event);
};

scout.Table.prototype._triggerColumnMoved = function(column, oldPos, newPos, dragged) {
  var event = {
    column: column,
    oldPos: oldPos,
    newPos: newPos,
    dragged: dragged
  };
  this.trigger('columnMoved', event);
};

scout.Table.prototype._triggerAggregationFunctionChanged = function(column) {
  var event = {
    column: column
  };
  this.trigger('aggregationFunctionChanged', event);
};

scout.Table.prototype._triggerGroupingChanged = function() {
  this.trigger('groupingChanged');
};

scout.Table.prototype._renderHeaderVisible = function() {
  this._renderTableHeader();
};

scout.Table.prototype._renderHeaderEnabled = function() {
  // Rebuild the table header when this property changes
  this._removeTableHeader();
  this._renderTableHeader();
};

scout.Table.prototype._syncCheckable = function(checkable) {
  this._setProperty('checkable', checkable);

  var column = this.checkableColumn;
  if (this.checkable && !column) {
    this._insertBooleanColumn();
  } else if (!this.checkable && column) {
    scout.arrays.remove(this.columns, column);
    this.checkableColumn = null;
  }
};

scout.Table.prototype.hasPermanentHeadOrTailSortColumns = function() {
  return this._permanentHeadSortColumns.length !== 0 || this._permanentTailSortColumns.length !== 0;
};

scout.Table.prototype._syncHeadAndTailSortColumns = function() {
  // find all sort columns (head and tail sort columns should always be included)
  var sortColumns = this.columns.filter(function(c) {
    return c.sortIndex >= 0;
  });
  sortColumns.sort(function(a, b) {
    return a.sortIndex - b.sortIndex;
  });

  this._permanentHeadSortColumns = [];
  this._permanentTailSortColumns = [];

  sortColumns.forEach(function(c) {
    if (c.initialAlwaysIncludeSortAtBegin) {
      this._permanentHeadSortColumns.push(c);
    } else if (c.initialAlwaysIncludeSortAtEnd) {
      this._permanentTailSortColumns.push(c);
    }
  }, this);
};

scout.Table.prototype._syncRowIconVisible = function(rowIconVisible) {
  this._setProperty('rowIconVisible', rowIconVisible);
  var column = this.rowIconColumn;
  if (this.rowIconVisible && !column) {
    this._insertRowIconColumn();
  } else if (!this.rowIconVisible && column) {
    scout.arrays.remove(this.columns, column);
    this.rowIconColumn = null;
  }
};

scout.Table.prototype._syncSelectedRows = function(selectedRows) {
  if (typeof selectedRows[0] === 'string') {
    selectedRows = this._rowsByIds(selectedRows);
  }
  this._setProperty('selectedRows', selectedRows);
};

scout.Table.prototype.setMenus = function(menus) {
  this.setProperty('menus', menus);
};

scout.Table.prototype._syncMenus = function(menus, oldMenus) {
  this.updateKeyStrokes(menus, oldMenus);
  this._setProperty('menus', menus);
  this._updateMenuBar();

  if (this.header) {
    this.header.updateMenuBar();
  }
};

scout.Table.prototype._updateMenuBar = function() {
  var notAllowedTypes = ['Header'];
  var menuItems = this._filterMenus(this.menus, scout.MenuDestinations.MENU_BAR, false, true, notAllowedTypes);
  menuItems = this.staticMenus.concat(menuItems);
  this.menuBar.setMenuItems(menuItems);
};

scout.Table.prototype._syncKeyStrokes = function(keyStrokes) {
  this.updateKeyStrokes(keyStrokes, this.keyStrokes);
  this._setProperty('keyStrokes', keyStrokes);
};

scout.Table.prototype.setFilters = function(filters) {
  for (var key in this._filterMap) {
    this.removeFilterByKey(key, false);
  }
  if (filters) {
    filters.forEach(function(filter) {
      filter = this._ensureFilter(filter);
      this.addFilter(filter, false);
    }, this);
  }
};

scout.Table.prototype._ensureFilter = function(filter) {
  if (filter instanceof scout.TableUserFilter) {
    return filter;
  }
  if (filter.column) {
    filter.column = this._columnById(filter.column);
  }
  filter.table = this;
  filter.session = this.session;
  return scout.create(filter);
};

scout.Table.prototype._syncTableStatus = function(tableStatus) {
  if (tableStatus) {
    this._setProperty('tableStatus', new scout.Status(tableStatus)); // FIXME [6.1] cgu ensure type
  } else {
    this._setProperty('tableStatus', null);
  }
};

scout.Table.prototype.setTableStatusVisible = function(visible) {
  this.setProperty('tableStatusVisible', visible);
  this._updateFooterVisibility();
};

scout.Table.prototype._updateFooterVisibility = function() {
  this.setFooterVisible(this.tableStatusVisible || this._hasVisibleTableControls());
};

scout.Table.prototype.setFooterVisible = function(visible) {
  this._setProperty('footerVisible', visible);
  if (visible && !this.footer) {
    this.footer = this._createFooter();
  }
  if (this.rendered) {
    this._renderFooterVisible();
  }
  if (!visible && this.footer) {
    this.footer.destroy();
    this.footer = null;
  }
};

scout.Table.prototype.setHeaderVisible = function(visible) {
  this.setProperty('headerVisible', visible);
};

/**
 * Renders the background effect of every column, if column.backgroundEffect is set
 */
scout.Table.prototype._renderBackgroundEffect = function() {
  this.columns.forEach(function(column) {
    if (!column.backgroundEffect) {
      return;
    }
    column._renderBackgroundEffect();
  }, this);
};

scout.Table.prototype._renderRowChecked = function(row) {
  if (!this.checkable) {
    return;
  }
  if (!row.$row) {
    return;
  }
  var $styleElem;
  if (this.checkableStyle === scout.Table.CheckableStyle.TABLE_ROW) {
    $styleElem = row.$row;
  } else {
    if (!this.checkableColumn) {
      throw new Error('checkableColumn not set');
    }
    $styleElem = this.checkableColumn.$checkBox(row.$row);
  }
  $styleElem.toggleClass('checked', row.checked);
};

scout.Table.prototype._renderCheckable = function() {
  this._redraw();
};

scout.Table.prototype._renderRowIconVisible = function() {
  this._redraw();
};

scout.Table.prototype._redraw = function() {
  this._rerenderHeaderColumns();
  this._rerenderViewport();
};

scout.Table.prototype._rerenderHeaderColumns = function() {
  if (this.header) {
    this.header.rerenderColumns();
    this.invalidateLayoutTree();
  }
};

scout.Table.prototype._renderTableHeader = function() {
  var changed = false;
  if (this.headerVisible && !this.header) {
    this.header = this._createHeader();
    this.header.render();
    this._renderEmptyData();
    changed = true;
  } else if (!this.headerVisible && this.header) {
    this._removeTableHeader();
    changed = true;
  }
  this.$container.toggleClass('header-invisible', !this.header);
  if (changed) {
    this.invalidateLayoutTree();
  }
};

scout.Table.prototype._removeTableHeader = function() {
  if (this.header) {
    this.header.destroy();
    this.header = null;
  }
};

/**
 * @param width optional width of emptyData, if omitted the width is set to the header's scrollWidth.
 */
scout.Table.prototype._renderEmptyData = function(width) {
  if (this.header && this.filteredRows().length === 0) {
    if (!this.$emptyData) {
      this.$emptyData = this.$data.appendDiv().html('&nbsp;');
    }
    // measure header-width and subtract insets from table-data
    var
      horizInsets = scout.graphics.getInsets(this.$data).horizontal(),
      headerWidth = scout.nvl(width, this.header.$container[0].scrollWidth) - horizInsets;
    this.$emptyData
      .css('min-width', headerWidth)
      .css('max-width', headerWidth);
  }
  this.updateScrollbars();
};

scout.Table.prototype._removeEmptyData = function() {
  if (this.filteredRows().length > 0 && this.$emptyData) {
    this.$emptyData.remove();
    this.$emptyData = undefined;
    this.updateScrollbars();
  }
};

scout.Table.prototype._renderFooterVisible = function() {
  if (!this.footer) {
    return;
  }
  if (this.footerVisible) {
    this._renderFooter();
  } else {
    this._removeFooter();
  }
  this.invalidateLayoutTree();
};

scout.Table.prototype._renderFooter = function() {
  if (this.footer.rendered) {
    return;
  }

  this.footer.render();
};

scout.Table.prototype._removeFooter = function() {
  if (!this.footer.rendered) {
    return;
  }
  this.footer.remove();
};

/**
 * @override
 */
scout.Table.prototype._renderEnabled = function() {
  var enabled = this.enabled;
  this.$data.setEnabled(enabled);
  this.$container.setTabbable(enabled);

  if (this.rendered) {
    // Enable/disable all checkboxes
    this.$rows().each(function() {
      var $row = $(this),
        row = $row.data('row');
      $row.find('input').setEnabled(enabled && row.enabled);
    });
  }
};

scout.Table.prototype._renderMultiSelect = function() {
  // nop
};

scout.Table.prototype._renderMultiCheck = function() {
  // nop
};

scout.Table.prototype._renderMultilineText = function() {
  // nop
};

scout.Table.prototype._renderAutoResizeColumns = function() {
  if (this.autoResizeColumns) {
    this.invalidateLayoutTree();
  }
};

scout.Table.prototype._renderDropType = function() {
  if (this.dropType) {
    this._installDragAndDropHandler();
  } else {
    this._uninstallDragAndDropHandler();
  }
};

scout.Table.prototype._renderCheckableStyle = function() {
  this.$container.toggleClass('checkable', this.checkableStyle === scout.Table.CheckableStyle.TABLE_ROW);
};

scout.Table.prototype._installDragAndDropHandler = function(event) {
  if (this.dragAndDropHandler) {
    return;
  }
  this.dragAndDropHandler = scout.dragAndDrop.handler(this, {
    supportedScoutTypes: scout.dragAndDrop.SCOUT_TYPES.FILE_TRANSFER,
    dropType: function() {
      return this.dropType;
    }.bind(this),
    dropMaximumSize: function() {
      return this.dropMaximumSize;
    }.bind(this),
    additionalDropProperties: function(event) {
      var $target = $(event.currentTarget);
      var properties = {
        rowId: ''
      };
      if ($target.hasClass('table-row')) {
        var row = $target.data('row');
        properties.rowId = row.id;
      }
      return properties;
    }.bind(this)
  });
  this.dragAndDropHandler.install(this.$container, '.table-data,.table-row');
};

scout.Table.prototype._uninstallDragAndDropHandler = function(event) {
  if (!this.dragAndDropHandler) {
    return;
  }
  this.dragAndDropHandler.uninstall();
  this.dragAndDropHandler = null;
};

/**
 * This listener is used to invalidate table layout when an image icon has been loaded (which happens async in the browser).
 */
scout.Table.prototype._installImageListeners = function() {
  this._imageLoadListener = this._onImageLoadOrError.bind(this);
  this.$data[0].addEventListener('load', this._imageLoadListener, true);
  this.$data[0].addEventListener('error', this._imageLoadListener, true);
};

scout.Table.prototype._uninstallImageListeners = function() {
  this.$data[0].removeEventListener('load', this._imageLoadListener, true);
  this.$data[0].removeEventListener('error', this._imageLoadListener, true);
};

/**
 * Calculates the optimal view range size (number of rows to be rendered).
 * It uses the default row height to estimate how many rows fit in the view port.
 * The view range size is this value * 2.
 */
scout.Table.prototype.calculateViewRangeSize = function() {
  // Make sure row height is up to date (row height may be different after zooming)
  this._updateRowHeight();

  if (this.rowHeight === 0) {
    throw new Error('Cannot calculate view range with rowHeight = 0');
  }
  return Math.ceil(this.$data.outerHeight() / this.rowHeight) * 2;
};

scout.Table.prototype.setViewRangeSize = function(viewRangeSize) {
  if (this.viewRangeSize === viewRangeSize) {
    return;
  }
  this._setProperty('viewRangeSize', viewRangeSize);
  if (this.rendered) {
    this._renderViewport();
  }
};

scout.Table.prototype._calculateCurrentViewRange = function() {
  var rowIndex,
    scrollTop = this.$data[0].scrollTop,
    maxScrollTop = this.$data[0].scrollHeight - this.$data[0].clientHeight;

  if (maxScrollTop === 0) {
    // no scrollbars visible
    rowIndex = 0;
  } else {
    rowIndex = this._rowIndexAtScrollTop(scrollTop);
  }

  return this._calculateViewRangeForRowIndex(rowIndex);
};

/**
 * Returns the index of the row which is at position scrollTop.
 */
scout.Table.prototype._rowIndexAtScrollTop = function(scrollTop) {
  var height = 0,
    index = -1;
  this.filteredRows().some(function(row, i) {
    height += this._heightForRow(row);
    if (scrollTop < height) {
      index = i;
      return true;
    }
  }.bind(this));
  return index;
};

scout.Table.prototype._heightForRow = function(row) {
  var height = 0,
    aggregateRow = row.aggregateRowAfter;

  if (row.height) {
    height = row.height;
  } else {
    height = this.rowHeight;
  }

  // Add height of aggregate row as well
  if (aggregateRow) {
    if (aggregateRow.height) {
      height += aggregateRow.height;
    } else {
      height += this.aggregateRowHeight;
    }
  }

  return height;
};

/**
 * Returns a range of size this.viewRangeSize. Start of range is rowIndex - viewRangeSize / 4.
 * -> 1/4 of the rows are before the viewport 2/4 in the viewport 1/4 after the viewport,
 * assuming viewRangeSize is 2*number of possible rows in the viewport (see calculateViewRangeSize).
 */
scout.Table.prototype._calculateViewRangeForRowIndex = function(rowIndex) {
  // regular / non-virtual scrolling? -> all rows are already rendered in the DOM
  if (!this.virtual) {
    return new scout.Range(0, this.filteredRows().length);
  }

  var viewRange = new scout.Range(),
    quarterRange = Math.floor(this.viewRangeSize / 4),
    diff;

  viewRange.from = Math.max(rowIndex - quarterRange, 0);
  viewRange.to = Math.min(viewRange.from + this.viewRangeSize, this.filteredRows().length);

  // Try to use the whole viewRangeSize (extend from if necessary)
  diff = this.viewRangeSize - viewRange.size();
  if (diff > 0) {
    viewRange.from = Math.max(viewRange.to - this.viewRangeSize, 0);
  }
  return viewRange;
};

/**
 * Calculates and renders the rows which should be visible in the current viewport based on scroll top.
 */
scout.Table.prototype._renderViewport = function() {
  var viewRange = this._calculateCurrentViewRange();
  this._renderViewRange(viewRange);
};

scout.Table.prototype._rerenderViewport = function() {
  this._removeRows();
  this._removeAggregateRows();
  this._renderFiller();
  this._renderViewport();
};

scout.Table.prototype._renderViewRangeForRowIndex = function(rowIndex) {
  var viewRange = this._calculateViewRangeForRowIndex(rowIndex);
  this._renderViewRange(viewRange);
};

/**
 * Renders the rows visible in the viewport and removes the other rows
 */
scout.Table.prototype._renderViewRange = function(viewRange) {
  if (viewRange.from === this.viewRangeRendered.from && viewRange.to === this.viewRangeRendered.to && !this.viewRangeDirty) {
    // Range already rendered -> do nothing
    return;
  }
  this._removeRangeMarkers();
  var rangesToRender = viewRange.subtract(this.viewRangeRendered);
  var rangesToRemove = this.viewRangeRendered.subtract(viewRange);
  rangesToRemove.forEach(function(range) {
    this._removeRowsInRange(range);
  }.bind(this));
  rangesToRender.forEach(function(range) {
    this._renderRowsInRange(range);
  }.bind(this));

  // check if at least last and first row in range got correctly rendered
  if (this.viewRangeRendered.size() > 0) {
    var rows = this.filteredRows();
    var firstRow = rows[this.viewRangeRendered.from];
    var lastRow = rows[this.viewRangeRendered.to - 1];
    if (!firstRow.$row || !lastRow.$row) {
      throw new Error('Rows not rendered as expected. ' + this.viewRangeRendered + '. First: ' + firstRow.$row + '. Last: ' + lastRow.$row);
    }
  }

  this._renderRangeMarkers();
  this._removeAggregateRows();
  this._renderAggregateRows();
  this._renderFiller();
  this._renderEmptyData();
  this._renderBackgroundEffect();
  this._renderSelection();
  this.viewRangeDirty = false;
};

scout.Table.prototype._removeRangeMarkers = function() {
  var firstRow, lastRow;
  if (this.viewRangeRendered.size() === 0) {
    return;
  }
  firstRow = this.filteredRows()[this.viewRangeRendered.from];
  lastRow = this.filteredRows()[this.viewRangeRendered.to - 1];
  firstRow.$row.removeClass('first');
  lastRow.$row.removeClass('last');
};

scout.Table.prototype._renderRangeMarkers = function() {
  var firstRow, lastRow;
  if (this.viewRangeRendered.size() === 0) {
    return;
  }
  firstRow = this.filteredRows()[this.viewRangeRendered.from];
  lastRow = this.filteredRows()[this.viewRangeRendered.to - 1];
  firstRow.$row.addClass('first');
  lastRow.$row.addClass('last');
};

scout.Table.prototype.ensureRowRendered = function(row) {
  if (!row.$row) {
    var rowIndex = this.filteredRows().indexOf(row);
    this._renderViewRangeForRowIndex(rowIndex);
  }
};

scout.Table.prototype._renderFiller = function() {
  if (!this.$fillBefore) {
    this.$fillBefore = this.$data.prependDiv('table-data-fill');
    this._applyFillerStyle(this.$fillBefore);
  }

  var fillBeforeHeight = this._calculateFillerHeight(new scout.Range(0, this.viewRangeRendered.from));
  this.$fillBefore.cssHeight(fillBeforeHeight);
  this.$fillBefore.cssWidth(this.rowWidth);
  $.log.trace('FillBefore height: ' + fillBeforeHeight);

  if (!this.$fillAfter) {
    this.$fillAfter = this.$data.appendDiv('table-data-fill');
    this._applyFillerStyle(this.$fillAfter);
  }

  var fillAfterHeight = this._calculateFillerHeight(new scout.Range(this.viewRangeRendered.to, this.filteredRows().length));
  this.$fillAfter.cssHeight(fillAfterHeight);
  this.$fillAfter.cssWidth(this.rowWidth);
  $.log.trace('FillAfter height: ' + fillAfterHeight);
};

scout.Table.prototype._applyFillerStyle = function($filler) {
  var lineColor = $filler.css('background-color');
  // In order to get a 1px border we need to get the right value in percentage for the linear gradient
  var lineWidth = ((1 - (1 / this.rowHeight)) * 100).toFixed(2) + '%';
  $filler.css({
    background: 'linear-gradient(to bottom, transparent, transparent ' + lineWidth + ', ' + lineColor + ' ' + lineWidth + ', ' + lineColor + ')',
    backgroundSize: '100% ' + this.rowHeight + 'px',
    backgroundColor: 'transparent'
  });
};

scout.Table.prototype._calculateFillerHeight = function(range) {
  var totalHeight = 0;
  for (var i = range.from; i < range.to; i++) {
    var row = this.filteredRows()[i];
    totalHeight += this._heightForRow(row);
  }
  return totalHeight;
};

scout.Table.prototype.containsNumberColumn = function() {
  return this.columns.some(function(column) {
    return column instanceof scout.NumberColumn;
  });
};

/**
 * Rebuilds the header.<br>
 * Does not modify the rows, it expects a deleteAll and insert operation to follow which will do the job.
 */
scout.Table.prototype.updateColumnStructure = function(columns) {
  this._rebuildingTable = true;

  this.columns = columns;
  this._initColumns();

  if (this.rendered) {
    this._updateRowWidth();
    this.$rows(true).css('width', this.rowWidth);

    this._rerenderHeaderColumns();
  }
  this.trigger('columnStructureChanged');
};

scout.Table.prototype.updateColumnOrder = function(columns) {
  var i, column, currentPosition, oldColumnOrder;
  if (columns.length !== this.columns.length) {
    throw new Error('Column order may not be updated because lengths of the arrays differ.');
  }

  oldColumnOrder = this.columns.slice();

  for (i = 0; i < columns.length; i++) {
    column = columns[i];
    currentPosition = this.columns.indexOf(column);
    if (currentPosition < 0) {
      throw new Error('Column with id ' + column.id + 'not found.');
    }

    if (currentPosition !== i) {
      // Update model
      scout.arrays.remove(this.columns, column);
      scout.arrays.insert(this.columns, column, i);
    }
  }

  if (this.rendered) {
    this._renderColumnOrderChanges(oldColumnOrder);
  }
};

/**
 * @param columns array of columns which were updated.
 */
scout.Table.prototype.updateColumnHeaders = function(columns) {
  var column, oldColumnState;

  // Update model columns
  for (var i = 0; i < columns.length; i++) {
    scout.defaultValues.applyTo(columns[i], 'Column');
    column = this._columnById(columns[i].id);
    oldColumnState = $.extend(oldColumnState, column);
    column.text = columns[i].text;
    column.tooltipText = columns[i].tooltipText;
    column.headerCssClass = columns[i].headerCssClass;
    column.headerBackgroundColor = columns[i].headerBackgroundColor;
    column.headerForegroundColor = columns[i].headerForegroundColor;
    column.headerFont = columns[i].headerFont;
    column.headerIconId = columns[i].headerIconId;
    column.sortActive = columns[i].sortActive;
    column.sortAscending = columns[i].sortAscending;
    if (!column.sortActive && column.sortIndex !== -1) {
      // Adjust indices of other sort columns (if a sort column in the middle got removed, there won't necessarily be an event for the other columns)
      this._removeSortColumn(column);
    } else if (column.sortActive && column.sortIndex === -1) {
      // Necessary if there is a tail sort column (there won't be an event for the tail sort column if another sort column was added before)
      this._addSortColumn(column);
    } else {
      column.sortIndex = columns[i].sortIndex;
    }

    if (this.rendered && this.header) {
      this.header.updateHeader(column, oldColumnState);
    }
  }
};

scout.Table.prototype.requestFocusInCell = function(column, row) {
  var cell = this.cell(column, row);
  if (this.enabled && row.enabled && cell.editable) {
    this.prepareCellEdit(column, row, true);
  }
};

/**
 * Method invoked when this is a 'detailTable' and the outline content is displayed.
 * @override Widget.js
 */
scout.Table.prototype._attach = function() {
  this.$parent.append(this.$container);
  var htmlParent = this.htmlComp.getParent();
  this.htmlComp.setSize(htmlParent.getSize());
  this.session.detachHelper.afterAttach(this.$container);
  scout.Table.parent.prototype._attach.call(this);
};

/**
 * Method invoked when this is a 'detailTable' and the outline content is not displayed anymore.
 * @override Widget.js
 */
scout.Table.prototype._detach = function() {
  this.session.detachHelper.beforeDetach(this.$container);
  this.$container.detach();
  // Detach helper stores the current scroll pos and restores in attach.
  // To make it work scrollTop needs to be reseted here otherwise viewport won't be rendered by _onDataScroll
  this.scrollTop = 0;
  scout.Table.parent.prototype._detach.call(this);
};

scout.Table.prototype.setVirtual = function(virtual) {
  this._setProperty('virtual', virtual);
};

/* --- STATIC HELPERS ------------------------------------------------------------- */

/**
 * @memberOf scout.Table
 */
scout.Table.parseHorizontalAlignment = function(alignment) {
  if (alignment > 0) {
    return 'right';
  }
  if (alignment === 0) {
    return 'center';
  }
  return 'left';
};

scout.Table.linkRowToDiv = function(row, $row) {
  if (row) {
    row.$row = $row;
  }
  if ($row) {
    $row.data('row', row);
  }
};<|MERGE_RESOLUTION|>--- conflicted
+++ resolved
@@ -307,9 +307,10 @@
   scout.Table.parent.prototype._remove.call(this);
 };
 
-// FIXME AWE: refactor all _render* methods --> remove parameter, always use this.*
-// reason: the property on this is already synced at this point, the argument may contain
-// just a data-model value (and not a adpater).
+scout.Table.prototype.setTableControls = function(controls) {
+  this.setProperty('tableControls', controls);
+};
+
 scout.Table.prototype._renderTableControls = function() {
   if (this.footer) {
     this.footer._renderControls();
@@ -1480,104 +1481,7 @@
  */
 scout.Table.prototype.prepareCellEdit = function(column, row, openFieldPopupOnCellEdit) {
   this.openFieldPopupOnCellEdit = scout.nvl(openFieldPopupOnCellEdit, false);
-<<<<<<< HEAD
-  this._sendPrepareCellEdit(rowId, columnId);
-};
-
-scout.Table.prototype._sendPrepareCellEdit = function(rowId, columnId) {
-  var data = {
-    rowId: rowId,
-    columnId: columnId
-  };
-  this._send('prepareCellEdit', data);
-};
-
-scout.Table.prototype._sendCompleteCellEdit = function(fieldId) {
-  var data = {
-    fieldId: fieldId
-  };
-  this._send('completeCellEdit', data);
-};
-
-scout.Table.prototype._sendCancelCellEdit = function(fieldId) {
-  var data = {
-    fieldId: fieldId
-  };
-  this._send('cancelCellEdit', data);
-};
-
-scout.Table.prototype._sendRowsChecked = function(rows) {
-  var data = {
-    rows: []
-  };
-
-  for (var i = 0; i < rows.length; i++) {
-    data.rows.push({
-      rowId: rows[i].id,
-      checked: rows[i].checked
-    });
-  }
-
-  this._send('rowsChecked', data);
-};
-
-scout.Table.prototype._sendRowsSelected = function(rowIds, debounceSend) {
-  var eventData = {
-    rowIds: rowIds
-  };
-
-  // send delayed to avoid a lot of requests while selecting
-  // coalesce: only send the latest selection changed event for a field
-  this._send('rowsSelected', eventData, {
-    delay: debounceSend ? 250 : 0,
-    coalesce: function(previous) {
-      return this.id === previous.id && this.type === previous.type;
-    }
-  });
-};
-
-scout.Table.prototype._sendRowsFiltered = function(rowIds) {
-  var eventData = {};
-  if (rowIds.length === this.rows.length) {
-    eventData.remove = true;
-  } else {
-    eventData.rowIds = rowIds;
-  }
-
-  // send with timeout, mainly for incremental load of a large table
-  // coalesce: only send last event (don't coalesce remove and 'add' events, the UI server needs both)
-  this._send('rowsFiltered', eventData, {
-    delay: 250,
-    coalesce: function(previous) {
-      return this.id === previous.id && this.type === previous.type && this.remove === previous.remove;
-    },
-    showBusyIndicator: false
-  });
-};
-
-scout.Table.prototype._sendRowAction = function(row, column) {
-  this._send('rowAction', {
-    rowId: row.id,
-    columnId: column.id
-  });
-};
-
-scout.Table.prototype._sendAppLinkAction = function(columnId, ref) {
-  this._send('appLinkAction', {
-    columnId: columnId,
-    ref: ref
-  });
-};
-
-scout.Table.prototype._sendReload = function() {
-  this._send('reload');
-};
-
-scout.Table.prototype._sendExportToClipboard = function() {
-  this._send('exportToClipboard');
-=======
   this._triggerPrepareCellEdit(row, column);
->>>>>>> 37588a15
 };
 
 scout.Table.prototype.cell = function(column, row) {
@@ -2828,54 +2732,6 @@
   }
 };
 
-<<<<<<< HEAD
-scout.Table.prototype._sendColumnResized = function(column) {
-  if (column.fixedWidth || this.autoResizeColumns) {
-    return;
-  }
-
-  var eventData = {
-    columnId: column.id,
-    width: column.width
-  };
-
-  // send delayed to avoid a lot of requests while resizing
-  // coalesce: only send the latest resize event for a column
-  this._send('columnResized', eventData, {
-    delay: 750,
-    coalesce: function(previous) {
-      return this.id === previous.id && this.type === previous.type && this.columnId === previous.columnId;
-    },
-    showBusyIndicator: false
-  });
-};
-
-scout.Table.prototype._sendColumnMoved = function(column, index) {
-  var data = {
-    columnId: column.id,
-    index: index
-  };
-  this._send('columnMoved', data);
-};
-
-scout.Table.prototype._sendColumnBackgroundEffectChanged = function(column) {
-  var data = {
-    columnId: column.id,
-    backgroundEffect: column.backgroundEffect
-  };
-  this._send('columnBackgroundEffectChanged', data);
-};
-
-scout.Table.prototype._sendAggregationFunctionChanged = function(column) {
-  var data = {
-    columnId: column.id,
-    aggregationFunction: column.aggregationFunction
-  };
-  this._send('aggregationFunctionChanged', data);
-};
-
-=======
->>>>>>> 37588a15
 scout.Table.prototype.moveColumn = function(column, oldPos, newPos, dragged) {
   var index;
 
