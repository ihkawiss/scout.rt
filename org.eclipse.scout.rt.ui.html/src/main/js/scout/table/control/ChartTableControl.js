// SCOUT GUI
// (c) Copyright 2013-2014, BSI Business Systems Integration AG

scout.ChartTableControl = function() {
  scout.ChartTableControl.parent.call(this);
  this.cssClass = 'chart';
};

scout.inherits(scout.ChartTableControl, scout.TableControl);

scout.ChartTableControl.FILTER_KEY = 'CHART';

scout.ChartTableControl.prototype._renderContent = function($parent) {
  this.$contentContainer = $parent.appendDiv('chart-container');

  // scrollbars
  scout.scrollbars.install(this.$contentContainer, {
    parent: this
  });

  // group functions for dates
  var dateGroup = [
    [scout.ChartTableControlMatrix.DateGroup.YEAR, this.session.text('ui.groupedByYear')],
    [scout.ChartTableControlMatrix.DateGroup.MONTH, this.session.text('ui.groupedByMonth')],
    [scout.ChartTableControlMatrix.DateGroup.WEEKDAY, this.session.text('ui.groupedByWeekday')]
  ],
    countDesc = this.session.text('ui.Count'),
    removeChart = null,
    columns = this.table.columns,
    xAxis,
    yAxis,
    that = this;

  this._filterResetListener = this.table.events.on(scout.Table.GUI_EVENT_FILTER_RESETTED, function(event) {
    that.$contentContainer.find('.main-chart.selected').removeClassSVG('selected');
  });

  // create container
  var $chartSelect = this.$contentContainer.appendDiv('chart-select');

  // create chart types for selection
  addSelectBar($chartSelect);
  addSelectStacked($chartSelect);
  addSelectLine($chartSelect);
  addSelectPie($chartSelect);
  addSelectScatter($chartSelect);

  // add addition rectangle for hover and event handling
  $('svg.select-chart')
    .appendSVG('rect', '', 'select-events')
    .attr('width', 60)
    .attr('height', 45)
    .attr('fill', 'none')
    .attr('pointer-events', 'all')
    .click(function() {
      chartSelect($(this).parent());
    })
    .click(drawChart);

  // first chart type is preselected
  $('svg.select-chart').first().addClassSVG('selected');

  // create container for x/y-axis
  var $xAxisSelect = this.$contentContainer.appendDiv('xaxis-select'),
    $yAxisSelect = this.$contentContainer.appendDiv('yaxis-select');

  // all x/y-axis for selection
  for (var c1 = 0; c1 < columns.length; c1++) {
    var column1 = columns[c1];

    if (column1.type === 'key' || column1.type === 'number') {
      continue;
    }

    if (column1.text === null || column1.text === undefined || column1.text === '') {
      continue;
    }

    var $div = $.makeDiv('select-axis', column1.text)
      .data('column', column1);

    if (column1.type === 'date') {
      $div.data('group', 0)
        .appendDiv('select-axis-group', dateGroup[0][1]);
    }

    $xAxisSelect.append($div);
    $yAxisSelect.append($div.clone(true));
  }

  // click handling for data
  $('.select-axis')
    .click(axisSelect)
    .click(drawChart);

  // find best x and y axis: best is 9 different entries
  var matrix = new scout.ChartTableControlMatrix(this.table, this.session),
    columnCount = matrix.columnCount(),
    comp = function(a, b) {
      return Math.abs(a[1] - 8) - Math.abs(b[1] - 8);
    };

  columnCount.sort(comp);

  $xAxisSelect.children().each(function() {
    if ($(this).data('column') === columnCount[0][0]) {
      $(this).addClass('selected');
    }
  });

  $yAxisSelect.children().each(function() {
    if ($(this).data('column') === columnCount[1][0]) {
      $(this).addClass('selected');
    }
  });

  // create container for data
  var $dataSelect = this.$contentContainer.appendDiv('data-select');
  $dataSelect.appendDiv('select-data data-count', countDesc)
    .data('column', -1);

  // all data for selection
  for (var c2 = 0; c2 < columns.length; c2++) {
    var column2 = columns[c2];

    if ((column2.type === 'number')) {
      $dataSelect.appendDiv('select-data data-sum', column2.text)
        .data('column', column2);
    }
  }

  // click handling for data
  $('.select-data')
    .click(dataSelect)
    .click(drawChart);

  // first data type is preselected
  $('.select-data').first().addClass('selected');

  // draw first chart
  var $chartMain = this.$contentContainer.appendSVG('svg', '', 'chart-main');
  drawChart();

  function addSelectBar($container) {
    var $svg = $container.appendSVG('svg', '', 'chart-bar select-chart');
    var show = [2, 4, 3, 3.5, 5];

    for (var s = 0; s < show.length; s++) {
      $svg.appendSVG('rect', '', 'select-fill')
        .attr('x', s * 14)
        .attr('y', 50 - show[s] * 9)
        .attr('width', 12)
        .attr('height', show[s] * 9);
    }
  }

  function addSelectStacked($container) {
    var $svg = $container.appendSVG('svg', '', 'chart-stacked select-chart'),
      show = [2, 4, 3.5, 5];

    for (var s = 0; s < show.length; s++) {
      $svg.appendSVG('rect', '', 'select-fill')
        .attr('x', 0)
        .attr('y', 16 + s * 9)
        .attr('width', show[s] * 14)
        .attr('height', 7);
    }
  }

  function addSelectLine($container) {
    var $svg = $container.appendSVG('svg', '', 'chart-line select-chart'),
      show = [0, 1.7, 1, 2, 1.5, 3],
      pathPoints = [];

    for (var s = 0; s < show.length; s++) {
      pathPoints.push(2 + (s * 14) + ',' + (45 - show[s] * 11));
    }

    $svg.appendSVG('path', '', 'select-fill-line').
    attr('d', 'M' + pathPoints.join('L'));
  }

  function addSelectPie($container) {
    var $svg = $container.appendSVG('svg', '', 'chart-pie select-chart'),
      show = [
        [0, 0.1],
        [0.1, 0.25],
        [0.25, 1]
      ];

    for (var s = 0; s < show.length; s++) {
      $svg.appendSVG('path', '', 'select-fill-pie').
      attr('d', pathSegment(37, 30, 24, show[s][0], show[s][1]));
    }
  }

  function addSelectScatter($container) {
    var $svg = $container.appendSVG('svg', '', 'chart-scatter select-chart');

    $svg.appendSVG('line', '', 'select-fill-line')
      .attr('x1', 3).attr('y1', 53)
      .attr('x2', 70).attr('y2', 53);

    $svg.appendSVG('line', '', 'select-fill-line')
      .attr('x1', 8).attr('y1', 12)
      .attr('x2', 8).attr('y2', 58);

    $svg.appendSVG('circle', '', 'select-fill')
      .attr('cx', 22).attr('cy', 40)
      .attr('r', 5);

    $svg.appendSVG('circle', '', 'select-fill')
      .attr('cx', 50).attr('cy', 26)
      .attr('r', 11);
  }

  function chartSelect($chart) {
    $chart.siblings().removeClassSVG('selected');
    $chart.addClassSVG('selected');

    if ($chart.hasClassSVG('chart-scatter')) {
      $yAxisSelect.animateAVCSD('width', 175);
    } else {
      $yAxisSelect.animateAVCSD('width', 0);
    }
  }

  function axisSelect() {
    var $axis = $(this),
      group = $axis.data('group');

    $axis.siblings().animateAVCSD('height', 30);

    if (group >= 0) {
      $axis.animateAVCSD('height', 42);

      if ($axis.hasClass('selected')) {
        var newGroup = (group + 1) % dateGroup.length;
        $axis.data('group', newGroup)
          .children('.select-axis-group').text(dateGroup[newGroup][1]);
      }
    }

    $axis.selectOne('selected');

  }

  function dataSelect() {
    var $data = $(this);

    if ($data.hasClass('selected')) {
      if ($data.hasClass('data-sum')) {
        $data.removeClass('data-sum').addClass('data-median');
      } else if ($data.hasClass('data-median')) {
        $data.removeClass('data-median').addClass('data-sum');
      }
    }

    $data.selectOne('selected');
  }

  function drawChart() {
    var $chart = $('.selected', $chartSelect);

    // remove axis and chart
    if (removeChart) {
      removeChart();
    }
    $chartMain.children('.main-axis, .main-axis-x, .main-axis-y')
      .animateSVG('opacity', 0, 250, $.removeThis);

    // find xAxis and dataAxis
    var axis = $('.selected', $xAxisSelect).data('column'),
      axisGroup = $('.selected', $xAxisSelect).data('group');

    var data = $('.selected', $dataSelect).data('column'),
      dataCount = $('.selected', $dataSelect).hasClass('data-count'),
      dataSum = $('.selected', $dataSelect).hasClass('data-sum');

    // build matrix
    var matrix = new scout.ChartTableControlMatrix(that.table, that.session),
      dataAxis = matrix.addData(data, dataCount ? -1 : (dataSum ? 1 : 2));

    var group = (axisGroup >= 0) ? dateGroup[axisGroup][0] : axisGroup;
    xAxis = matrix.addAxis(axis, group);

    // in case of scatter
    if ($chart.hasClassSVG('chart-scatter')) {
      var axis2 = $('.selected', $yAxisSelect).data('column'),
        axis2Group = $('.selected', $yAxisSelect).data('group');

      var group2 = (axis2Group >= 0) ? dateGroup[axis2Group][0] : axis2Group;
      yAxis = matrix.addAxis(axis2, group2);
    }

    // return if empty
    if (matrix.isEmpty()) {
      return false;
    }

    // calculate matrix
    var cube = matrix.calculateCube();

    // set max width
    $chartMain.css('width', '3000px');
    $chartMain.css('height', '1500px');

    // based on chart type: set class and draw chart
    if ($chart.hasClassSVG('chart-bar')) {
      $('.select-axis', $xAxisSelect).removeClass('axis-ver axis-around').addClass('axis-hor');
      drawBar(xAxis, dataAxis, cube);
    } else if ($chart.hasClassSVG('chart-stacked')) {
      $('.select-axis', $xAxisSelect).removeClass('axis-hor axis-around').addClass('axis-ver');
      drawStacked(xAxis, dataAxis, cube);
    } else if ($chart.hasClassSVG('chart-line')) {
      $('.select-axis', $xAxisSelect).removeClass('axis-ver axis-around').addClass('axis-hor');
      drawLine(xAxis, dataAxis, cube);
    } else if ($chart.hasClassSVG('chart-pie')) {
      $('.select-axis', $xAxisSelect).removeClass('axis-ver axis-hor').addClass('axis-around');
      drawPie(xAxis, dataAxis, cube);
    } else if ($chart.hasClassSVG('chart-scatter')) {
      $('.select-axis', $xAxisSelect).removeClass('axis-ver axis-around').addClass('axis-hor');
      $('.select-axis', $yAxisSelect).addClass('axis-up');
      drawScatter(xAxis, yAxis, dataAxis, cube);
    }

    // update
    $chartMain.children().promise().done(updateSize);

    return false;
  }

  function updateSize() {
    // adapt size of svg
    var box = $chartMain[0].getBBox();
    $chartMain.css('width', box.x + box.width);
    $chartMain.css('height', box.y + box.height);

    // update scrollbar
    scout.scrollbars.update(that.$contentContainer);
  }

  function drawBar(xAxis, dataAxis, cube) {
    // dimension functions
    var maxWidth = 0,
      width = Math.max(12, Math.min(800 / xAxis.length, 70)),
      x = function(i) {
        i = i === null ? xAxis.length : i;
        return 100 + i * width;
      },
      y = function(i) {
        return 280 - i / (dataAxis.max - 0) * 240;
      };

    // draw data-axis
    var labels = [0, dataAxis.max / 4, dataAxis.max / 2, dataAxis.max / 4 * 3, dataAxis.max];
    for (var l = 0; l < labels.length; l++) {
      var label = labels[l],
        text = dataAxis.format(label);

      drawAxisLine(x(0) - 10, y(label), x(xAxis.length) + 7, y(label));
      drawAxisText(x(0) - 20, y(label), 'y', text);
    }

    // draw x-axis and values
    for (var a = 0; a < xAxis.length; a++) {
      var key = xAxis[a],
        mark = xAxis.format(key),
        value = cube.getValue([key])[0];

      // bbox is expensive, test only if there is a chance so draw label
      var $text = drawAxisText(x(a) + width / 2 - 1.5, y(0) + 14, 'x', mark),
        w = xAxis.length > 50 ? width * 10 : $text[0].getBBox().width;

      maxWidth = (w > maxWidth) ? w : maxWidth;

      $chartMain.appendSVG('rect', '', 'main-chart')
        .attr('x', x(a)).attr('y', y(0))
        .attr('width', width - 3).attr('height', 0)
        .delay(200)
        .animateSVG('height', 280 - y(value), 600)
        .animateSVG('y', y(value), 600)
        .attr('data-xAxis', key)
        .data('data-text', $text)
        .mouseenter(chartMouseenter)
        .mouseleave(chartMouseleave)
        .click(chartClick);
    }

    // in case of to many elements, hide or rotate label
    if (maxWidth > (width - 3) * 3) {
      $('.main-axis-x', $chartMain).attr('fill-opacity', 0);
    } else if (maxWidth > width * 1.2) {
      $('.main-axis-x', $chartMain).each(function() {
        $(this)
          .css('text-anchor', 'end')
          .attr('y', parseFloat($(this).attr('y')) - 4)
          .attr('x', parseFloat($(this).attr('x')) + 4)
          .attr('transform', 'rotate(-25 ' + $(this).attr('x') + ', ' + $(this).attr('y') + ')');
      });
    }

    // function for later remove
    removeChart = function() {
      $chartMain.children('.main-chart')
        .animateSVG('height', 0, 200)
        .animateSVG('y', y(0), 200, $.removeThis);
    };
  }

  function drawStacked(xAxis, dataAxis, cube) {
    // dimension functions
    var maxHeight = 0,
      maxWidth = Math.max(280, that.$contentContainer.width() - 700),
      height = Math.max(10, Math.min(240 / xAxis.length, 30)),
      x = function(i) {
        return 100 + i / dataAxis.max * maxWidth;
      },
      y = function(i) {
        i = i === null ? xAxis.length : i;
        return 50 + i * height;
      };

    // draw data-axis
    var labels = [0, dataAxis.max / 4, dataAxis.max / 2, dataAxis.max / 4 * 3, dataAxis.max];
    for (var l = 0; l < labels.length; l++) {
      var label = labels[l],
        text = dataAxis.format(label);

      drawAxisLine(x(label), y(0) - 10, x(label), y(xAxis.length) + 7);
      drawAxisText(x(label), y(0) - 20, 'x', text);
    }

    // draw x-axis and values
    for (var a = 0; a < xAxis.length; a++) {
      var key = xAxis[a],
        mark = xAxis.format(key),
        value = cube.getValue([key])[0];

      // bbox is expensive, test only if there is a chance so draw label
      var $text = drawAxisText(x(0) - 8, y(a) + height / 2, 'y', mark),
        h = xAxis.length > 50 ? height * 10 : $text[0].getBBox().height;

      maxHeight = (h > maxHeight) ? h : maxHeight;

      $chartMain.appendSVG('rect', '', 'main-chart')
        .attr('x', x(0)).attr('y', y(a))
        .attr('width', 0).attr('height', height - 3)
        .delay(200)
        .animateSVG('width', x(value) - 100)
        .attr('data-xAxis', key)
        .data('data-text', $text)
        .mouseenter(chartMouseenter)
        .mouseleave(chartMouseleave)
        .click(chartClick);
    }

    // in case of to many elements, hide label
    if (maxHeight > height) {
      $('.main-axis-y', $chartMain).attr('fill-opacity', 0);
    }

    // function for later remove
    removeChart = function() {
      $chartMain.children('.main-chart')
        .animateSVG('width', 0, 200, $.removeThis);
    };
  }

  function drawLine(xAxis, dataAxis, cube) {
    // chart only possible with 2 values
    if (xAxis.length <= 1) {
      return false;
    }

    // dimension functions
    var maxWidth = Math.max(280, that.$contentContainer.width() - 700),
      x = function(i) {
        i = i === null ? xAxis.max : i;
        return 100 + (i - xAxis.min) / (xAxis.max - xAxis.min) * maxWidth;
      },
      y = function(i) {
        return 280 - i / (dataAxis.max - 0) * 240;
      };

    // draw data-axis
    var labels = [0, dataAxis.max / 4, dataAxis.max / 2, dataAxis.max / 4 * 3, dataAxis.max];
    for (var l = 0; l < labels.length; l++) {
      var label = labels[l],
        text = dataAxis.format(label);

      drawAxisLine(x(xAxis.min) - 10, y(label), x(xAxis.max) + 10, y(label));
      drawAxisText(x(xAxis.min) - 20, y(label), 'y', text);
    }

    // draw x-axis
    var delta = xAxis.max - xAxis.min,
      labelsX;
    if (xAxis.length > 14) {
      labelsX = [xAxis.min, xAxis.min + delta / 4, xAxis.min + delta / 2,
        xAxis.min + delta / 4 * 3, xAxis.max
      ];
    } else {
      labelsX = xAxis;
    }

    for (var k = 0; k < labelsX.length; k++) {
      var labelX = labelsX[k],
        textX = xAxis.format(labelX);

      drawAxisLine(x(labelX), y(0) - 3, x(labelX), y(0) + 3);
      drawAxisText(x(labelX), y(0) + 14, 'x', textX);
    }

    // draw values
    for (var a = xAxis.min + 1; a <= xAxis.max; a++) {
      if (a === 0) {
        continue;
      }

      var key1 = a - 1,
        key2 = a,
        value1 = xAxis.indexOf(key1) == -1 ? 0 : cube.getValue([key1])[0],
        value2 = xAxis.indexOf(key2) == -1 ? 0 : cube.getValue([key2])[0];

      $chartMain.appendSVG('line', '', 'main-chart')
        .attr('x1', x(key1)).attr('y1', y(0))
        .attr('x2', x(key2)).attr('y2', y(0))
        .delay(200)
        .animateSVG('y1', y(value1), 600)
        .animateSVG('y2', y(value2), 600);
    }

    // function for later remove
    removeChart = function() {
      $chartMain.children('.main-chart')
        .animateSVG('y1', y(0), 200)
        .animateSVG('y2', y(0), 200, $.removeThis);
    };
  }

  function drawPie(xAxis, dataAxis, cube) {
    // circle for surrounding text, hehe: svg ;)
    $chartMain.appendSVG('path', 'ArcAxis', 'main-axis')
      .attr('fill', 'none')
      .attr('d', 'M 210 160 m 0, -110 a 110,110 0 1, 1 0,220 a 110,110 0 1, 1 0,-220');

    $chartMain.appendSVG('path', 'ArcAxisWide', 'main-axis')
      .attr('fill', 'none')
      .attr('d', 'M 210 160 m 0, -122 a 122,122 0 1, 1 0,244 a 122,122 0 1, 1 0,-244');

    var startAngle = 0,
      endAngle;

    var tweenIn = function(now, fx) {
      var start = this.getAttribute('data-start'),
        end = this.getAttribute('data-end');
      this.setAttribute('d', pathSegment(210, 160, 105, start * fx.pos, end * fx.pos));
    };

    var tweenOut = function(now, fx) {
      var start = this.getAttribute('data-start'),
        end = this.getAttribute('data-end');
      this.setAttribute('d', pathSegment(210, 160, 105, start * (1 - fx.pos), end * (1 - fx.pos)));
    };

    // find data
    var segments = [];
    for (var a = 0; a < xAxis.length; a++) {
      var k = xAxis[a],
        m = xAxis.format(k),
        v = cube.getValue([k])[0];

      segments.push([k, m, v]);
    }

    // order segments
    segments.sort(function(a, b) {
      return (b[2] - a[2]);
    });

    // collect small segmenets
    var TRESHOLD = 5;
    if (segments.length > TRESHOLD) {
      for (var s = segments.length - 1; s >= TRESHOLD; s--) {
        if (typeof segments[TRESHOLD - 1][0] === 'number') {
          segments[TRESHOLD - 1][0] = [segments[TRESHOLD - 1][0], segments[s][0]];
        } else {
          segments[TRESHOLD - 1][0].push(segments[s][0]);
        }

        segments[TRESHOLD - 1][2] += segments[s][2];
        segments.pop();
      }
      segments[TRESHOLD - 1][1] = that.session.text('ui.otherValues');
    }

    for (var t = 0; t < segments.length; t++) {
      var key = JSON.stringify(segments[t][0]),
        mark = segments[t][1],
        value = segments[t][2];

      endAngle = startAngle + value / dataAxis.total;

      // -0.001, else: only 1 arc is not drawn, svg...
      if (endAngle === 1) {
        endAngle = endAngle - 0.001;
      }

      // arc segement
      var $arc = $chartMain.appendSVG('path', '', 'main-chart')
        .attr('data-start', startAngle)
        .attr('data-end', endAngle - 0.001)
        .delay(200)
        .animate({
          tabIndex: 0
        }, {
          step: tweenIn,
          duration: 600
        })
        .attr('data-xAxis', key)
        .click(chartClick);

      // labels
      var $label1 = $chartMain.appendSVG('text', '', 'main-axis-x')
        .appendSVG('textPath')
        .attrSVG('startOffset', (startAngle + endAngle) / 2 * 100 + '%')
        .attrXLINK('href', '#ArcAxis')
        .text(mark)
        .attr('opacity', 0)
        .delay(400).animateSVG('opacity', 1, 400);

      // data inside the arc
      var midPoint = (startAngle + (endAngle - startAngle) / 2) * 2 * Math.PI;

      var $label2 = $chartMain.appendSVG('text', '', 'main-axis')
        .attr('x', 210 + 70 * Math.sin(midPoint))
        .attr('y', 160 - 70 * Math.cos(midPoint))
        .text(Math.round(value / dataAxis.total * 100) + '%')
        .attr('opacity', 0)
        .delay(600).animateSVG('opacity', 1, 300);

      // handling of small arcs
      $arc
        .data('data-text', $label1)
        .mouseenter(chartMouseenter)
        .mouseleave(chartMouseleave);

      if (endAngle - startAngle < 0.05) {
        $label1
          .attr('fill-opacity', 0)
          .attrXLINK('href', '#ArcAxisWide');
        $label2
          .attr('fill-opacity', 0);
      }

      startAngle = endAngle;
    }

    // function for later remove
    removeChart = function() {
      $chartMain.children('.main-chart')
        .animate({
          tabIndex: 0
        }, {
          step: tweenOut,
          complete: $.removeThis,
          duration: 200
        });
    };
  }

  function drawScatter(xAxis, yAxis, dataAxis, cube) {
    // dimension functions
    var maxWidth = Math.max(280, that.$contentContainer.width() - 860),
      x = function(i) {
        i = i === null ? xAxis.max : i;
        return 100 + (i - xAxis.min) / (xAxis.max - xAxis.min) * maxWidth;
      },
      y = function(i) {
        i = i === null ? yAxis.max : i;
        return 280 - (i - yAxis.min) / (yAxis.max - yAxis.min) * 240;
      };

    // draw x-axis
    var deltaX = xAxis.max - xAxis.min,
      labelsX;

    if (xAxis.length > 14) {
      labelsX = [xAxis.min, xAxis.min + deltaX / 4, xAxis.min + deltaX / 2, xAxis.min + deltaX / 4 * 3, xAxis.max];
    } else {
      labelsX = xAxis;
    }

    for (var k = 0; k < labelsX.length; k++) {
      var labelX = labelsX[k],
        textX = xAxis.format(labelX);

      drawAxisLine(x(labelX), y(yAxis.max) - 7, x(labelX), y(yAxis.min) + 3);
      drawAxisText(x(labelX), y(yAxis.min) + 14, 'x', textX);
    }

    // draw y-axis
    var deltaY = yAxis.max - yAxis.min,
      labelsY;

    if (yAxis.length > 14) {
      labelsY = [yAxis.min, yAxis.min + deltaY / 4, yAxis.min + deltaY / 2, yAxis.min + deltaY / 4 * 3, yAxis.max];
    } else {
      labelsY = yAxis;
    }

    for (var l = 0; l < labelsY.length; l++) {
      var labelY = labelsY[l],
        textY = yAxis.format(labelY);

      drawAxisLine(x(xAxis.min) - 10, y(labelY), x(xAxis.max), y(labelY));
      drawAxisText(x(xAxis.min) - 20, y(labelY), 'y', textY);
    }
    // draw values
    for (var a1 = 0; a1 < xAxis.length; a1++) {
      for (var a2 = 0; a2 < yAxis.length; a2++) {
        var key1 = xAxis[a1],
          key2 = yAxis[a2],
          testValue = cube.getValue([key1, key2]);

        if (testValue) {
          var value = testValue[0],
            r;

          if (value === null) {
            continue;
          } else if (dataAxis.max === dataAxis.min) {
            r = 40;
          } else {
            r = Math.max(Math.sqrt((value - dataAxis.min) / (dataAxis.max - dataAxis.min)) * 40, 10);
          }

          $chartMain.appendSVG('circle', '', 'main-chart')
            .attr('cx', x(key1))
            .attr('cy', y(key2))
            .attr('r', 0)
            .delay(200)
            .animateSVG('r', r, 600)
            .attr('data-xAxis', key1)
            .attr('data-yAxis', key2)
            .click(chartClick);
        }
      }
    }

    // function for later remove
    removeChart = function() {
      $chartMain.children('.main-chart')
        .animateSVG('r', 0, 200, $.removeThis);
    };
  }

  function drawAxisLine(x1, y1, x2, y2) {
    $chartMain.appendSVG('line', '', 'main-axis')
      .attr('x1', x1).attr('y1', y1)
      .attr('x2', x2).attr('y2', y2)
      .attr('opacity', 0)
      .delay(200).animateSVG('opacity', 1, 600);
  }

  function drawAxisText(x, y, c, t) {
    var $text = $chartMain.appendSVG('text', '', 'main-axis-' + c)
      .attr('x', x).attr('y', y)
      .text(t)
      .attr('opacity', 0);

    $text.delay(200).animateSVG('opacity', 1, 600);

    return $text;
  }

  function pathSegment(mx, my, r, start, end) {
    var s = start * 2 * Math.PI,
      e = end * 2 * Math.PI,
      pathString = '';

    pathString += 'M' + (mx + r * Math.sin(s)) + ',' + (my - r * Math.cos(s));
    pathString += 'A' + r + ', ' + r;
    pathString += (end - start < 0.5) ? ' 0 0,1 ' : ' 0 1,1 ';
    pathString += (mx + r * Math.sin(e)) + ',' + (my - r * Math.cos(e));
    pathString += 'L' + mx + ',' + my + 'Z';

    return pathString;
  }

  function chartMouseenter(event) {
    var $element = $(this),
      $text = $element.data('data-text');

    $element.data('data-store-opacity', $text.attr('fill-opacity'));
    $text.attr('fill-opacity', '1');
  }

  function chartMouseleave(event) {
    var $element = $(this),
      $text = $element.data('data-text');

    $text.attr('fill-opacity', $element.data('data-store-opacity'));
  }

  function chartClick(event) {
    var $clicked = $(this);

    // change state
    if (event.ctrlKey) {
      if ($clicked.hasClassSVG('selected')) {
        $clicked.removeClassSVG('selected');
      } else {
        $clicked.addClassSVG('selected');
      }
    } else {
      $clicked.addClassSVG('selected');
      $clicked.siblings('.main-chart').removeClassSVG('selected');
    }

    //  prepare filter
    var filters = [],
      oneDim = !$('.selected', $chartSelect).hasClassSVG('chart-scatter'),
      filterFunc;

    // find all filter
    // different data may be stored: undefined, arrays (of keys )and single numbers (keys)
    var readData = function(object, attribute) {
      var a = object.attr(attribute);
<<<<<<< HEAD
      if (typeof a === undefined) {
=======
      if (typeof a === "undefined" ) {
>>>>>>> b45a5acf
        return [null];
      } else {
        var n = parseFloat(a);
        if (isNaN(n)) {
          return JSON.parse(a);
        } else {
          return [n];
        }
      }
    };

    that.$contentContainer.find('.main-chart.selected').each(function() {
      var dX, dY;

      if (oneDim) {
        dX = readData($(this), 'data-xAxis');
        filters = filters.concat(dX);
      } else {
        dX = readData($(this), 'data-xAxis');
        dY = readData($(this), 'data-yAxis');
        filters.push(JSON.stringify([dX[0], dY[0]]));
      }
    });

    //  filter function
    if (filters.length) {
      filterFunc = function($row) {
        var row = $row.data('row');
        var key = xAxis.column.cellValueForGrouping(row);
        var nX = xAxis.norm(key);

        if (oneDim) {
          return (filters.indexOf(nX) > -1);
        } else {
          key = yAxis.column.cellValueForGrouping(row);
          var nY = yAxis.norm(key);
          return (filters.indexOf(JSON.stringify([nX, nY])) > -1);
        }
      };

      var filter = that.table.getFilter(scout.ChartTableControl.FILTER_KEY) || {};
      filter.createLabel = function() {
        return that.tooltipText;
      };
      filter.accept = filterFunc;
      filter.createKey = function() {
        return scout.ChartTableControl.FILTER_KEY;
      };
      that.table.addFilter(filter);

    } else {
      that.table.removeFilterByKey(scout.ChartTableControl.FILTER_KEY);
    }

    that.table.filter();
  }
};

scout.ChartTableControl.prototype.onResize = function() {
  // update scrollbar
  if (this.$contentContainer && this.$contentContainer.length) {
    scout.scrollbars.update(this.$contentContainer);
  }
};

scout.ChartTableControl.prototype._removeContent = function() {
  scout.scrollbars.uninstall(this.$contentContainer, this.session);
  this.$contentContainer.remove();
  this.table.events.removeListener(this._filterResetListener);
};

scout.ChartTableControl.prototype.isContentAvailable = function() {
  return true;
};<|MERGE_RESOLUTION|>--- conflicted
+++ resolved
@@ -828,11 +828,7 @@
     // different data may be stored: undefined, arrays (of keys )and single numbers (keys)
     var readData = function(object, attribute) {
       var a = object.attr(attribute);
-<<<<<<< HEAD
-      if (typeof a === undefined) {
-=======
-      if (typeof a === "undefined" ) {
->>>>>>> b45a5acf
+      if (a === undefined) {
         return [null];
       } else {
         var n = parseFloat(a);
