/*******************************************************************************
 * Copyright (c) 2014-2015 BSI Business Systems Integration AG.
 * All rights reserved. This program and the accompanying materials
 * are made available under the terms of the Eclipse Public License v1.0
 * which accompanies this distribution, and is available at
 * http://www.eclipse.org/legal/epl-v10.html
 *
 * Contributors:
 *     BSI Business Systems Integration AG - initial API and implementation
 ******************************************************************************/
scout.Tree = function() {
  scout.Tree.parent.call(this);
  this.$data;
  this.nodes = []; // top-level nodes
  this.visibleNodesFlat = [];
  this.visibleNodesMap = {};
  this.nodesMap = {}; // all nodes by id
  this._addAdapterProperties(['menus', 'keyStrokes']);
  this._additionalContainerClasses = ''; // may be used by subclasses to set additional CSS classes
  this._treeItemPaddingLeft = 23;
  this._treeItemCheckBoxPaddingLeft = 29;
  this._treeItemPaddingLevel = 15;
  this.menus = [];
  this.menuBar;
  this.checkedNodes = [];
  this._filters = [];
<<<<<<< HEAD
  this._keyStrokeSupport = new scout.KeyStrokeSupport(this);
=======
  this._animationNodeLimit = 25;
>>>>>>> 32ae896f
  this._doubleClickSupport = new scout.DoubleClickSupport();
  this._$animationWrapper; // used by _renderExpansion()
  this._$expandAnimationWrappers = [];
  this._filterMenusHandler = this._filterMenus.bind(this);

  this.viewRangeRendered = new scout.Range(0, 0);
  this.viewRangeSize = 20;

  this.startAnimationFunc = function() {
    this.runningAnimations++;
  }.bind(this);
  this.runningAnimations = 0;
  this.runningAnimationsFinishFunc = function() {
    this.runningAnimations--;
    if (this.runningAnimations <= 0) {
      this.runningAnimations = 0;
      this._renderViewportBlocked = false;
      this.invalidateLayoutTree();
    }
  }.bind(this);

  this.nodeHeight = 0;
};
scout.inherits(scout.Tree, scout.ModelAdapter);

scout.Tree.DisplayStyle = {
  DEFAULT: 'default',
  BREADCRUMB: 'breadcrumb'
};

scout.Tree.prototype._init = function(model) {
  scout.Tree.parent.prototype._init.call(this, model);
  this.addFilter(new scout.LazyNodeFilter(this), true);
  this.initialTraversing = true;
  this._visitNodes(this.nodes, this._initTreeNode.bind(this));
  this.initialTraversing = false;
  this.selectedNodes = this._nodesByIds(this.selectedNodes);
  this.menuBar = scout.create('MenuBar', {
    parent: this,
    menuOrder: new scout.MenuItemsOrder(this.session, 'Tree'),
    menuFilter: this._filterMenusHandler
  });
  this.menuBar.bottom();
  this._updateItemPath(true);
  this._syncDisplayStyle(this.displayStyle);
  this._syncKeyStrokes(this.keyStrokes);
  this._syncMenus(this.menus);
};

/**
 * @override ModelAdapter.js
 */
scout.Tree.prototype._initKeyStrokeContext = function(keyStrokeContext) {
  scout.Tree.parent.prototype._initKeyStrokeContext.call(this, keyStrokeContext);

  this._initTreeKeyStrokeContext(keyStrokeContext);
};

scout.Tree.prototype._initTreeKeyStrokeContext = function(keyStrokeContext) {
  var modifierBitMask = scout.keyStrokeModifier.NONE;

  keyStrokeContext.registerKeyStroke([
      new scout.TreeSpaceKeyStroke(this),
      new scout.TreeNavigationUpKeyStroke(this, modifierBitMask),
      new scout.TreeNavigationDownKeyStroke(this, modifierBitMask),
      new scout.TreeCollapseAllKeyStroke(this, modifierBitMask),
      new scout.TreeCollapseOrDrillUpKeyStroke(this, modifierBitMask),
      new scout.TreeNavigationEndKeyStroke(this, modifierBitMask),
      new scout.TreeExpandOrDrillDownKeyStroke(this, modifierBitMask)
    ]
    .concat(this.menus));

  // Prevent default action and do not propagate ↓ or ↑ keys if ctrl- or alt-modifier is not pressed.
  // Otherwise, an '↑-event' on the first node, or an '↓-event' on the last row will bubble up (because not consumed by tree navigation keystrokes) and cause a superior tree to move its selection;
  // Use case: - outline tree with a detail form that contains a tree;
  //           - preventDefault because of smartfield, so that the cursor is not moved on first or last row;
  keyStrokeContext.registerStopPropagationInterceptor(function(event) {
    if (!event.ctrlKey && !event.altKey && scout.isOneOf(event.which, scout.keys.UP, scout.keys.DOWN)) {
      event.stopPropagation();
      event.preventDefault();
    }
  });
};

scout.Tree.prototype._syncMenus = function(menus, oldMenus) {
  this.updateKeyStrokes(menus, oldMenus);
  this.menus = menus;
  this._updateMenuBar();
};

scout.Tree.prototype._updateMenuBar = function() {
  var menuItems = this._filterMenus(this.menus, scout.MenuDestinations.MENU_BAR, false, true);
  this.menuBar.setMenuItems(menuItems);
};

scout.Tree.prototype._syncKeyStrokes = function(keyStrokes, oldKeyStrokes) {
  this.updateKeyStrokes(keyStrokes, oldKeyStrokes);
  this.keyStrokes = keyStrokes;
};

scout.Tree.prototype._syncDisplayStyle = function(newValue) {
  this.setDisplayStyle(newValue, false);
};

scout.Tree.prototype._resetTreeNode = function(node, parentNode) {
  node.rendered = false;
  node.attached = false;
  delete node.$node;
};

scout.Tree.prototype._initTreeNode = function(node, parentNode) {
  this.nodesMap[node.id] = node;
  if (parentNode) {
    node.parentNode = parentNode;
    node.level = node.parentNode.level + 1;
  } else {
    node.level = 0;
  }
  node.rendered = false;
  node.attached = false;
  //create function to check if node is in hierarchy of a parent. is used on removal from flat list.
  node.isChildOf = function(parentNode) {
    if (parentNode === this.parentNode) {
      return true;
    } else if (!this.parentNode) {
      return false;
    }
    return this.parentNode.isChildOf(parentNode);
  };
  if (node.checked) {
    this.checkedNodes.push(node);
  }
  scout.defaultValues.applyTo(node, 'TreeNode');
  if (node.childNodes === undefined) {
    node.childNodes = [];
  }
  var that = this;

  this._initTreeNodeInternal(node, parentNode);

  node.isFilterAccepted = function() {
    if (this.filterDirty) {
      that._applyFiltersForNode(this);
    }
    return this.filterAccepted;
  };
  this._applyFiltersForNode(node);

  //add visible nodes to visible nodes array when they are initialized
  this._addToVisibleFlatList(node, false);

  this._updateMarkChildrenChecked(node, true, node.checked);
};

scout.Tree.prototype._initTreeNodeInternal = function(node, parentNode) {
  //override this if you want a custom node init before filtering.
};

scout.Tree.prototype.destroy = function() {
  scout.Tree.parent.prototype.destroy.call(this);
  this._visitNodes(this.nodes, this._destroyTreeNode.bind(this));
};

scout.Tree.prototype._destroyTreeNode = function(node, parentNode) {
  delete this.nodesMap[node.id];
  scout.arrays.remove(this.selectedNodes, node); // ensure deleted node is not in selection list anymore (in case the model does not update the selection)
  this._removeFromFlatList(node, false); //ensure node is not longer in visible nodes list.

  if (this._onNodeDeleted) { // Necessary for subclasses
    this._onNodeDeleted(node);
  }
};

scout.Tree.prototype._visitNodes = function(nodes, func, parentNode) {
  var i, node;
  if (!nodes) {
    return;
  }

  for (i = 0; i < nodes.length; i++) {
    node = nodes[i];
    func(node, parentNode);
    if (node.childNodes.length > 0) {
      this._visitNodes(node.childNodes, func, node);
    }
  }
};

scout.Tree.prototype._render = function($parent) {
  this.isRendering = true;
  this.$container = $parent.appendDiv('tree');
  if (this._additionalContainerClasses) {
    this.$container.addClass(this._additionalContainerClasses);
  }

  var layout = new scout.TreeLayout(this);
  this.htmlComp = new scout.HtmlComponent(this.$container, this.session);
  this.htmlComp.setLayout(layout);
  this.htmlComp.pixelBasedSizing = false;

  this.$data = this.$container.appendDiv('tree-data')
    .on('contextmenu', this._onContextMenu.bind(this))
    .on('mousedown', '.tree-node', this._onNodeMouseDown.bind(this))
    .on('mouseup', '.tree-node', this._onNodeMouseUp.bind(this))
    .on('dblclick', '.tree-node', this._onNodeDoubleClick.bind(this))
    .on('mousedown', '.tree-node-control', this._onNodeControlMouseDown.bind(this))
    .on('mouseup', '.tree-node-control', this._onNodeControlMouseUp.bind(this))
    .on('dblclick', '.tree-node-control', this._onNodeControlDoubleClick.bind(this))
    .on('scroll', this._onDataScroll.bind(this));

  scout.scrollbars.install(this.$data, {
    parent: this,
    axis: 'y'
  });
  this._installNodeTooltipSupport();
  this.menuBar.render(this.$container);
  this._updateNodeHeight();
  this._renderViewport();
  this.invalidateLayoutTree();
  this.isRendering = false;
};

scout.Tree.prototype._onDataScroll = function() {
  var scrollTop = this.$data[0].scrollTop;
  if (this.scrollTop === scrollTop) {
    return;
  }
  this._renderViewport();
  this.scrollTop = scrollTop;
};

scout.Table.prototype.setScrollTop = function(scrollTop) {
  scout.scrollbars.scrollTop(this.$data, scrollTop);
  this.scrollTop = scrollTop;

  // call _renderViewport to make sure nodes are rendered immediately. The browser fires the scroll event handled by onDataScroll delayed
  this._renderViewport();
};

scout.Tree.prototype._renderViewport = function() {
  if (this.runningAnimations > 0 || this._renderViewportBlocked) {
    //animation pending do not render view port because finishing should rerenderViewport
    return;
  }
  var viewRange = this._calculateCurrentViewRange();
  this._renderViewRange(viewRange);
};

scout.Tree.prototype._calculateCurrentViewRange = function() {
  var node,
    scrollTop = this.$data[0].scrollTop,
    maxScrollTop = this.$data[0].scrollHeight - this.$data[0].clientHeight;

  if (maxScrollTop === 0 && this.visibleNodesFlat.length > 0) {
    // no scrollbars visible
    node = this.visibleNodesFlat[0];
  } else {
    node = this._nodeAtScrollTop(scrollTop);
  }

  return this._calculateViewRangeForNode(node);
};

scout.Tree.prototype._rerenderViewport = function() {
  if (this._renderViewportBlocked) {
    return;
  }
  this._removeRenderedNodes();
  this._renderFiller();
  this._renderViewport();
};

scout.Tree.prototype._removeRenderedNodes = function() {
  var $nodes = this.$data.find('.tree-node');
  $nodes.each(function(i, elem) {
    var $node = $(elem),
      node = $node.data('node');
    if ($node.hasClass('hiding')) {
      // Do not remove nodes which are removed using an animation
      return;
    }
    this._removeNode(node);
  }.bind(this));
  this.viewRangeRendered = new scout.Range(0, 0);
};

scout.Tree.prototype._renderViewRangeForNode = function(node) {
  var viewRange = this._calculateViewRangeForNode(node);
  this._renderViewRange(viewRange);
};

scout.Tree.prototype._renderNodesInRange = function(range) {
  var $nodes,
    prepend = false;

  var nodes = this.visibleNodesFlat;
  if (nodes.length === 0) {
    return;
  }

  var maxRange = new scout.Range(0, nodes.length);
  range = maxRange.intersect(range);
  if (!range.intersect(this.viewRangeRendered).equals(new scout.Range(0, 0))) {
    throw new Error('New range must not intersect with existing.');
  }
  if (range.to <= this.viewRangeRendered.from) {
    prepend = true;
  }
  var newRange = this.viewRangeRendered.union(range);
  if (newRange.length === 2) {
    throw new Error('Can only prepend or append rows to the existing range. Existing: ' + this.viewRangeRendered + '. New: ' + newRange);
  }
  this.viewRangeRendered = newRange[0];

  var numNodesRendered = this.ensureRangeVisible(range);

  if ($.log.isTraceEnabled()) {
    $.log.trace(numNodesRendered + ' new nodes rendered from ' + range);
  }
};

scout.Tree.prototype.ensureRangeVisible = function(range) {
  var nodes = this.visibleNodesFlat,
    numNodesRendered = 0;
  for (var r = range.from; r < range.to; r++) {
    var node = nodes[r];
    if (!node.attached) {
      this._insertNodeInDOM(node);
      numNodesRendered++;
    }
  }
  return numNodesRendered;
};

scout.Tree.prototype._renderFiller = function() {
  if (!this.$fillBefore) {
    this.$fillBefore = this.$data.prependDiv('tree-data-fill');
  }

  var fillBeforeHeight = this._calculateFillerHeight(new scout.Range(0, this.viewRangeRendered.from));
  this.$fillBefore.cssHeight(fillBeforeHeight);
  $.log.trace('FillBefore height: ' + fillBeforeHeight);

  if (!this.$fillAfter) {
    this.$fillAfter = this.$data.appendDiv('tree-data-fill');
  }

  var fillAfterHeight = 0;
  if (this.viewRangeRendered.to !== 0) {
    fillAfterHeight = this._calculateFillerHeight(new scout.Range(this.viewRangeRendered.to, this.visibleNodesFlat.length));
  }
  this.$fillAfter.cssHeight(fillAfterHeight);
  $.log.trace('FillAfter height: ' + fillAfterHeight);
};

scout.Tree.prototype._calculateFillerHeight = function(range) {
  var totalHeight = 0;
  for (var i = range.from; i < range.to; i++) {
    var node = this.visibleNodesFlat[i];
    totalHeight += this._heightForNode(node);
  }
  return totalHeight;
};

scout.Tree.prototype._removeNodesInRange = function(range) {
  var fromNode, toNode, node, i,
    numNodesRemoved = 0,
    nodes = this.visibleNodesFlat;

  var maxRange = new scout.Range(0, nodes.length);
  range = maxRange.intersect(range);
  fromNode = nodes[range.from];
  toNode = nodes[range.to];

  var newRange = this.viewRangeRendered.subtract(range);
  if (newRange.length === 2) {
    throw new Error('Can only remove nodes at the beginning or end of the existing range. ' + this.viewRangeRendered + '. New: ' + newRange);
  }
  this.viewRangeRendered = newRange[0];

  for (i = range.from; i < range.to; i++) {
    node = nodes[i];
    this._removeNode(node);
    numNodesRemoved++;
  }

  if ($.log.isTraceEnabled()) {
    $.log.trace(numNodesRemoved + ' nodes removed from ' + range + '.');
  }
};

/**
 * Just removes the node, does NOT adjust this.viewRangeRendered
 */
scout.Tree.prototype._removeNode = function(node) {
  var $node = node.$node;
  if (!$node) {
    return;
  }
  if ($node.hasClass('hiding')) {
    // Do not remove nodes which are removed using an animation
    return;
  }
  //only remove node
  $node.detach();
  node.attached = false;
};

/**
 * Renders the rows visible in the viewport and removes the other rows
 */
scout.Tree.prototype._renderViewRange = function(viewRange) {
  if (viewRange.from === this.viewRangeRendered.from && viewRange.to === this.viewRangeRendered.to && !this.viewRangeDirty) {
    // Range already rendered -> do nothing
    return;
  }
  var scrollTop = this.$data[0].scrollTop;
  if (!this.viewRangeDirty) {
    var rangesToRender = viewRange.subtract(this.viewRangeRendered);
    var rangesToRemove = this.viewRangeRendered.subtract(viewRange);
    rangesToRemove.forEach(function(range) {
      this._removeNodesInRange(range);
    }.bind(this));
    rangesToRender.forEach(function(range) {
      this._renderNodesInRange(range);
    }.bind(this));
  } else {
    //expansion changed
    this.viewRangeRendered = viewRange;
    this.ensureRangeVisible(viewRange);
  }

  // check if at least last and first row in range got correctly rendered
  if (this.viewRangeRendered.size() > 0) {
    var nodes = this.visibleNodesFlat;
    var firstNode = nodes[this.viewRangeRendered.from];
    var lastNode = nodes[this.viewRangeRendered.to - 1];
    if (this.viewRangeDirty) {
      //cleanup nodes before range and after
      var $nodesBeforFirstNode = firstNode.$node.prevAll('.tree-node');
      var $nodesAfterLastNode = lastNode.$node.nextAll('.tree-node');
      this._cleanupNodes($nodesBeforFirstNode);
      this._cleanupNodes($nodesAfterLastNode);
    }
    if (!firstNode.attached || !lastNode.attached) {
      throw new Error('Nodes not rendered as expected. ' + this.viewRangeRendered + '. First: ' + firstNode.$node + '. Last: ' + lastNode.$node);
    }
  }

  this._renderFiller();
  this._renderSelection();
  this.$data[0].scrollTop = scrollTop;
  this.viewRangeDirty = false;
};

scout.Tree.prototype._cleanupNodes = function($nodes) {
  for (var i = 0; i < $nodes.length; i++) {
    this._removeNode($nodes.eq(i).data('node'));
  }
};

/**
 * Returns the index of the node which is at position scrollTop.
 */
scout.Tree.prototype._nodeAtScrollTop = function(scrollTop) {
  var height = 0,
    nodeTop;
  this.visibleNodesFlat.some(function(node, i) {
    height += this._heightForNode(node);
    if (scrollTop < height) {
      nodeTop = node;
      return true;
    }
  }.bind(this));
  //  if (scrollTop > height) {
  //    this.$data[0].scrollTop = height;
  //  }
  var visibleNodesLength = this.visibleNodesFlat.length;
  if (!nodeTop && visibleNodesLength > 0) {
    nodeTop = this.visibleNodesFlat[visibleNodesLength - 1];
  }
  return nodeTop;
};

scout.Tree.prototype._heightForNode = function(node) {
  var height = 0;
  if (node.height) {
    height = node.height;
  } else {
    height = this.nodeHeight;
  }
  return height;
};

/**
 * Returns a range of size this.viewRangeSize. Start of range is rowIndex - viewRangeSize / 4.
 * -> 1/4 of the nodes are before the viewport 2/4 in the viewport 1/4 after the viewport,
 * assuming viewRangeSize is 2*number of possible nodes in the viewport (see calculateViewRangeSize).
 */
scout.Tree.prototype._calculateViewRangeForNode = function(node) {
  var viewRange = new scout.Range(),
    quarterRange = Math.floor(this.viewRangeSize / 4),
    diff;

  var nodeIndex = this.visibleNodesFlat.indexOf(node);
  if (!node || nodeIndex === -1) {
    return viewRange;
  }

  viewRange.from = Math.max(nodeIndex - quarterRange, 0);
  viewRange.to = Math.min(viewRange.from + this.viewRangeSize, this.visibleNodesFlat.length);

  // Try to use the whole viewRangeSize (extend from if necessary)
  diff = this.viewRangeSize - viewRange.size();
  if (diff > 0) {
    viewRange.from = Math.max(viewRange.to - this.viewRangeSize, 0);
  }
  return viewRange;
};

/**
 * Calculates the optimal view range size (number of nodes to be rendered).
 * It uses the default node height to estimate how many nodes fit in the view port.
 * The view range size is this value * 2.
 */
scout.Tree.prototype.calculateViewRangeSize = function() {
  // Make sure row height is up to date (row height may be different after zooming)
  this._updateNodeHeight();

  if (this.nodeHeight === 0) {
    throw new Error('Cannot calculate view range with nodeHeight = 0');
  }
  return Math.ceil(this.$data.outerHeight() / this.nodeHeight) * 2;
};

scout.Tree.prototype.setViewRangeSize = function(viewRangeSize) {
  if (this.viewRangeSize === viewRangeSize) {
    return;
  }
  this.viewRangeSize = viewRangeSize;
  if (this.rendered) {
    this._renderViewport();
  }
};

scout.Tree.prototype._updateNodeHeight = function() {
  var $emptyNode = this.$data.appendDiv('tree-node');
  $emptyNode.html('&nbsp;');
  this.nodeHeight = $emptyNode.outerHeight(true);
  $emptyNode.remove();
};

scout.Tree.prototype._postRender = function() {
  this._renderSelection();
};

scout.Tree.prototype._remove = function() {
  // Detach nodes from jQuery objects (because those will be removed)
  this._visitNodes(this.nodes, this._resetTreeNode.bind(this));

  scout.scrollbars.uninstall(this.$data, this.session);
  this._uninstallNodeTooltipSupport();
  this.$fillBefore = null;
  this.$fillAfter = null;
  //reset rendered view range because now range is rendered
  this.viewRangeRendered = new scout.Range(0, 0);
  scout.Tree.parent.prototype._remove.call(this);
};

scout.Tree.prototype._renderProperties = function() {
  scout.Tree.parent.prototype._renderProperties.call(this);
  this._renderEnabled();
  this._renderMenus();
  this._renderDisplayStyle();
  this._renderDropType();
};

/**
 * @param parentNode optional. If provided, this node's state will be updated (e.g. it will be collapsed)
 */
scout.Tree.prototype._removeNodes = function(nodes, parentNode) {
  if (nodes.length === 0) {
    return;
  }

  nodes.forEach(function(node) {
    if (node.childNodes.length > 0) {
      this._removeNodes(node.childNodes, node);
    }
    if (node.$node) {
      node.$node.remove();
      node.rendered = false;
      node.attached = false;
      delete node.$node;
    }
  }, this);

  //If every child node was deleted mark node as collapsed (independent of the model state)
  //--> makes it consistent with addNodes and expand (expansion is not allowed if there are no child nodes)
  var $parentNode = (parentNode ? parentNode.$node : undefined);
  if ($parentNode) {
    var childNodesOfParent = parentNode.childNodes;
    if (!childNodesOfParent || childNodesOfParent.length === 0) {
      $parentNode.removeClass('expanded');
      $parentNode.removeClass('lazy');
    }
  }

  this.invalidateLayoutTree();
};

scout.Tree.prototype._$buildNode = function(node) {
  var $node = this.$container.makeDiv('tree-node')
    .data('node', node)
    .attr('data-nodeid', node.id)
    .attr('data-level', node.level)
    .css('padding-left', this._computeTreeItemPaddingLeft(node.level));
  node.$node = $node;
  $node.appendSpan('text');

  this._renderTreeItemControl($node);

  if (this.checkable) {
    this._renderTreeItemCheckbox(node);
  }

  return $node;
};

scout.Tree.prototype._decorateNode = function(node) {
  var formerClasses,
    $node = node.$node;
  if (!$node) {
    // This node is not yet rendered, nothing to do
    return;
  }

  formerClasses = 'tree-node';
  if ($node.isSelected()) {
    formerClasses += ' selected';
  }
  if ($node.hasClass('ancestor-of-selected')) {
    formerClasses += ' ancestor-of-selected';
  }
  if ($node.hasClass('parent-of-selected')) {
    formerClasses += ' parent-of-selected';
  }
  $node.removeClass();
  $node.addClass(formerClasses);
  $node.addClass(node.cssClass);
  $node.toggleClass('leaf', !!node.leaf);
  $node.toggleClass('expanded', (!!node.expanded && node.childNodes.length > 0));
  $node.toggleClass('lazy', $node.hasClass('expanded') && node.expandedLazy);
  $node.toggleClass('group', !!node.group);
  $node.setEnabled(!!node.enabled);
  $node.children('.tree-node-checkbox')
    .children('.check-box')
    .toggleClass('disabled', !(this.enabled && node.enabled));

  if (!node.parentNode && this.selectedNodes.length === 0) {
    // Root nodes have class child-of-selected if no node is selected
    $node.addClass('child-of-selected');
  } else if (node.parentNode && this.selectedNodes.indexOf(node.parentNode) > -1) {
    $node.addClass('child-of-selected');
  }

  this._renderNodeText(node);

  scout.styles.legacyStyle(node, $node);

  // TODO [5.2] bsh: More attributes...
  // iconId

  // If parent node is marked as 'lazy', check if any visible child nodes remain.
  if (node.parentNode && node.parentNode.expandedLazy) {
    var hasVisibleNodes = node.parentNode.childNodes.some(function(childNode) {
      if (this.visibleNodesMap[childNode.id]) {
        return true;
      }
    }.bind(this));
    if (!hasVisibleNodes && node.parentNode.$node) {
      // Remove 'lazy' from parent
      node.parentNode.$node.removeClass('lazy');
    }
  }
};

scout.Tree.prototype._renderTreeItemControl = function($node) {
  var $control = $node.prependDiv('tree-node-control');
  if (this.checkable) {
    $control.addClass('checkable');
  }
};

scout.Tree.prototype._renderTreeItemCheckbox = function(node) {
  var $node = node.$node,
    $controlItem = $node.prependDiv('tree-node-checkbox');
  var $checkboxDiv = $controlItem
    .appendDiv('check-box')
    .toggleClass('checked', node.checked)
    .toggleClass('disabled', !(this.enabled && node.enabled));

  if (node.childrenChecked) {
    $checkboxDiv.toggleClass('children-checked', true);
  } else {
    $checkboxDiv.toggleClass('children-checked', false);
  }
};

scout.Tree.prototype._renderNodeText = function(node) {
  var $node = node.$node,
    $text = $node.children('.text');
  if (node.htmlEnabled) {
    $text.html(node.text);
  } else {
    $text.textOrNbsp(node.text);
  }
};

scout.Tree.prototype._renderNodeChecked = function(node) {
  if (!node.$node) {
    // if node is not rendered, do nothing
    return;
  }

  node.$node
    .children('.tree-node-checkbox')
    .children('.check-box')
    .toggleClass('checked', node.checked);
};

scout.Tree.prototype._renderMenus = function() {
  // NOP
};

scout.Tree.prototype._removeMenus = function() {
  // menubar takes care about removal
};

scout.Tree.prototype._filterMenus = function(menus, destination, onlyVisible, enableDisableKeyStroke) {
  return scout.menus.filterAccordingToSelection('Tree', this.selectedNodes.length, menus, destination, onlyVisible, enableDisableKeyStroke);
};

scout.Tree.prototype._renderEnabled = function() {
  var enabled = this.enabled;
  this.$data.setEnabled(enabled);
  this.$container.setTabbable(enabled);

  if (this.rendered) {
    // Enable/disable all checkboxes
    this.$nodes().each(function() {
      var $node = $(this),
        node = $node.data('node');

      $node.children('.tree-node-checkbox')
        .children('.check-box')
        .toggleClass('disabled', !(enabled && node.enabled));
    });
  }
};

scout.Tree.prototype._renderTitle = function() {
  // NOP
};

scout.Tree.prototype._renderAutoCheckChildren = function() {
  // NOP
};

scout.Tree.prototype._renderCheckable = function() {
  // Define helper functions
  var isNodeRendered = function(node) {
    return !!node.$node;
  };
  var updateCheckableStateRec = function(node) {
    var $node = node.$node;
    var $control = $node.children('.tree-node-control');
    var $checkbox = $node.children('.tree-node-checkbox');

    if (this.checkable) {
      $control.addClass('checkable');
      if ($checkbox.length === 0) {
        this._renderTreeItemCheckbox(node);
      }
    } else {
      $control.removeClass('checkable');
      $checkbox.remove();
    }

    $node.css('padding-left', this._computeTreeItemPaddingLeft(parseFloat($node.attr('data-level'))));

    // Recursion
    if (node.childNodes) {
      node.childNodes.filter(isNodeRendered).forEach(updateCheckableStateRec);
    }
  }.bind(this);

  // Start recursion
  this.nodes.filter(isNodeRendered).forEach(updateCheckableStateRec);
};

scout.Tree.prototype._renderMultiCheck = function() {
  // NOP
};

scout.Tree.prototype._renderDisplayStyle = function() {
  this.$container.toggleClass('breadcrumb', this.isBreadcrumbStyleActive());

  // update scrollbar if mode has changed (from tree to bc or vice versa)
  this.invalidateLayoutTree();
};

scout.Tree.prototype._renderExpansion = function(node, options) {
  var opts = {
    expandLazyChanged: false,
    expansionChanged: false
  };
  $.extend(opts, options);

  var $node = node.$node,
    expanded = node.expanded;

  // Only render if node is rendered to make it possible to expand/collapse currently hidden nodes (used by collapseAll).
  if (!$node || $node.length === 0) {
    return;
  }

  // Only expand / collapse if there are child nodes
  if (node.childNodes.length === 0) {
    return true;
  }

  $node.toggleClass('lazy', expanded && node.expandedLazy);
  if (!opts.expansionChanged && !opts.expandLazyChanged) {
    // Expansion state has not changed -> return
    return;
  }

  if (expanded) {
    $node.addClass('expanded');
  } else {
    $node.removeClass('expanded');
  }
};

scout.Tree.prototype._renderSelection = function() {
  // Add children class to root nodes if no nodes are selected
  if (this.selectedNodes.length === 0) {
    this.nodes.forEach(function(childNode) {
      if (childNode.rendered) {
        childNode.$node.addClass('child-of-selected');
      }
    }, this);
  }

  this.selectedNodes.forEach(function(node) {
    var $node = node.$node;

    if (this.visibleNodesMap[node.id]) {
      $node = node.$node;
      if (!node.rendered) {
        return;
      }
    } else {
      return;
    }

    $node.select(true);

    // Mark all ancestor nodes, especially necessary for bread crumb mode
    var parentNode = node.parentNode;
    if (parentNode) {
      parentNode.$node.addClass('parent-of-selected');
    }
    while (parentNode) {
      if (parentNode.rendered) {
        parentNode.$node.addClass('ancestor-of-selected');
      }
      parentNode = parentNode.parentNode;
    }

    // Mark all child nodes
    if (node.expanded) {
      node.childNodes.forEach(function(childNode) {
        if (childNode.rendered) {
          childNode.$node.addClass('child-of-selected');
        }
      }, this);
    }
  }, this);

  if (this.scrollToSelection) {
    // Execute delayed because tree may be not layouted yet
    setTimeout(this.revealSelection.bind(this));
  }
  this._redecorateViewRange();
};

scout.Tree.prototype._redecorateViewRange = function() {
  if (this.rendered) {
    for (var i = this.viewRangeRendered.from; i < this.viewRangeRendered.to; i++) {
      if (i >= this.visibleNodesFlat.length) {
        break;
      }
      this._decorateNode(this.visibleNodesFlat[i]);
    }
  }
};

scout.Tree.prototype._removeSelection = function() {
  // Remove children class on root nodes if no nodes were selected
  if (this.selectedNodes.length === 0) {
    this.nodes.forEach(function(childNode) {
      if (childNode.rendered) {
        childNode.$node.removeClass('child-of-selected');
      }
    }, this);
  }

  this.selectedNodes.forEach(function(node) {
    var $node = node.$node;
    if ($node) { // TODO [5.2] bsh: Check if $node can be undefined
      $node.select(false);

      // remove ancestor and child classes
      var parentNode = node.parentNode;
      if (parentNode) {
        parentNode.$node.removeClass('parent-of-selected');
      }
      while (parentNode) {
        parentNode.$node.removeClass('ancestor-of-selected');
        parentNode = parentNode.parentNode;
      }
      if (node.expanded) {
        node.childNodes.forEach(function(childNode) {
          if (childNode.rendered) {
            childNode.$node.removeClass('child-of-selected');
          }
        }, this);
      }
    }
  }, this);
};

scout.Tree.prototype._renderDropType = function() {
  if (this.dropType) {
    this._installDragAndDropHandler();
  } else {
    this._uninstallDragAndDropHandler();
  }
};

scout.Tree.prototype._installDragAndDropHandler = function(event) {
  if (this.dragAndDropHandler) {
    return;
  }
  this.dragAndDropHandler = scout.dragAndDrop.handler(this, {
    supportedScoutTypes: scout.dragAndDrop.SCOUT_TYPES.FILE_TRANSFER,
    dropType: function() {
      return this.dropType;
    }.bind(this),
    dropMaximumSize: function() {
      return this.dropMaximumSize;
    }.bind(this),
    additionalDropProperties: function(event) {
      var $target = $(event.currentTarget);
      var properties = {
        nodeId: ''
      };
      if ($target.hasClass('tree-node')) {
        var node = $target.data('node');
        properties.nodeId = node.id;
      }
      return properties;
    }.bind(this)
  });
  this.dragAndDropHandler.install(this.$container, '.tree-data,.tree-node');
};

scout.Tree.prototype._uninstallDragAndDropHandler = function(event) {
  if (!this.dragAndDropHandler) {
    return;
  }
  this.dragAndDropHandler.uninstall();
  this.dragAndDropHandler = null;
};

scout.Tree.prototype._updateMarkChildrenChecked = function(node, init, checked, checkChildrenChecked) {
  if (!this.checkable) {
    return;
  }

  if (checkChildrenChecked) {
    var childrenFound = false;
    for (var j = 0; j < node.childNodes.length > 0; j++) {
      var childNode = node.childNodes[j];
      if (childNode.checked || childNode.childrenChecked) {
        node.childrenChecked = true;
        checked = true;
        childrenFound = true;
        if (this.rendered && node.$node) {
          node.$node
            .children('.tree-node-checkbox')
            .children('.check-box')
            .toggleClass('children-checked', true);
        }
        break;
      }
    }
    if (!childrenFound) {
      node.childrenChecked = false;
      if (this.rendered && node.$node) {
        node.$node.children('.tree-node-checkbox')
          .children('.check-box')
          .toggleClass('children-checked', false);
      }
    }
  }

  if (!node.parentNode || node.parentNode.checked) {
    return;
  }

  var stateChanged = false;
  if (!checked && !init) {
    //node was unchecked check siblings
    var hasCheckedSiblings = false;
    for (var i = 0; i < node.parentNode.childNodes.length > 0; i++) {
      var siblingNode = node.parentNode.childNodes[i];
      if (siblingNode.checked || siblingNode.childrenChecked) {
        hasCheckedSiblings = true;
        break;
      }
    }
    if (hasCheckedSiblings !== node.parentNode.childrenChecked) {
      //parentNode.checked should be false
      node.parentNode.childrenChecked = hasCheckedSiblings;
      stateChanged = true;
    }
  }
  if ((checked && !node.parentNode.childrenChecked)) {
    node.parentNode.childrenChecked = true;
    stateChanged = true;
  }
  if (stateChanged) {
    this._updateMarkChildrenChecked(node.parentNode, init, checked);
    if (this.rendered && node.parentNode.$node) {
      if (checked) {
        node.parentNode.$node.children('.tree-node-checkbox')
          .children('.check-box')
          .toggleClass('children-checked', true);
      } else {
        node.parentNode.$node.children('.tree-node-checkbox')
          .children('.check-box')
          .toggleClass('children-checked', false);
      }
    }
  }
};

scout.Tree.prototype._installNodeTooltipSupport = function() {
  scout.tooltips.install(this.$data, {
    parent: this,
    selector: '.tree-node',
    text: this._nodeTooltipText.bind(this),
    arrowPosition: 50,
    arrowPositionUnit: '%',
    nativeTooltip: !scout.device.isCustomEllipsisTooltipPossible()
  });
};

scout.Tree.prototype._uninstallNodeTooltipSupport = function() {
  scout.tooltips.uninstall(this.$data);
};

scout.Tree.prototype._nodeTooltipText = function($node) {
  var node = $node.data('node');

  if (node.tooltipText) {
    return node.tooltipText;
  } else if (this._isTruncatedNodeTooltipEnabled() && $node.isContentTruncated()) {
    return $node.children('.text').text();
  }
};

scout.Tree.prototype._isTruncatedNodeTooltipEnabled = function() {
  return true;
};

scout.Tree.prototype.setDisplayStyle = function(displayStyle, notifyServer) {
  if (this.displayStyle === displayStyle) {
    return;
  }

  this.displayStyle = displayStyle;
  notifyServer = scout.nvl(notifyServer, true);
  if (notifyServer) {
    this._sendProperty('displayStyle');
  }

  if (displayStyle && this.selectedNodes.length > 0) {
    var selectedNode = this.selectedNodes[0];
    if (!selectedNode.expanded) {
      this.expandNode(selectedNode);
    }
  }

  if (this.rendered) {
    this._renderDisplayStyle();
  }
};

scout.Tree.prototype.setBreadcrumbStyleActive = function(active, notifyServer) {
  if (active) {
    this.setDisplayStyle(scout.Tree.DisplayStyle.BREADCRUMB, notifyServer);
  } else {
    this.setDisplayStyle(scout.Tree.DisplayStyle.DEFAULT, notifyServer);
  }
};

scout.Tree.prototype.isBreadcrumbStyleActive = function() {
  return this.displayStyle === scout.Tree.DisplayStyle.BREADCRUMB;
};

scout.Tree.prototype.setBreadcrumbTogglingThreshold = function(width) {
  this.breadcrumbTogglingThreshold = width;
};

scout.Tree.prototype.expandNode = function(node, opts) {
  this.setNodeExpanded(node, true, opts);
};

scout.Tree.prototype.collapseNode = function(node, opts) {
  this.setNodeExpanded(node, false, opts);
};

scout.Tree.prototype.collapseAll = function() {
  this.rebuildSuppressed = true;
  // Collapse all expanded child nodes (only model)
  this._visitNodes(this.nodes, function(node) {
    this.collapseNode(node);
  }.bind(this));
  //ensure correct rendering
  this._rerenderViewport();
  this.rebuildSuppressed = false;
};

scout.Tree.prototype.setNodeExpanded = function(node, expanded, opts) {
  opts = opts || {};
  var lazy = scout.nvl(opts.lazy, node.lazyExpandingEnabled);
  var notifyServer = scout.nvl(opts.notifyServer, true);

  // Never do lazy expansion if it is disabled on the tree
  if (!this.lazyExpandingEnabled) {
    lazy = false;
  }

  if (this.isBreadcrumbStyleActive()) {
    // Do not allow to collapse a selected node
    if (!expanded && this.selectedNodes.indexOf(node) > -1) {
      this.setNodeExpanded(node, true, opts);
      return;
    }
  }

  // Optionally collapse all children (recursively)
  if (opts.collapseChildNodes) {
    // Suppress render expansion
    var childOpts = scout.objects.valueCopy(opts);
    childOpts.renderExpansion = false;

    node.childNodes.forEach(function(childNode) {
      if (childNode.expanded) {
        this.collapseNode(childNode, childOpts);
      }
    }.bind(this));
  }
  var renderExpansionOpts = {
    expansionChanged: false,
    expandLazyChanged: false
  };

  // Set expansion state
  if (node.expanded !== expanded || node.expandedLazy !== lazy) {
    renderExpansionOpts.expansionChanged = node.expanded !== expanded;
    renderExpansionOpts.expandLazyChanged = node.expandedLazy !== lazy;
    node.expanded = expanded;
    node.expandedLazy = lazy;
    if (node.group) {
      this._updateItemPath(false, node);
    }
    var filterStateChanged = this._applyFiltersForNode(node);
    if (filterStateChanged && renderExpansionOpts.expansionChanged) {
      this._rebuildParent(node.parentNode, opts);
    } else if (renderExpansionOpts.expandLazyChanged) {
      node.childNodes.forEach(function(child) {
        this._applyFiltersForNode(child);
      }.bind(this));
    }

    if (node.expanded) {
      this._addChildsToFlatList(node, null, true);
    } else {
      this._removeChildsFromFlatList(node, true);
    }
    if (notifyServer) {
      this._send('nodeExpanded', {
        nodeId: node.id,
        expanded: expanded,
        expandedLazy: lazy
      });
    }
    this.viewRangeDirty = true;
  }

  // Render expansion
  if (this.rendered && scout.nvl(opts.renderExpansion, true)) {
    this._renderExpansion(node, renderExpansionOpts);
  }
};

scout.Tree.prototype._rebuildParent = function(node, opts) {
  if (this.rebuildSuppressed) {
    return;
  }
  if (node.expanded || node.expandedLazy) {
    this._addChildsToFlatList(node, null, false);
  } else {
    this._removeChildsFromFlatList(node, false);
  }
  //Render expansion
  if (this.rendered && scout.nvl(opts.renderExpansion, true)) {
    var renderExpansionOpts = {
      expansionChanged: true
    };
    this._renderExpansion(node, renderExpansionOpts);
  }
};

scout.Tree.prototype._removeChildsFromFlatList = function(parentNode, animatedRemove) {
  //Only if a parent is available the childs are available.
  if (this.visibleNodesMap[parentNode.id]) {
    var parentIndex = this.visibleNodesFlat.indexOf(parentNode);
    var elementsToDelete = 0;
    var parentLevel = parentNode.level;
    var removedNodes = [];
    animatedRemove = animatedRemove && this.rendered;
    if (this._$animationWrapper) {
      // Note: Do _not_ use finish() here! Although documentation states that it is "similar" to stop(true, true),
      // this does not seem to be the case. Implementations differ slightly in details. The effect is, that when
      // calling stop() the animation stops and the 'complete' callback is executed immediately. However, when calling
      // finish(), the callback is _not_ executed! (This may or may not be a bug in jQuery, I cannot tell...)
      this._$animationWrapper.stop(false, true);
    }
    this._$expandAnimationWrappers.forEach(function($wrapper) {
      $wrapper.stop(false, true);
    });
    for (var i = parentIndex + 1; i < this.visibleNodesFlat.length; i++) {
      if (this.visibleNodesFlat[i].level > parentLevel) {
        var node = this.visibleNodesFlat[i];
        delete this.visibleNodesMap[this.visibleNodesFlat[i].id];
        if (node.attached && animatedRemove) {
          if (!this._$animationWrapper) {
            this._$animationWrapper = $('<div class="animation-wrapper">').insertBefore(node.$node);
            this._$animationWrapper.data('parentNode', parentNode);
          }
          if (node.isChildOf(this._$animationWrapper.data('parentNode'))) {
            this._$animationWrapper.append(node.$node);
          }
          node.attached = false;
          node.displayBackup = node.$node.css('display');
          removedNodes.push(node);
        } else if (node.attached && !animatedRemove) {
          this.hideNode(node, false, false);
        }
        elementsToDelete++;
      } else {
        break;
      }
    }

    this.visibleNodesFlat.splice(parentIndex + 1, elementsToDelete);
    // animate closing
    if (animatedRemove) { // don't animate while rendering (not necessary, or may even lead to timing issues)
      this._renderViewportBlocked = true;
      if (removedNodes.length > 0) {
        this._$animationWrapper
          .animateAVSCSD('height', 0, this.startAnimationFunc, onAnimationComplete.bind(this, removedNodes), function() {}, 200);
      } else if (this._$animationWrapper) {
        this._$animationWrapper.remove();
        this._$animationWrapper = null;
        onAnimationComplete.call(this, removedNodes);
      }
    }
  }

  //----- Helper functions -----
  function onAnimationComplete(affectedNodes) {
    affectedNodes.forEach(function(node) {
      node.$node.detach();
      node.$node.css('display', node.displayBackup);
      node.displayBackup = null;
    });
    if (this._$animationWrapper) {
      this._$animationWrapper.remove();
      this._$animationWrapper = null;
    }
    this.runningAnimationsFinishFunc();
  }

};

scout.Tree.prototype._removeFromFlatList = function(node, animatedRemove) {
  if (this.visibleNodesMap[node.id]) {
    var index = this.visibleNodesFlat.indexOf(node);
    this._removeChildsFromFlatList(node, false);
    this.visibleNodesFlat.splice(index, 1);
    delete this.visibleNodesMap[node.id];
    this.hideNode(node, animatedRemove);
  }
};

scout.Tree.prototype._addToVisibleFlatList = function(node, renderingAnimated) {
  //if node already in visible list don't do anything. if no parentNode is available this node is on toplevel, if a parent is available
  // it has to be in visible list and also be expanded
  if (!this.visibleNodesMap[node.id] && node.isFilterAccepted() && (!node.parentNode ||
      (node.parentNode.expanded && this.visibleNodesMap[node.parentNode.id]))) {
    if (this.initialTraversing) {
      //for faster index calculation
      this._addToVisibleFlatListNoCheck(node, this.visibleNodesFlat.length, renderingAnimated);
    } else {
      this._addToVisibleFlatListNoCheck(node, this._findIndexToInsertNode(node), renderingAnimated);
    }
  }
};

scout.Tree.prototype._findIndexToInsertNode = function(node) {
  var findValidSiblingBefore = function(childNodeIndex, siblings) {
    for (var i = childNodeIndex - 1; i >= 0; i--) {
      if (siblings[i].isFilterAccepted()) {
        return siblings[i];
      }
    }
    //no sibling before
    return null;
  }.bind(this);
  //function to traverse last child nodes to first child nodes of a parent.
  var findLastVisibleNodeInParent = function(parent) {
    if (parent.expanded) {
      for (var i = parent.childNodes.length - 1; i >= 0; i--) {
        if (parent.childNodes[i].isFilterAccepted()) {
          if (parent.childNodes[i].expanded) {
            return findLastVisibleNodeInParent(parent.childNodes[i]);
          } else if (this.visibleNodesMap[parentNode.childNodes[i].id]) {
            return parent.childNodes[i];
          }
        }
      }
    }
    return parent;
  }.bind(this);

  var parentNode = node.parentNode,
    siblingBefore, nodeBefore;
  if (!parentNode) {
    //use toplevel to find index
    siblingBefore = findValidSiblingBefore(node.childNodeIndex, this.nodes);
    if (!siblingBefore) {
      return 0;
    }
    nodeBefore = findLastVisibleNodeInParent(siblingBefore);
    return this.visibleNodesFlat.indexOf(nodeBefore) + 1;
  } else {
    siblingBefore = findValidSiblingBefore(node.childNodeIndex, node.parentNode.childNodes);
    if (!siblingBefore) {
      return this.visibleNodesFlat.indexOf(parentNode) + 1;
    }
    nodeBefore = findLastVisibleNodeInParent(siblingBefore);
    return this.visibleNodesFlat.indexOf(nodeBefore) + 1;
  }
};

scout.Tree.prototype._addChildsToFlatList = function(parentNode, parentIndex, animatedRendering, insertBatch) {
  //add nodes recursively
  if (!this.visibleNodesMap[parentNode.id]) {
    return 0;
  }
  var isSubAdding = !!parentIndex;
  parentIndex = parentIndex ? parentIndex : this.visibleNodesFlat.indexOf(parentNode);
  animatedRendering = animatedRendering && this.rendered; // don't animate while rendering (not necessary, or may even lead to timing issues)
  if (this._$animationWrapper && !isSubAdding) {
    // Note: Do _not_ use finish() here! Although documentation states that it is "similar" to stop(true, true),
    // this does not seem to be the case. Implementations differ slightly in details. The effect is, that when
    // calling stop() the animation stops and the 'complete' callback is executed immediately. However, when calling
    // finish(), the callback is _not_ executed! (This may or may not be a bug in jQuery, I cannot tell...)
    this._$animationWrapper.stop(false, true);
  }
  insertBatch = insertBatch ? insertBatch : this.setUpInsertBatch(parentIndex + 1);
  parentNode.childNodes.forEach(function(node, index) {
    var isAlreadyAdded = this.visibleNodesMap[node.id];
    if (node.isFilterAccepted() && !isAlreadyAdded) {
      insertBatch.insertNodes.push(node);
      this.visibleNodesMap[node.id] = true;
      insertBatch = this.checkAndHandleBatch(insertBatch, parentNode, animatedRendering);
      if (node.expanded) {
        insertBatch = this._addChildsToFlatList(node, insertBatch.lastBatchInsertIndex(), animatedRendering, insertBatch);
      }
    } else if (node.isFilterAccepted() && isAlreadyAdded) {
      this.insertBatchInVisibleNodes(insertBatch, this.viewRangeRendered.from + this.viewRangeSize >= insertBatch.lastBatchInsertIndex() && this.viewRangeRendered.from <= insertBatch.lastBatchInsertIndex(), animatedRendering);
      this.checkAndHandleBatchAnimationWrapper(parentNode, animatedRendering, insertBatch);
      insertBatch = this.setUpInsertBatch(insertBatch.lastBatchInsertIndex());
      if (node.expanded) {
        insertBatch = this._addChildsToFlatList(node, insertBatch.lastBatchInsertIndex(), animatedRendering, insertBatch);
      }
      //do not animate following
      animatedRendering = false;
    }
  }.bind(this));

  if (!isSubAdding) {
    // animation is not done yet and all added nodes are in visible range
    this.insertBatchInVisibleNodes(insertBatch, this.viewRangeRendered.from + this.viewRangeSize >= insertBatch.lastBatchInsertIndex() && this.viewRangeRendered.from <= insertBatch.lastBatchInsertIndex(), animatedRendering);
    this.invalidateLayoutTree();
  }

  return insertBatch;

};

scout.Tree.prototype.setUpInsertBatch = function(insertIndex) {
  return {
    insertNodes: [insertIndex, 0],
    $animationWrapper: null,
    lastBatchInsertIndex: function() {
      return this.insertNodes[0] + this.insertNodes.length - 3;
    }
  };
};

scout.Tree.prototype.checkAndHandleBatchAnimationWrapper = function(parentNode, animatedRendering, insertBatch) {
  if (animatedRendering && this.viewRangeRendered.from <= insertBatch.lastBatchInsertIndex() && this.viewRangeRendered.to >= insertBatch.lastBatchInsertIndex() && !insertBatch.$animationWrapper) {
    //we are in visible area so we need a animation wrapper
    //if parent is in visible area insert after parent else insert before first node.
    var nodeBefore = this.viewRangeRendered.from == insertBatch.lastBatchInsertIndex() ? null : this.visibleNodesFlat[insertBatch.lastBatchInsertIndex() - 1];
    if (nodeBefore && nodeBefore.attached) {
      insertBatch.$animationWrapper = $('<div class="animation-wrapper">').insertAfter(nodeBefore.$node);
    } else if (parentNode.attached) {
      insertBatch.$animationWrapper = $('<div class="animation-wrapper">').insertAfter(parentNode.$node);
    } else if (this.$fillBefore) {
      insertBatch.$animationWrapper = $('<div class="animation-wrapper">').insertAfter(this.$fillBefore);
    } else {
      var nodeAfter = this.visibleNodesFlat[insertBatch.lastBatchInsertIndex()];
      insertBatch.$animationWrapper = $('<div class="animation-wrapper">').insertBefore(nodeAfter.$node);
    }
    insertBatch.animationCompleteFunc = onAnimationComplete;
    this._$expandAnimationWrappers.push(insertBatch.$animationWrapper);
  }
  //----- Helper functions ----- //

  function onAnimationComplete() {
    insertBatch.$animationWrapper.replaceWith(insertBatch.$animationWrapper.contents());
    scout.arrays.remove(this._$expandAnimationWrappers, insertBatch.$animationWrapper);
    insertBatch.$animationWrapper = null;
    this.runningAnimationsFinishFunc();
  }
};

scout.Tree.prototype.checkAndHandleBatch = function(insertBatch, parentNode, animatedRendering) {
  if (this.viewRangeRendered.from - 1 === insertBatch.lastBatchInsertIndex()) {
    //do immediate rendering because list could be longer
    this.insertBatchInVisibleNodes(insertBatch, false, false);
    insertBatch = this.setUpInsertBatch(insertBatch.lastBatchInsertIndex() + 1);
  }
  this.checkAndHandleBatchAnimationWrapper(parentNode, animatedRendering, insertBatch);

  if (this.viewRangeRendered.from + this.viewRangeSize - 1 === insertBatch.lastBatchInsertIndex()) {
    //do immediate rendering because list could be longer
    this.insertBatchInVisibleNodes(insertBatch, true, animatedRendering);
    insertBatch = this.setUpInsertBatch(insertBatch.lastBatchInsertIndex() + 1);
  }
  return insertBatch;
};

scout.Tree.prototype.insertBatchInVisibleNodes = function(insertBatch, showNodes, animate) {
  if (insertBatch.insertNodes < 2) {
    //nothing to add
    return;
  }
  this.visibleNodesFlat.splice.apply(this.visibleNodesFlat, insertBatch.insertNodes);
  if (showNodes) {
    var indexHint = insertBatch.insertNodes[0];
    for (var i = 2; i < insertBatch.insertNodes.length; i++) {
      var node = insertBatch.insertNodes[i];
      this.showNode(node, false, indexHint);
      if (insertBatch.$animationWrapper) {
        insertBatch.$animationWrapper.append(node.$node);
      }
      indexHint++;
    }
    if (insertBatch.$animationWrapper) {
      var h = insertBatch.$animationWrapper.outerHeight();
      insertBatch.$animationWrapper
        .css('height', 0)
        .animateAVSCSD('height', h, this.startAnimationFunc, insertBatch.animationCompleteFunc.bind(this), function() {}, 200);
    }
  }
};

scout.Tree.prototype._addToVisibleFlatListNoCheck = function(node, insertIndex, animatedRendering) {
  scout.arrays.insert(this.visibleNodesFlat, node, insertIndex);
  this.visibleNodesMap[node.id] = true;
  if (this.rendered) {
    this.showNode(node, animatedRendering);
  }
};

scout.Tree.prototype.scrollTo = function(node) {
  if (this.viewRangeRendered.size() === 0) {
    // Cannot scroll to a node if no node is rendered
    return;
  }
  if (!node.attached) {
    this._renderViewRangeForNode(node);
  }
  scout.scrollbars.scrollTo(this.$data, node.$node);
};

scout.Tree.prototype.revealSelection = function() {
  if (this.selectedNodes.length > 0) {
    this.scrollTo(this.selectedNodes[0]);
  }
};

scout.Tree.prototype.deselectAll = function() {
  this.selectNodes([]);
};

scout.Tree.prototype.selectNode = function(node, notifyServer, debounceSend) {
  this.selectNodes(node);
};

scout.Tree.prototype.selectNodes = function(nodes, notifyServer, debounceSend) {
  nodes = scout.arrays.ensure(nodes);
  notifyServer = scout.nvl(notifyServer, true);
  if (scout.arrays.equalsIgnoreOrder(nodes, this.selectedNodes)) {
    return;
  }

  if (this.rendered) {
    this._removeSelection();
  }

  // Make a copy so that original array stays untouched
  this.selectedNodes = nodes.slice();
  if (notifyServer) {
    var eventData = {
      nodeIds: this._nodesToIds(nodes)
    };

    // send delayed to avoid a lot of requests while selecting
    // coalesce: only send the latest selection changed event for a field
    this._send('nodesSelected', eventData, debounceSend ? 250 : 0, function(previous) {
      return this.id === previous.id && this.type === previous.type;
    });
  }
  this._triggerNodesSelected(debounceSend);

  if (this.selectedNodes.length > 0 && !this.visibleNodesMap[this.selectedNodes[0].id]) {
    this._expandAllParentNodes(this.selectedNodes[0]);
  }

  // In breadcrumb mode selected node has to expanded
  if (this.isBreadcrumbStyleActive() && this.selectedNodes.length > 0 && !this.selectedNodes[0].expanded) {
    this.expandNode(this.selectedNodes[0]);
  }

  this._updateItemPath(true);
  this._updateMenuBar();
  if (this.rendered) {
    this._renderSelection();
  }
};

scout.Tree.prototype.deselectNode = function(node) {
  this.deselectNodes(node);
};

scout.Tree.prototype.deselectNodes = function(nodes) {
  nodes = scout.arrays.ensure(nodes);
  var selectedNodes = this.selectedNodes.slice(); // copy
  if (scout.arrays.removeAll(selectedNodes, nodes)) {
    this.selectNodes(selectedNodes);
  }
};

scout.Tree.prototype.isNodeSelected = function(node) {
  return this.selectedNodes.indexOf(node) > -1;
};

scout.Tree.prototype._computeTreeItemPaddingLeft = function(level, selected) {
  if (this.checkable) {
    return level * this._treeItemPaddingLevel + this._treeItemPaddingLeft + this._treeItemCheckBoxPaddingLeft;
  }
  return level * this._treeItemPaddingLevel + this._treeItemPaddingLeft;
};

scout.Tree.prototype._expandAllParentNodes = function(node) {
  var i, $parentNode, currNode = node,
    parentNodes = [];

  currNode = node;
  var nodesToInsert = [];
  while (currNode.parentNode) {
    parentNodes.push(currNode.parentNode);
    if (!this.visibleNodesMap[currNode.id] && !currNode.isFilterAccepted()) {
      if (this._applyFiltersForNode(currNode)) {
        nodesToInsert.push(currNode);
      }
    }
    currNode = currNode.parentNode;
  }

  for (i = parentNodes.length - 1; i >= 0; i--) {
    if (nodesToInsert.indexOf(parentNodes[i]) !== -1) {
      this._addToVisibleFlatList(parentNodes[i], false);
    }
    if (!parentNodes[i].expanded) {
      $parentNode = parentNodes[i].$node;
      if (!$parentNode) {
        throw new Error('Illegal state, $parentNode should be displayed. Rendered: ' + this.rendered + ', parentNode: ' + parentNodes[i]);
      }
      this.expandNode(parentNodes[i], {
        renderExpansion: false
      });
    }
  }
  if (nodesToInsert.length > 0) {
    this._rerenderViewport();
    this.invalidateLayoutTree();
  }
};

scout.Tree.prototype._updateChildNodeIndex = function(nodes, startIndex) {
  for (var i = scout.nvl(startIndex, 0); i < nodes.length; i++) {
    nodes[i].childNodeIndex = i;
  }
};

scout.Tree.prototype.insertNodes = function(nodes, parentNode) {
  // Append continuous node blocks
  nodes.sort(function(a, b) {
    return a.childNodeIndex - b.childNodeIndex;
  });

  // Update parent with new child nodes
  if (parentNode) {
    if (parentNode.childNodes && parentNode.childNodes.length > 0) {
      nodes.forEach(function(entry) {
        scout.arrays.insert(parentNode.childNodes, entry, entry.childNodeIndex);
      }.bind(this));
      this._updateChildNodeIndex(parentNode.childNodes, nodes[0].childNodeIndex);
    } else {
      scout.arrays.pushAll(parentNode.childNodes, nodes);
    }
    //initialize node and add to visible list if node is visible
    this._visitNodes(nodes, this._initTreeNode.bind(this), parentNode);
    if (parentNode.group) {
      this._updateItemPath(false, parentNode);
    }
    if (this.rendered) {
      var opts = {
        expansionChanged: true
      };
      this._renderExpansion(parentNode, opts);
    }
  } else {
    if (this.nodes && this.nodes.length > 0) {
      nodes.forEach(function(entry) {
        scout.arrays.insert(this.nodes, entry, entry.childNodeIndex);
      }.bind(this));
      this._updateChildNodeIndex(this.nodes, nodes[0].childNodeIndex);
    } else {
      scout.arrays.pushAll(this.nodes, nodes);
    }
    //initialize node and add to visible list if node is visible
    this._visitNodes(nodes, this._initTreeNode.bind(this), parentNode);
  }
  if (this.rendered) {
    this._renderViewport();
    this.invalidateLayoutTree();
  }
  this.trigger('nodesInserted', {
    nodes: nodes,
    parentNode: parentNode
  });
};

scout.Tree.prototype.updateNodes = function(nodes) {
  // Update model
  var anyPropertiesChanged = false;
  for (var i = 0; i < nodes.length; i++) {
    var updatedNode = nodes[i];
    var oldNode = this.nodesMap[updatedNode.id];

    scout.defaultValues.applyTo(updatedNode, 'TreeNode');
    var propertiesChanged = this._applyUpdatedNodeProperties(oldNode, updatedNode);
    anyPropertiesChanged = anyPropertiesChanged || propertiesChanged;
    if (propertiesChanged) {
      if (this._applyFiltersForNode(oldNode)) {
        if (!oldNode.isFilterAccepted()) {
          this._nodesFiltered([oldNode]);
          this._removeFromFlatList(oldNode, false);
        } else {
          this._addToVisibleFlatList(oldNode, false);
        }
      }
      this._updateItemPath(false, oldNode.parentNode);
      if (this.rendered) {
        this._decorateNode(oldNode);
      }
    }
  }

  this.trigger('nodesUpdated', {
    nodes: nodes
  });
};

/**
 * Called by _onNodesUpdated for every updated node. The function is expected to apply
 * all updated properties from the updatedNode to the oldNode. May be overridden by
 * subclasses so update their specific node properties.
 *
 * @param oldNode
 *          The target node to be updated
 * @param updatedNode
 *          The new node with potentially updated properties. Default values are already applied!
 * @returns
 *          true if at least one property has changed, false otherwise. This value is used to
 *          determine if the node has to be rendered again.
 */
scout.Tree.prototype._applyUpdatedNodeProperties = function(oldNode, updatedNode) {
  // Note: We only update _some_ of the properties, because everything else will be handled
  // with separate events. --> See also: JsonTree.java/handleModelNodesUpdated()
  var propertiesChanged = false;
  if (oldNode.leaf !== updatedNode.leaf) {
    oldNode.leaf = updatedNode.leaf;
    propertiesChanged = true;
  }
  if (oldNode.enabled !== updatedNode.enabled) {
    oldNode.enabled = updatedNode.enabled;
    propertiesChanged = true;
  }
  if (oldNode.lazyExpandingEnabled !== updatedNode.lazyExpandingEnabled) {
    oldNode.lazyExpandingEnabled = updatedNode.lazyExpandingEnabled;
    // Also make sure expandedLazy is resetted (same code as in AbstractTreeNode.setLazyExpandingEnabled)
    oldNode.expandedLazy = updatedNode.lazyExpandingEnabled && this.lazyExpandingEnabled;
    propertiesChanged = true;
  }
  return propertiesChanged;
};

scout.Tree.prototype.deleteNodes = function(nodes, parentNode) {
  var deletedNodes = [];

  nodes.forEach(function(node) {
    if (parentNode) {
      if (node.parentNode !== parentNode) {
        throw new Error('Unexpected parent. Node.parent: ' + node.parentNode + ', parentNode: ' + parentNode);
      }
      scout.arrays.remove(parentNode.childNodes, node);
    } else {
      scout.arrays.remove(this.nodes, node);
    }
    this._destroyTreeNode(node, node.parentNode);
    deletedNodes.push(node);
    this._updateMarkChildrenChecked(node, false, false);

    // remove children from node map
    this._visitNodes(node.childNodes, this._destroyTreeNode.bind(this));
  }, this);

  // remove node from html document
  if (this.rendered) {
    this._removeNodes(deletedNodes, parentNode);
  }

  this.trigger('nodesDeleted', {
    nodes: nodes,
    parentNode: parentNode
  });
};

scout.Tree.prototype.deleteAllChildNodes = function(parentNode) {
  var nodes;
  if (parentNode) {
    nodes = parentNode.childNodes;
    parentNode.childNodes = [];
  } else {
    nodes = this.nodes;
    this.nodes = [];
  }
  this._visitNodes(nodes, updateNodeMap.bind(this));

  // remove node from html document
  if (this.rendered) {
    this._removeNodes(nodes, parentNode);
  }

  this.trigger('allChildNodesDeleted', {
    parentNode: parentNode
  });

  // --- Helper functions ---

  // Update model and nodemap
  function updateNodeMap(node, parentNode) {
    this._destroyTreeNode(node, parentNode);
    this._updateMarkChildrenChecked(node, false, false);
  }
};

scout.Tree.prototype.checkNode = function(node, checked, notifyServer) {
  this.checkNodes([node], {
    checked: checked,
    notifyServer: notifyServer
  });
};

scout.Tree.prototype.checkNodes = function(nodes, options) {
  var opts = {
    checked: true,
    notifyServer: true,
    checkOnlyEnabled: true,
    isCheckChildren: false
  };
  $.extend(opts, options);
  var updatedNodes = [];
  if (!this.checkable || (!this.enabled && opts.checkOnlyEnabled)) {
    return updatedNodes;
  }
  nodes = scout.arrays.ensure(nodes);
  nodes.forEach(function(node) {
    if ((!node.enabled && opts.checkOnlyEnabled) || node.checked === opts.checked) {
      if (opts.isCheckChildren) {
        updatedNodes = updatedNodes.concat(this.checkChildren(node, opts.checked));
      }
      return;
    }
    if (!this.multiCheck && opts.checked) {
      for (var i = 0; i < this.checkedNodes.length; i++) {
        this.checkedNodes[i].checked = false;
        this._updateMarkChildrenChecked(this.checkedNodes[i], false, false, true);
        updatedNodes.push(this.checkedNodes[i]);
      }
      this.checkedNodes = [];
    }
    node.checked = opts.checked;
    if (node.checked) {
      this.checkedNodes.push(node);
    }
    updatedNodes.push(node);
    this._updateMarkChildrenChecked(node, false, opts.checked, true);
    if (opts.notifyServer) {
      updatedNodes = updatedNodes.concat(this.checkChildren(node, opts.checked));
    }
  }, this);

  if (opts.notifyServer) {
    this._sendNodesChecked(updatedNodes);
  }
  if (this.rendered) {
    updatedNodes.forEach(function(node) {
      this._renderNodeChecked(node);
    }, this);
  }
  return updatedNodes;
};

scout.Tree.prototype.uncheckNode = function(node, notifyServer) {
  this.uncheckNodes([node], {
    notifyServer: notifyServer,
    checkOnlyEnabled: true
  });
};

scout.Tree.prototype.uncheckNodes = function(nodes, options) {
  options.checked = false;
  this.checkNodes(nodes, options);
};

scout.Tree.prototype.checkChildren = function(node, checked) {
  var updatedNodes = [];
  if (this.autoCheckChildren && node) {
    updatedNodes = this.checkNodes(node.childNodes, {
      checked: checked,
      notifyServer: false,
      isCheckChildren: true
    });
  }
  return updatedNodes;
};

scout.Tree.prototype._sendNodesChecked = function(nodes) {
  var data = {
    nodes: []
  };

  for (var i = 0; i < nodes.length; i++) {
    data.nodes.push({
      nodeId: nodes[i].id,
      checked: nodes[i].checked
    });
  }

  this._send('nodesChecked', data);
};

scout.Tree.prototype._triggerNodesSelected = function(debounce) {
  this.trigger('nodesSelected', {
    debounce: debounce
  });
};

scout.Tree.prototype._showContextMenu = function(event) {
  var func = function func(event) {
    event.preventDefault();

    var filteredMenus = this._filterMenus(this.menus, scout.MenuDestinations.CONTEXT_MENU, true),
      $part = $(event.currentTarget);
    if (filteredMenus.length === 0) {
      return; // at least one menu item must be visible
    }
    var popup = scout.create('ContextMenuPopup', {
      parent: this,
      menuItems: filteredMenus,
      location: {
        x: event.pageX,
        y: event.pageY
      },
      $anchor: $part,
      menuFilter: this._filterMenusHandler
    });
    popup.open();

    // Set table style to focused, so that it looks as it still has the focus.
    // Must be called after open(), because opening the popup might cause another
    // popup to close first (which will remove the 'focused' class).
    if (this.enabled) {
      this.$container.addClass('focused');
      popup.on('close', function(event) {
        this.$container.removeClass('focused');
      }.bind(this));
    }
  };

  scout.menus.showContextMenuWithWait(this.session, func.bind(this), event);
};

scout.Tree.prototype._onNodeMouseDown = function(event) {
  this._doubleClickSupport.mousedown(event);
  if (this._doubleClickSupport.doubleClicked()) {
    //don't execute on double click events
    return false;
  }

  var $node = $(event.currentTarget);
  var node = $node.data('node');
  this._$mouseDownNode = $node;
  $node.window().one('mouseup', function() {
    this._$mouseDownNode = null;
  }.bind(this));

  this.selectNodes(node);

  if (this.checkable && this._isCheckboxClicked(event)) {
    if (scout.device.supportsFocusEmptyBeforeDiv) {
      this.session.focusManager.requestFocus(this.$container);
      event.preventDefault();
    }
    this.checkNode(node, !node.checked);
  }
  return true;
};

scout.Tree.prototype._onNodeMouseUp = function(event) {
  if (this._doubleClickSupport.doubleClicked()) {
    //don't execute on double click events
    return false;
  }

  var $node = $(event.currentTarget);
  var node = $node.data('node');
  if (!this._$mouseDownNode || this._$mouseDownNode[0] !== $node[0]) {
    // Don't accept if mouse up happens on another node than mouse down, or mousedown didn't happen on a node at all
    return;
  }

  this._send('nodeClicked', {
    nodeId: node.id
  });
  return true;
};

scout.Tree.prototype._isCheckboxClicked = function(event) {
  return $(event.target).is('.check-box');
};

scout.Tree.prototype._updateItemPath = function(selectionChanged, ultimate) {
  var selectedNodes, node, level;
  if (selectionChanged) {
    // first remove and select selected
    this.trigger('prepareUpdateItemPath', {
      node: node
    });
  }

  if (!ultimate) {
    // find direct children
    selectedNodes = this.selectedNodes;
    if (selectedNodes.length === 0) {
      return;
    }
    node = selectedNodes[0];
    level = node.level;

    // find grouping end (ultimate parent)
    while (node.parentNode) {
      var parent = node.parentNode;
      if (this._isGroupingEnd(parent)) {
        ultimate = node;
        break;
      }
      node = parent;
    }
    // find group with same ultimate parent
    ultimate = ultimate || selectedNodes[0];
    ultimate.group = true;
    this.one('prepareUpdateItemPath', function() {
      ultimate.group = false;
    }.bind(this));
  }
  node = ultimate;
  if (node && node.expanded && node.group) {
    addToGroup.call(this, node.childNodes);
  }
  //------ helper function ------//

  function addToGroup(nodes) {
    nodes.forEach(function(node) {
      node.group = true;
      this._decorateNode(node);
      this.one('prepareUpdateItemPath', function() {
        node.group = false;
      }.bind(this));
      if (node.expanded && node.isFilterAccepted()) {
        addToGroup.call(this, node.childNodes);
      }
    }.bind(this));
  }
};

scout.Tree.prototype._isGroupingEnd = function(node) {
  // May be implemented by subclasses, default tree has no grouping parent
  return false;
};

scout.Tree.prototype.$selectedNodes = function() {
  return this.$data.find('.selected');
};

scout.Tree.prototype.$nodes = function() {
  return this.$data.find('.tree-node');
};

/**
 * @param filter object with createKey() and accept()
 */
scout.Tree.prototype.addFilter = function(filter, doNotFilter) {
  if (this._filters.indexOf(filter) < 0) {
    this._filters.push(filter);
    if (!doNotFilter) {
      this.filter();
    }
    return true;
  }
  return false;
};

scout.Tree.prototype.removeFilter = function(filter) {
  scout.arrays.remove(this._filters, filter);
  this.filter();
};

scout.Tree.prototype.filter = function() {
  var useAnimation = false,
    changedNodes = [],
    newHiddenNodes = [];
  // Filter nodes
  this._visitNodes(this.nodes, function(node) {
    var changed = this._applyFiltersForNode(node);
    if (changed) {
      changedNodes.push(node);
      if (!node.isFilterAccepted()) {
        newHiddenNodes.push(node);
        this._removeFromFlatList(node, true);
      } else {
        this._addToVisibleFlatList(node, true);
      }
      this.viewRangeDirty = true;
    }
  }.bind(this));

  this._nodesFiltered(newHiddenNodes);
};

scout.Tree.prototype._nodesFiltered = function(hiddenNodes) {
  // non visible nodes must be deselected
  this.deselectNodes(hiddenNodes);
};

scout.Tree.prototype._nodeAcceptedByFilters = function(node) {
  for (var i = 0; i < this._filters.length; i++) {
    var filter = this._filters[i];
    if (!filter.accept(node)) {
      return false;
    }
  }
  return true;
};

/**
 * @returns {Boolean} true if node state has changed, false if not
 */
scout.Tree.prototype._applyFiltersForNode = function(node) {
  var changed = false;
  if (this._nodeAcceptedByFilters(node)) {
    if (!node.filterAccepted) {
      node.filterAccepted = true;
      changed = true;
    }
  } else {
    if (node.filterAccepted) {
      node.filterAccepted = false;
      changed = true;
    }
  }
  if (changed) {
    node.filterDirty = false;
    node.childNodes.forEach(function(childNode) {
      childNode.filterDirty = true;
    });
    return true;
  }
  return false;
};

/**
 * Just insert node in DOM. NO check if in viewRange
 */
scout.Tree.prototype._insertNodeInDOM = function(node, indexHint) {
  if (!this.rendered && !this.isRendering) {
    return;
  }
  var index = indexHint === undefined ? this.visibleNodesFlat.indexOf(node) : indexHint;
  if (index === -1 || !(this.viewRangeRendered.from + this.viewRangeSize >= index && this.viewRangeRendered.from <= index) || node.attached) {
    //node is not visible
    return;
  }
  if (!node.$node) {
    this._$buildNode(node);
  }
  this._decorateNode(node);

  var $node = node.$node;
  if (index === 0) {
    if (this.$fillBefore) {
      added = true;
      $node.insertAfter(this.$fillBefore);
    } else {
      added = true;
      this.$data.prepend($node);
    }
  } else {
    //append after index
    var added = false,
      nodeBefore = this.visibleNodesFlat[index - 1];
    if (nodeBefore.attached) {
      $node.insertAfter(nodeBefore.$node);
      added = true;
    } else if (index + 1 < this.visibleNodesFlat.length) {
      var nodeAfter = this.visibleNodesFlat[index + 1];
      if (nodeAfter.attached) {
        added = true;
        $node.insertBefore(nodeAfter.$node);
      }
    }

    if (!added && this.$fillBefore) {
      $node.insertAfter(this.$fillBefore);
    } else if (!added) {
      this.$data.prepend($node);
    }

  }
  node.height = node.$node.outerHeight();
  node.rendered = true;
  node.attached = true;
};

scout.Tree.prototype.showNode = function(node, useAnimation, indexHint) {
  if (node.attached || !this.rendered) {
    return;
  }
  this._insertNodeInDOM(node, indexHint);
  if (!node.rendered) {
    return;
  }
  var $node = node.$node;
  if ($node.is('.showing')) {
    return;
  }
  $node.showFast();
  $node.addClass('showing');
  $node.removeClass('hiding');
  var that = this;
  if (useAnimation) {
    $node.data('oldStyle', $node.attr('style'));
    $node.setVisible(false);
    $node.stop().slideDown({
      duration: 250,
      start: that.startAnimationFunc,
      complete: function() {
        that.runningAnimationsFinishFunc();
        var oldStyle = $node.data('oldStyle');
        if (oldStyle) {
          $node.removeData('oldStyle');
          $node.attrOrRemove('style', oldStyle);
        }
      }
    });
  }

};

scout.Tree.prototype.hideNode = function(node, useAnimation, suppressDetachHandling) {
  if (!node.attached) {
    return;
  }
  var that = this,
    $node = node.$node;
  if (!$node) {
    //node is not rendered
    return;
  }

  if ($node.is('.hiding')) {
    return;
  }

  $node.addClass('hiding');
  $node.removeClass('showing');

  if (useAnimation) {
    this._renderViewportBlocked = true;
    $node.data('oldStyle', $node.attr('style'));
    $node.stop().slideUp({
      duration: 250,
      start: that.startAnimationFunc,
      complete: function() {
        //        that.invalidateLayoutTree();
        that.runningAnimationsFinishFunc();
        $node.detach();
        node.attached = false;
        var oldStyle = $node.data('oldStyle');
        if (oldStyle) {
          $node.removeData('oldStyle');
          $node.attrOrRemove('style', oldStyle);
        }
      }
    });
  } else if (!suppressDetachHandling) {
    $node.hideFast();
    $node.detach();
    node.attached = false;
    this._rerenderViewport();
    that.invalidateLayoutTree();
  }
};

scout.Tree.prototype._nodesToIds = function(nodes) {
  return nodes.map(function(node) {
    return node.id;
  });
};

scout.Tree.prototype._nodesByIds = function(ids) {
  return ids.map(function(id) {
    return this.nodesMap[id];
  }.bind(this));
};

scout.Tree.prototype._nodeById = function(id) {
  return this.nodesMap[id];
};

scout.Tree.prototype._onNodeDoubleClick = function(event) {
  var $node = $(event.currentTarget);
  var node = $node.data('node');
  var expanded = !$node.hasClass('expanded');

  if (this.isBreadcrumbStyleActive()) {
    return;
  }

  this._send('nodeAction', {
    nodeId: node.id
  });

  this.setNodeExpanded(node, expanded, {
    lazy: false // always show all nodes on node double click
  });
};

scout.Tree.prototype._onNodeControlMouseDown = function(event) {
  this._doubleClickSupport.mousedown(event);
  if (this._doubleClickSupport.doubleClicked()) {
    //don't execute on double click events
    return false;
  }

  var $node = $(event.currentTarget).parent();
  var node = $node.data('node');
  var expanded = !$node.hasClass('expanded');
  var expansionOpts = {
    lazy: false // always show all nodes when the control gets clicked
  };

  // Click on "show all" control shows all nodes
  if ($node.hasClass('lazy')) {
    if (event.ctrlKey || event.shiftKey) {
      // Collapse
      expanded = false;
      expansionOpts.collapseChildNodes = true;
    } else {
      // Show all nodes
      this.expandNode(node, expansionOpts);
      return false;
    }
  }
  //because we suppress handling by browser we have to set focus manually.
  this._onNodeControlMouseDownDoFocus();
  this.selectNodes(node);
  this.setNodeExpanded(node, expanded, expansionOpts);
  // prevent bubbling to _onNodeMouseDown()
  $.suppressEvent(event);

  // ...but return true, so Outline.js can override this method and check if selection has been changed or not
  return true;
};

//some fields doesn't want to set focus on container.
scout.Tree.prototype._onNodeControlMouseDownDoFocus = function() {
  this.session.focusManager.requestFocus(this.$container);
};

scout.Tree.prototype._onNodeControlMouseUp = function(event) {
  // prevent bubbling to _onNodeMouseUp()
  return false;
};

scout.Tree.prototype._onNodeControlDoubleClick = function(event) {
  // prevent bubbling to _onNodeDoubleClick()
  return false;
};

scout.Tree.prototype._onContextMenu = function(event) {
  this._showContextMenu(event);
};

scout.Tree.prototype._onRequestFocus = function() {
  this.session.focusManager.requestFocus(this.$container);
};

scout.Tree.prototype._onScrollToSelection = function() {
  this.revealSelection();
};

scout.Tree.prototype._onNodesInserted = function(nodes, parentNodeId) {
  var parentNode;
  if (parentNodeId !== null && parentNodeId !== undefined) {
    parentNode = this.nodesMap[parentNodeId];
    if (!parentNode) {
      throw new Error('Parent node could not be found. Id: ' + parentNodeId);
    }
  }
  this.insertNodes(nodes, parentNode);
};

scout.Tree.prototype._onNodesUpdated = function(nodes) {
  this.updateNodes(nodes);
};

scout.Tree.prototype._onNodesDeleted = function(nodeIds, parentNodeId) {
  var parentNode;
  if (parentNodeId !== null && parentNodeId !== undefined) {
    parentNode = this.nodesMap[parentNodeId];
    if (!parentNode) {
      throw new Error('Parent node could not be found. Id: ' + parentNodeId);
    }
  }
  var nodes = this._nodesByIds(nodeIds);
  this.deleteNodes(nodes, parentNode);
};

scout.Tree.prototype._onAllChildNodesDeleted = function(parentNodeId) {
  var parentNode;
  if (parentNodeId !== null && parentNodeId !== undefined) {
    parentNode = this.nodesMap[parentNodeId];
    if (!parentNode) {
      throw new Error('Parent node could not be found. Id: ' + parentNodeId);
    }
  }
  this.deleteAllChildNodes(parentNode);
};

scout.Tree.prototype._onNodesSelected = function(nodeIds) {
  var nodes = this._nodesByIds(nodeIds);
  this.selectNodes(nodes, false);
};

scout.Tree.prototype._onNodeExpanded = function(nodeId, event) {
  var node = this.nodesMap[nodeId],
    expanded = event.expanded,
    recursive = event.recursive,
    lazy = event.expandedLazy;

  this.setNodeExpanded(node, expanded, {
    notifyServer: false,
    lazy: lazy
  });
  if (recursive) {
    this._visitNodes(node.childNodes, function(childNode) {
      this.setNodeExpanded(childNode, expanded, {
        notifyServer: false,
        lazy: lazy
      });
    }.bind(this));
  }
};

scout.Tree.prototype._onNodeChanged = function(nodeId, cell) {
  var node = this.nodesMap[nodeId];

  scout.defaultValues.applyTo(cell, 'TreeNode');
  node.text = cell.text;
  node.cssClass = cell.cssClass;
  node.iconId = cell.iconId;
  node.tooltipText = cell.tooltipText;
  node.foregroundColor = cell.foregroundColor;
  node.backgroundColor = cell.backgroundColor;
  node.font = cell.font;

  if (this._applyFiltersForNode(node)) {
    if (node.isFilterAccepted()) {
      this._addToVisibleFlatList(node, false);
    } else {
      this._removeFromFlatList(node, false);
    }
  }

  if (this.rendered) {
    this._decorateNode(node);
  }

  this.trigger('nodeChanged', {
    node: node
  });
};

scout.Tree.prototype._onNodesChecked = function(nodes) {
  var checkedNodes = [],
    uncheckedNodes = [];

  nodes.forEach(function(nodeData) {
    var node = this._nodeById(nodeData.id);
    if (nodeData.checked) {
      checkedNodes.push(node);
    } else {
      uncheckedNodes.push(node);
    }
  }, this);

  this.checkNodes(checkedNodes, {
    checked: true,
    notifyServer: false,
    checkOnlyEnabled: false
  });
  this.uncheckNodes(uncheckedNodes, {
    notifyServer: false,
    checkOnlyEnabled: false
  });
};

scout.Tree.prototype._onChildNodeOrderChanged = function(parentNodeId, childNodeIds) {
  var i,
    parentNode = this.nodesMap[parentNodeId],
    $lastChildNode = parentNode.childNodes[parentNode.childNodes.length - 1].$node;

  // Sort model nodes
  var newPositionsMap = {};
  for (i = 0; i < childNodeIds.length; i++) {
    newPositionsMap[childNodeIds[i]] = i;
  }
  parentNode.childNodes.sort(compare.bind(this));
  this._removeChildsFromFlatList(parentNode, false);
  this._addChildsToFlatList(parentNode, null, false);

  // Render sorted nodes
  if (this.rendered && $lastChildNode) {
    // Find the last affected node DIV
    $lastChildNode = scout.Tree.collectSubtree($lastChildNode).last();

    // Insert a marker DIV
    var $marker = $lastChildNode.afterDiv();
    for (i = 0; i < parentNode.childNodes.length; i++) {
      var node = parentNode.childNodes[i];
      var $node = node.$node;
      if ($node) {
        // Move the element in DOM tree. Note: Inserting the element at the new position is sufficient
        // in jQuery. There is no need to remove() it at the old position. Also, removing would break
        // the application, because remove() detaches all listeners!
        scout.Tree.collectSubtree($node).insertBefore($marker);
      }
    }
    $marker.remove();
  }
  this.trigger('childNodeOrderChanged', {
    parentNode: parentNode
  });

  function compare(node1, node2) {
    var pos1 = newPositionsMap[node1.id];
    var pos2 = newPositionsMap[node2.id];
    if (pos1 < pos2) {
      return -1;
    }
    if (pos1 > pos2) {
      return 1;
    }
    return 0;
  }
};

scout.Tree.prototype.onModelAction = function(event) {
  if (event.type === 'nodesInserted') {
    this._onNodesInserted(event.nodes, event.commonParentNodeId);
  } else if (event.type === 'nodesUpdated') {
    this._onNodesUpdated(event.nodes);
  } else if (event.type === 'nodesDeleted') {
    this._onNodesDeleted(event.nodeIds, event.commonParentNodeId);
  } else if (event.type === 'allChildNodesDeleted') {
    this._onAllChildNodesDeleted(event.commonParentNodeId);
  } else if (event.type === 'nodesSelected') {
    this._onNodesSelected(event.nodeIds);
  } else if (event.type === 'nodeExpanded') {
    this._onNodeExpanded(event.nodeId, event);
  } else if (event.type === 'nodeChanged') {
    this._onNodeChanged(event.nodeId, event);
  } else if (event.type === 'nodesChecked') {
    this._onNodesChecked(event.nodes);
  } else if (event.type === 'childNodeOrderChanged') {
    this._onChildNodeOrderChanged(event.parentNodeId, event.childNodeIds);
  } else if (event.type === 'requestFocus') {
    this._onRequestFocus();
  } else if (event.type === 'scrollToSelection') {
    this._onScrollToSelection();
  } else {
    scout.Tree.parent.prototype.onModelAction.call(this, event);
  }
};

/* --- STATIC HELPERS ------------------------------------------------------------- */

/**
 * @memberOf scout.Tree
 */
scout.Tree.collectSubtree = function($rootNode, includeRootNodeInResult) {
  if (!$rootNode) {
    return $();
  }
  var rootLevel = parseFloat($rootNode.attr('data-level'));
  // Find first node after the root element that has the same or a lower level
  var $nextNode = $rootNode.next();
  while ($nextNode.length > 0) {
    var level = parseFloat($nextNode.attr('data-level'));
    if (isNaN(level) || level <= rootLevel) {
      break;
    }
    $nextNode = $nextNode.next();
  }

  // The result set consists of all nodes between the root node and the found node
  var $result = $rootNode.nextUntil($nextNode);
  if (includeRootNodeInResult === undefined || includeRootNodeInResult) {
    $result = $result.add($rootNode);
  }
  return $result;
};<|MERGE_RESOLUTION|>--- conflicted
+++ resolved
@@ -24,11 +24,6 @@
   this.menuBar;
   this.checkedNodes = [];
   this._filters = [];
-<<<<<<< HEAD
-  this._keyStrokeSupport = new scout.KeyStrokeSupport(this);
-=======
-  this._animationNodeLimit = 25;
->>>>>>> 32ae896f
   this._doubleClickSupport = new scout.DoubleClickSupport();
   this._$animationWrapper; // used by _renderExpansion()
   this._$expandAnimationWrappers = [];
