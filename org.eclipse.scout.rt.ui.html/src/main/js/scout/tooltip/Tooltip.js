/*******************************************************************************
 * Copyright (c) 2014-2015 BSI Business Systems Integration AG.
 * All rights reserved. This program and the accompanying materials
 * are made available under the terms of the Eclipse Public License v1.0
 * which accompanies this distribution, and is available at
 * http://www.eclipse.org/legal/epl-v10.html
 *
 * Contributors:
 *     BSI Business Systems Integration AG - initial API and implementation
 ******************************************************************************/
scout.Tooltip = function() {
  scout.Tooltip.parent.call(this);

  /**
   * Either a String or a function which returns a String
   */
  this.text = '';

  this.arrowPosition = 25;
  this.arrowPositionUnit = '%';
  this.windowPaddingX = 10;
  this.windowPaddingY = 5;
  this.origin;
  this.$anchor;
  this.autoRemove = true;
  this.cssClass;
  this.tooltipPosition = 'top';
  this.scrollType = 'position';
  this.htmlEnabled = false;
  this.$content;
  this._addEventSupport();
};
scout.inherits(scout.Tooltip, scout.Widget);

<<<<<<< HEAD
/**
 * <ul>
 * <li>options.text - either a String or a function which returns a String.</li>
 * <li>options.originRelativeToParent - when the origin point is calculated using $element.offset(),
 *       the result is absolute to the window. When positioning the tooltip, the $parent's offset must
 *       be subtracted. When the given origin is already relative to the parent, set this option to
 *       "true" to disable this additional calculation.
 * </ul>
 */
scout.Tooltip.prototype._init = function(options) {
  scout.Tooltip.parent.prototype._init.call(this, options);

  this.text = options.text || '';
  this.severity = options.severity || 0;
  this.arrowPosition = options.arrowPosition !== undefined ? options.arrowPosition : 25;
  this.arrowPositionUnit = options.arrowPositionUnit || '%';
  this.windowPaddingX = options.windowPaddingX !== undefined ? options.windowPaddingX : 10;
  this.windowPaddingY = options.windowPaddingY !== undefined ? options.windowPaddingY : 5;
  this.origin = options.origin;
  this.originRelativeToParent = scout.nvl(options.originRelativeToParent, false);
  this.$anchor = options.$anchor;
  this.autoRemove = options.autoRemove !== undefined ? options.autoRemove : true;
  this.cssClass = options.cssClass;
  this.tooltipPosition = options.position || 'top';
  this.scrollType = options.scrollType || 'position';
  this.htmlEnabled = options.htmlEnabled !== undefined ? options.htmlEnabled : false;
};

=======
>>>>>>> 37588a15
scout.Tooltip.prototype._render = function($parent) {
  // Auto-detect parent
  this.$parent = this.$parent || (this.$anchor && this.$anchor.closest('.desktop'));

  this.$container = this.$parent
    .appendDiv('tooltip')
    .hide()
    .data('tooltip', this);

  if (this.cssClass) {
    this.$container.addClass(this.cssClass);
  }

  this.$arrow = this.$container.appendDiv('tooltip-arrow');
  this.$content = this.$container.appendDiv('tooltip-content');
  this._renderText();
  this._renderSeverity();
  this.$container.show();

  if (this.autoRemove) {
    // Every user action will remove the tooltip
    this._mousedownHandler = this._onDocumentMousedown.bind(this);
    this._keydownHandler = this._onDocumentKeydown.bind(this);
    this.$container.document()
      .on('mousedown', this._mousedownHandler)
      .on('keydown', this._keydownHandler);
  }

  if (this.$anchor && this.scrollType) {
    this._scrollHandler = this._onAnchorScroll.bind(this);
    scout.scrollbars.onScroll(this.$anchor, this._scrollHandler);
  }

  // If the tooltip is rendered inside a (popup) dialog, get a reference to the dialog.
  this.dialog = null;
  var parent = this.parent;
  while (parent) {
    if (parent instanceof scout.Form && parent.isDialog()) {
      this.dialog = parent;
      break;
    }
    parent = parent.parent;
  }

  // If inside a dialog, attach a listener to reposition the tooltip when the dialog is moved
  if (this.dialog) {
    this._moveHandler = this.position.bind(this);
    this.dialog.on('move', this._moveHandler);
  }
};

scout.Tooltip.prototype._postRender = function() {
  this.position();
};

scout.Tooltip.prototype._remove = function() {
  if (this._mousedownHandler) {
    this.$container.document().off('mousedown', this._mousedownHandler);
    this._mousedownHandler = null;
  }
  if (this._keydownHandler) {
    this.$container.document().off('keydown', this._keydownHandler);
    this._keydownHandler = null;
  }
  if (this._scrollHandler) {
    scout.scrollbars.offScroll(this._scrollHandler);
    this._scrollHandler = null;
  }
  if (this._moveHandler) {
    if (this.dialog) {
      this.dialog.off('move', this._moveHandler);
    }
    this._moveHandler = null;
  }
  this.dialog = null;
  scout.Tooltip.parent.prototype._remove.call(this);
};

scout.Tooltip.prototype.setText = function(text) {
  if (this.text === text) {
    return;
  }
  this._setProperty('text', text);
  if (this.rendered) {
    this._renderText();
    this.position();
  }
};

scout.Tooltip.prototype.setSeverity = function(severity) {
  this.setProperty('severity', severity);
};

scout.Tooltip.prototype._renderText = function() {
  var text = this.text;
  if (this.htmlEnabled) {
    this.$content.html(text);
  } else {
    // use nl2br to allow tooltips with line breaks
    this.$content.html(scout.strings.nl2br(scout.strings.removeAmpersand(text)));
  }
};

scout.Tooltip.prototype._renderSeverity = function() {
  this.$container.removeClass('tooltip-error tooltip-warning tooltip-info');
  this.$container.addClass(this._cssClassForSeverity());
};

scout.Tooltip.prototype._cssClassForSeverity = function() {
  var isInfo = (this.severity > scout.Status.Severity.OK);
  var isWarning = (this.severity > scout.Status.Severity.INFO);
  var isError = (this.severity > scout.Status.Severity.WARNING);

  if (isError) {
    return 'tooltip-error';
  }
  if (isWarning) {
    return 'tooltip-warning';
  }
  if (isInfo) {
    return 'tooltip-info';
  }
  return '';
};

scout.Tooltip.prototype.position = function() {
  var top, left, arrowSize, overlapX, overlapY, x, y, origin,
    tooltipWidth, tooltipHeight, arrowDivWidth, arrowPosition, inView;

  if (this.origin) {
    origin = this.origin;
    x = origin.x;
  } else {
    origin = scout.graphics.offsetBounds(this.$anchor);
    x = origin.x + origin.width / 2;
  }
  y = origin.y;

  if (this.$anchor) {
    // Sticky tooltip must only be visible if the location where the tooltip points is in view (prevents that the tooltip points at an invisible anchor)
    inView = scout.scrollbars.isLocationInView(origin, this.$anchor.scrollParent());
    this.$container.setVisible(inView);
  }

  // this.$parent might not be at (0,0) of the document
  if (!this.originRelativeToParent) {
    var parentOffset = this.$parent.offset();
    x -= parentOffset.left;
    y -= parentOffset.top;
  }

  arrowDivWidth = this.$arrow.outerWidth();
  // Arrow is a div rotated by 45 deg -> visible height is half the div
  arrowSize = scout.Tooltip.computeHypotenuse(arrowDivWidth) / 2;

  tooltipHeight = this.$container.outerHeight();
  tooltipWidth = this.$container.outerWidth();

  // Compute actual arrow position if position is provided in percentage
  arrowPosition = this.arrowPosition;
  if (this.arrowPositionUnit === '%') {
    arrowPosition = tooltipWidth * this.arrowPosition / 100;
  }

  top = y - tooltipHeight - arrowSize;
  left = x - arrowPosition;
  overlapX = left + tooltipWidth + this.windowPaddingX - this.$parent.width();
  overlapY = top - this.windowPaddingY;

  // Move tooltip to the left until it gets fully visible
  if (overlapX > 0) {
    left -= overlapX;
    arrowPosition = x - left;
  }

  // Move tooltip to the bottom, arrow on top
  this.$arrow.removeClass('arrow-top arrow-bottom');
  if (this.tooltipPosition === 'bottom' || overlapY < 0) {
    this.$arrow.addClass('arrow-top');
    top = y + origin.height + arrowSize;
  } else {
    this.$arrow.addClass('arrow-bottom');
  }

  // Make sure arrow is never positioned outside of the tooltip
  arrowPosition = Math.min(arrowPosition, this.$container.outerWidth() - arrowSize);
  arrowPosition = Math.max(arrowPosition, arrowSize);
  this.$arrow.cssLeft(arrowPosition);
  this.$container
    .cssLeft(left)
    .cssTop(top);
};

scout.Tooltip.prototype._onAnchorScroll = function(event) {
  if (!this.rendered) {
    // Scroll events may be fired delayed, even if scroll listener are already removed.
    return;
  }
  if (this.scrollType === 'position') {
    this.position();
  } else if (this.scrollType === 'remove') {
    this.destroy();
  }
};

scout.Tooltip.prototype._onDocumentMousedown = function(event) {
  if (!this.rendered) {
    return false;
  }
  if (this._isMousedownOutside(event)) {
    this._onMousedownOutside(event);
  }
};

scout.Tooltip.prototype._isMousedownOutside = function(event) {
  var $target = $(event.target),
    targetWidget = scout.Widget.getWidgetFor($target);

  // Only remove the tooltip if the click is outside of the container or the $anchor (= status icon)
  // Also ignore clicks if the tooltip is covert by a glasspane
  return !this.isOrHas(targetWidget) &&
    (this.$anchor && !this.$anchor.isOrHas($target[0])) &&
    !this.session.focusManager.isElementCovertByGlassPane(this.$container[0]);
};

/**
 * Method invoked once a mouse down event occurs outside the tooltip.
 */
scout.Tooltip.prototype._onMousedownOutside = function() {
  this.destroy();
};

scout.Tooltip.prototype._onDocumentKeydown = function(event) {
  this.destroy();
};

/* --- STATIC HELPERS ------------------------------------------------------------- */

/**
 * @memberOf scout.Tooltip
 */
scout.Tooltip.computeHypotenuse = function(x) {
  return Math.sqrt(Math.pow(x, 2) + Math.pow(x, 2));
};<|MERGE_RESOLUTION|>--- conflicted
+++ resolved
@@ -21,6 +21,14 @@
   this.windowPaddingX = 10;
   this.windowPaddingY = 5;
   this.origin;
+  
+  /**
+   * When the origin point is calculated using $element.offset(),
+   * the result is absolute to the window. When positioning the tooltip, the $parent's offset must
+   * be subtracted. When the given origin is already relative to the parent, set this option to
+   * "true" to disable this additional calculation.
+   */
+  this.originRelativeToParent = false;
   this.$anchor;
   this.autoRemove = true;
   this.cssClass;
@@ -32,37 +40,6 @@
 };
 scout.inherits(scout.Tooltip, scout.Widget);
 
-<<<<<<< HEAD
-/**
- * <ul>
- * <li>options.text - either a String or a function which returns a String.</li>
- * <li>options.originRelativeToParent - when the origin point is calculated using $element.offset(),
- *       the result is absolute to the window. When positioning the tooltip, the $parent's offset must
- *       be subtracted. When the given origin is already relative to the parent, set this option to
- *       "true" to disable this additional calculation.
- * </ul>
- */
-scout.Tooltip.prototype._init = function(options) {
-  scout.Tooltip.parent.prototype._init.call(this, options);
-
-  this.text = options.text || '';
-  this.severity = options.severity || 0;
-  this.arrowPosition = options.arrowPosition !== undefined ? options.arrowPosition : 25;
-  this.arrowPositionUnit = options.arrowPositionUnit || '%';
-  this.windowPaddingX = options.windowPaddingX !== undefined ? options.windowPaddingX : 10;
-  this.windowPaddingY = options.windowPaddingY !== undefined ? options.windowPaddingY : 5;
-  this.origin = options.origin;
-  this.originRelativeToParent = scout.nvl(options.originRelativeToParent, false);
-  this.$anchor = options.$anchor;
-  this.autoRemove = options.autoRemove !== undefined ? options.autoRemove : true;
-  this.cssClass = options.cssClass;
-  this.tooltipPosition = options.position || 'top';
-  this.scrollType = options.scrollType || 'position';
-  this.htmlEnabled = options.htmlEnabled !== undefined ? options.htmlEnabled : false;
-};
-
-=======
->>>>>>> 37588a15
 scout.Tooltip.prototype._render = function($parent) {
   // Auto-detect parent
   this.$parent = this.$parent || (this.$anchor && this.$anchor.closest('.desktop'));
