--- conflicted
+++ resolved
@@ -344,31 +344,7 @@
   }
 };
 
-<<<<<<< HEAD
-/**
- * === Method required for objects that act as 'displayParent' ===
- *
- * Returns the DOM elements to paint a glassPanes over, once a modal Form, message-box or file-chooser is showed with this Form as its 'displayParent'.
- */
-scout.Form.prototype.glassPaneTargets = function() {
-  if (this.$container) {
-    return [this.$container];
-  } else {
-    var deferred = new scout.DeferredGlassPaneTarget();
-    var renderedHandler = function(event) {
-      deferred.ready([event.source.$container]);
-    };
-    this.one('rendered', renderedHandler);
-    this.one('destroy', function() {
-      this.off('rendered', renderedHandler);
-    }.bind(this));
-    return [deferred];
-  }
-=======
-scout.Form.prototype._glassPaneTargets = function() {
-  return [this.$container];
->>>>>>> 76824793
-};
+
 
 /**
  * === Method required for objects that act as 'displayParent' ===
