/*******************************************************************************
 * Copyright (c) 2014-2015 BSI Business Systems Integration AG.
 * All rights reserved. This program and the accompanying materials
 * are made available under the terms of the Eclipse Public License v1.0
 * which accompanies this distribution, and is available at
 * http://www.eclipse.org/legal/epl-v10.html
 *
 * Contributors:
 *     BSI Business Systems Integration AG - initial API and implementation
 ******************************************************************************/
scout.Form = function() {
  scout.Form.parent.call(this);
  this.rootGroupBox;
  this._addAdapterProperties(['rootGroupBox', 'views', 'dialogs', 'messageBoxes', 'fileChoosers']);
  this._locked;
  this.formController;
  this.messageBoxController;
  this.fileChooserController;
  this._glassPaneRenderer;
  /**
   * Whether this form should render its initial focus
   */
  this.renderInitialFocusEnabled = true;
};
scout.inherits(scout.Form, scout.ModelAdapter);

scout.Form.DisplayHint = {
  DIALOG: 'dialog',
  POPUP_WINDOW: 'popupWindow',
  VIEW: 'view'
};

scout.Form.prototype._init = function(model) {
  scout.Form.parent.prototype._init.call(this, model);
  if (this.isDialog() || this.searchForm || this.parent instanceof scout.WrappedFormField) {
    this.rootGroupBox.menuBar.bottom();
  }

  this.formController = new scout.FormController(this, this.session);
  this.messageBoxController = new scout.MessageBoxController(this, this.session);
  this.fileChooserController = new scout.FileChooserController(this, this.session);

  // Only render glassPanes if modal and not being a wrapped Form.
  var renderGlassPanes = (this.modal && !(this.parent instanceof scout.WrappedFormField));
  this._glassPaneRenderer = new scout.GlassPaneRenderer(this.session, this, renderGlassPanes);
  var glasspaneRendererHandler = function(event) {
    //render glasspanes on parents after initialized
    if (event.newProperties.displayParent) {
      this._glassPaneRenderer.renderGlassPanes();
    }
  }.bind(this);
  this.on('propertyChange', glasspaneRendererHandler);
  this.one('destroy', function() {
    this.off('propertyChange', glasspaneRendererHandler);
  }.bind(this));
};

/**
 * @override Widget.js
 */
scout.Form.prototype._renderProperties = function() {
  scout.Form.parent.prototype._renderProperties.call(this);
  this._updateTitle();
};

scout.Form.prototype._render = function($parent) {
  this._renderForm($parent);
};

scout.Form.prototype._renderForm = function($parent) {
  var layout, $handle;

  this.$container = $parent.appendDiv()
    .addClass(this.isDialog() ? 'dialog' : 'form')
    .data('model', this);

  if (this.uiCssClass) {
    this.$container.addClass(this.uiCssClass);
  }

  this.htmlComp = new scout.HtmlComponent(this.$container, this.session);
  this.htmlComp.pixelBasedSizing = false;
  if (this.isDialog()) {
    layout = new scout.DialogLayout(this);
    this.htmlComp.validateRoot = true;
    $handle = this.$container.appendDiv('drag-handle');
    this.$container.makeDraggable($handle, $.throttle(this.onMove.bind(this), 1000 / 60)); // 60fps

    if (this.closable) {
      this.$container
        .appendDiv('closer')
        .on('click', this.close.bind(this));
    }
    var $myWindow = this.$container.window();
    this.$container.resizable({
      start: function(event, ui) {
        this.$container.resizable('option', 'maxHeight', $myWindow.height() - event.target.offsetTop);
        this.$container.resizable('option', 'maxWidth', $myWindow.width() - event.target.offsetLeft);
      }.bind(this),

      resize: function(event, ui) {
        var autoSizeOld = this.htmlComp.layout.autoSize;
        this.htmlComp.layout.autoSize = false;
        this.htmlComp.revalidateLayout();
        this.htmlComp.layout.autoSize = autoSizeOld;
        // jquery ui resize event bubbles up to the window -> never propagate
        return false;
      }.bind(this)
    });
    this._updateTitle();
  } else {
    layout = new scout.FormLayout(this);
  }

  this.htmlComp.setLayout(layout);
  this.rootGroupBox.render(this.$container);

  if (this._locked) {
    this.disable();
  }

  if (this.isDialog()) {
    this.$container.addClassForAnimation('shown');
  }
};

scout.Form.prototype.close = function() {
  this._send('formClosing');
};

scout.Form.prototype._postRender = function() {
  this.trigger('rendered');
  this._installFocusContext();

  if (this.renderInitialFocusEnabled) {
    this.renderInitialFocus();
  }

  // Render attached forms, message boxes and file choosers.
  this.formController.render();
  this.messageBoxController.render();
  this.fileChooserController.render();
};

scout.Form.prototype._updateTitle = function() {
  if (this.isPopupWindow()) {
    this._updateTitleForWindow();
  } else if (this.isDialog()) {
    this._updateTitleForDom();
  }
};

scout.Form.prototype._updateTitleForWindow = function() {
  var formTitle = scout.strings.join(' - ', this.title, this.subTitle),
    applicationTitle = this.session.desktop.title;
  this.popupWindow.title(formTitle || applicationTitle);
};

scout.Form.prototype._updateTitleForDom = function() {
  var titleText = this.title;
  if (!titleText && this.closable) {
    // Add '&nbsp;' to prevent title-box of a closable form from collapsing if title is empty
    titleText = scout.strings.plainText('&nbsp;');
  }
  if (titleText || this.subTitle) {
    var $titles = getOrAppendChildDiv(this.$container, 'title-box');
    // Render title
    if (titleText) {
      getOrAppendChildDiv($titles, 'title')
        .text(titleText)
        .icon(this.iconId);
    } else {
      removeChildDiv($titles, 'title');
    }
    // Render subTitle
    if (scout.strings.hasText(titleText)) {
      getOrAppendChildDiv($titles, 'sub-title').text(this.subTitle);
    } else {
      removeChildDiv($titles, 'sub-title');
    }
  } else {
    removeChildDiv(this.$container, 'title-box');
  }

  // Layout could have been changed, e.g. if subtitle becomes visible
  this.invalidateLayoutTree();

  // ----- Helper functions -----

  function getOrAppendChildDiv($parent, cssClass) {
    var $div = $parent.children('.' + cssClass);
    if ($div.length === 0) {
      $div = $parent.appendDiv(cssClass);
    }
    return $div;
  }

  function removeChildDiv($parent, cssClass) {
    $parent.children('.' + cssClass).remove();
  }
};

scout.Form.prototype.isDialog = function() {
  return this.displayHint === scout.Form.DisplayHint.DIALOG;
};

scout.Form.prototype.isPopupWindow = function() {
  return this.displayHint === scout.Form.DisplayHint.POPUP_WINDOW;
};

scout.Form.prototype.isView = function() {
  return this.displayHint === scout.Form.DisplayHint.VIEW;
};

scout.Form.prototype._isClosable = function() {
  var i, btn,
    systemButtons = this.rootGroupBox.systemButtons;
  for (i = 0; i < systemButtons.length; i++) {
    btn = systemButtons[i];
    if (btn.visible &&
      btn.systemType === scout.Button.SystemType.CANCEL ||
      btn.systemType === scout.Button.SystemType.CLOSE) {
      return true;
    }
  }
  return false;
};

<<<<<<< HEAD
=======
scout.Form.prototype.onResize = function() {
  if (!this.rendered) {
    return;
  }
  $.log.trace('(Form#onResize) window was resized -> layout Form container');
  var htmlComp = scout.HtmlComponent.get(this.$container);
  var $parent = this.$container.parent();
  var parentSize = new scout.Dimension($parent.width(), $parent.height());
  htmlComp.setSize(parentSize);
};

>>>>>>> 46c97b62
scout.Form.prototype.onMove = function(newOffset) {
  this.trigger('move', newOffset);
};

scout.Form.prototype.appendTo = function($parent) {
  this.$container.appendTo($parent);
};

scout.Form.prototype._remove = function() {
  this.formController.remove();
  this.messageBoxController.remove();
  this.fileChooserController.remove();

  // FIXME awe: call acceptInput() when form is removed
  // test-case: SimpleWidgets outline, detail-forms, switch between nodes
  this._glassPaneRenderer.removeGlassPanes();
  this._uninstallFocusContext();
  scout.Form.parent.prototype._remove.call(this);
};

scout.Form.prototype._renderTitle = function() {
  this._updateTitle();
};

scout.Form.prototype._renderSubTitle = function() {
  this._updateTitle();
};

scout.Form.prototype._renderIconId = function() {
  this._updateTitle();
};

/**
 * Method invoked when:
 *  - this is a 'detailForm' and the outline content is displayed;
 *  - this is a 'view' and the view tab is selected;
 *  - this is a child 'dialog' or 'view' and its 'displayParent' is attached;
 * @override Widget.js
 */
scout.Form.prototype._attach = function() {
  this._$parent.append(this.$container);

  // If the parent was resized while this view was detached, the view has a wrong size.
  if (this.isView()) {
    this.invalidateLayoutTree(false);
  }

  this.session.detachHelper.afterAttach(this.$container);

  // form is attached even if children are not yet
  if ((this.isView() || this.isDialog()) && !this.detailForm) {
    //notify model this form is active
    this.session.desktop._setFormActivated(this);
  }

  // Attach child dialogs, message boxes and file choosers.
  this.formController.attachDialogs();
  this.messageBoxController.attach();
  this.fileChooserController.attach();
  scout.Form.parent.prototype._attach.call(this);
};

/**
 * Method invoked when:
 *  - this is a 'detailForm' and the outline content is hidden;
 *  - this is a 'view' and the view tab is deselected;
 *  - this is a child 'dialog' or 'view' and its 'displayParent' is detached;
 * @override Widget.js
 */
scout.Form.prototype._detach = function() {
  // Detach child dialogs, message boxes and file choosers, not views.
  this.formController.detachDialogs();
  this.messageBoxController.detach();
  this.fileChooserController.detach();

  this.session.detachHelper.beforeDetach(this.$container);
  this.$container.detach();
  scout.Form.parent.prototype._detach.call(this);
};

scout.Form.prototype.renderInitialFocus = function() {
  if (this.rendered) {
    this.session.focusManager.requestFocus(this._initialFocusElement());
  }
};

/**
 * This method returns the HtmlElement (DOM node) which is used by FocusManager/FocusContext/Popup
 * to focus the initial element. The impl. of these classes relies on HtmlElements, so we can not
 * easily use the focus() method of scout.FormField here. Furthermore, some classes like scout.Button
 * are sometimes 'adapted' by a ButtonAdapterMenu, which means the Button itself is not rendered, but
 * we must know the $container of the adapter menu to focus the correct element. That's why we call
 * the getFocusableElement() method.
 */
scout.Form.prototype._initialFocusElement = function() {
  var focusElement,
    initialFocusField = this.session.getOrCreateModelAdapter(this.initialFocus, this);
  if (initialFocusField) {
    focusElement = initialFocusField.getFocusableElement();
  }
  if (!focusElement) {
    focusElement = this.session.focusManager.findFirstFocusableElement(this.$container);
  }
  return focusElement;
};

scout.Form.prototype._installFocusContext = function() {
  if (this.isDialog() || this.isPopupWindow()) {
    this.session.focusManager.installFocusContext(this.$container, scout.focusRule.NONE);
  }
};

scout.Form.prototype._uninstallFocusContext = function() {
  if (this.isDialog() || this.isPopupWindow()) {
    this.session.focusManager.uninstallFocusContext(this.$container);
  }
};

/**
 * === Method required for objects that act as 'displayParent' ===
 *
 * Returns the DOM elements to paint a glassPanes over, once a modal Form, message-box or file-chooser is showed with this Form as its 'displayParent'.
 */
scout.Form.prototype.glassPaneTargets = function() {
  if (this.$container) {
    return [this.$container];
  } else {
    var deferred = new scout.DeferredGlassPaneTarget();
    var renderedHandler = function(event) {
      deferred.ready([event.source.$container]);
    };
    this.one('rendered', renderedHandler);
    this.one('destroy', function() {
      this.off('rendered', renderedHandler);
    }.bind(this));
    return [deferred];
  }
};

/**
 * === Method required for objects that act as 'displayParent' ===
 *
 * Returns 'true' if this Form is currently accessible to the user.
 */
scout.Form.prototype.inFront = function() {
  return this.rendered && this.attached;
};

scout.Form.prototype.requestFocus = function(formField) {
  if (!formField) {
    return;
  }

  formField.focus();
};

scout.Form.prototype._onRequestFocus = function(formFieldId) {
  var formField = this.session.getOrCreateModelAdapter(formFieldId, this);
  this.requestFocus(formField);
};

scout.Form.prototype.onModelAction = function(event) {
  if (event.type === 'requestFocus') {
    this._onRequestFocus(event.formField);
  } else {
    scout.Form.parent.prototype.onModelAction.call(this, event);
  }
};<|MERGE_RESOLUTION|>--- conflicted
+++ resolved
@@ -226,20 +226,9 @@
   return false;
 };
 
-<<<<<<< HEAD
-=======
-scout.Form.prototype.onResize = function() {
   if (!this.rendered) {
     return;
   }
-  $.log.trace('(Form#onResize) window was resized -> layout Form container');
-  var htmlComp = scout.HtmlComponent.get(this.$container);
-  var $parent = this.$container.parent();
-  var parentSize = new scout.Dimension($parent.width(), $parent.height());
-  htmlComp.setSize(parentSize);
-};
-
->>>>>>> 46c97b62
 scout.Form.prototype.onMove = function(newOffset) {
   this.trigger('move', newOffset);
 };
