<<<<<<< HEAD
/*******************************************************************************
 * Copyright (c) 2011 BSI Business Systems Integration AG.
 * All rights reserved. This program and the accompanying materials
 * are made available under the terms of the Eclipse Public License v1.0
 * which accompanies this distribution, and is available at
 * http://www.eclipse.org/legal/epl-v10.html
 *
 * Contributors:
 *     BSI Business Systems Integration AG - initial API and implementation
 ******************************************************************************/
package org.eclipse.scout.svg.client.svgfield;

import java.io.ByteArrayOutputStream;
import java.net.URL;
import java.util.EventListener;

import org.eclipse.scout.commons.EventListenerList;
import org.eclipse.scout.commons.annotations.ConfigOperation;
import org.eclipse.scout.commons.annotations.ConfigPropertyValue;
import org.eclipse.scout.commons.annotations.Order;
import org.eclipse.scout.commons.exception.ProcessingException;
import org.eclipse.scout.commons.logger.IScoutLogger;
import org.eclipse.scout.commons.logger.ScoutLogManager;
import org.eclipse.scout.rt.client.ui.form.fields.AbstractFormField;
import org.eclipse.scout.rt.shared.services.common.exceptionhandler.IExceptionHandlerService;
import org.eclipse.scout.service.SERVICES;
import org.eclipse.scout.svg.client.SVGUtility;
import org.w3c.dom.svg.SVGDocument;
import org.w3c.dom.svg.SVGPoint;

public abstract class AbstractSvgField extends AbstractFormField implements ISvgField {
  private static final IScoutLogger LOG = ScoutLogManager.getLogger(AbstractSvgField.class);

  private ISvgFieldUIFacade m_uiFacade;
  private final EventListenerList m_listenerList = new EventListenerList();

  public AbstractSvgField() {
    this(true);
  }

  public AbstractSvgField(boolean callInitializer) {
    super(callInitializer);
  }

  @ConfigPropertyValue("0")
  @Override
  protected int getConfiguredVerticalAlignment() {
    return 0;
  }

  @ConfigPropertyValue("0")
  @Override
  protected int getConfiguredHorizontalAlignment() {
    return 0;
  }

  /**
   * called when a svg item was clicked, use {@link SVGUtility#getElementsAt(SVGDocument, SVGPoint)} with
   * {@link #getSelection()} to find out which elements
   */
  @ConfigOperation
  @Order(10)
  protected void execClicked(SvgFieldEvent e) throws ProcessingException {
  }

  /**
   * called when a svg hyperlink was clicked
   */
  @ConfigOperation
  @Order(20)
  protected void execHyperlink(SvgFieldEvent e) throws ProcessingException {
  }

  @Override
  protected void initConfig() {
    m_uiFacade = new P_UIFacade();
    super.initConfig();
  }

  @Override
  public void addSvgFieldListener(ISvgFieldListener listener) {
    m_listenerList.add(ISvgFieldListener.class, listener);
  }

  @Override
  public void removeSvgFieldListener(ISvgFieldListener listener) {
    m_listenerList.remove(ISvgFieldListener.class, listener);
  }

  @Override
  public SVGDocument getSvgDocument() {
    return (SVGDocument) propertySupport.getProperty(PROP_SVG_DOCUMENT);
  }

  @Override
  public void setSvgDocument(SVGDocument doc) {
    setSelection(null);
    if (LOG.isTraceEnabled()) {
      try {
        ByteArrayOutputStream out = new ByteArrayOutputStream();
        SVGUtility.writeSVGDocument(doc, out, "UTF-8");
        LOG.trace(getClass().getName() + ".setSvgDocument\n" + new String(out.toByteArray(), "UTF-8"));
      }
      catch (Throwable t) {
        //nop
      }
    }
    propertySupport.setProperty(PROP_SVG_DOCUMENT, doc);
  }

  @Override
  public SVGPoint getSelection() {
    return (SVGPoint) propertySupport.getProperty(PROP_SELECTION);
  }

  @Override
  public void setSelection(SVGPoint point) {
    propertySupport.setProperty(PROP_SELECTION, point);
  }

  /*
   * UI accessible
   */
  @Override
  public ISvgFieldUIFacade getUIFacade() {
    return m_uiFacade;
  }

  private void fireHyperlink(URL url) {
    SvgFieldEvent e = new SvgFieldEvent(this, SvgFieldEvent.TYPE_HYPERLINK, null, url);
    // single observer
    try {
      execHyperlink(e);
    }
    catch (ProcessingException pe) {
      SERVICES.getService(IExceptionHandlerService.class).handleException(pe);
    }
    catch (Throwable t) {
      SERVICES.getService(IExceptionHandlerService.class).handleException(new ProcessingException("Unexpected", t));
    }
    fireSvgFieldEventInternal(e);
  }

  private void fireClick() {
    SvgFieldEvent e = new SvgFieldEvent(this, SvgFieldEvent.TYPE_CLICKED, getSelection(), null);
    // single observer
    try {
      execClicked(e);
    }
    catch (ProcessingException pe) {
      SERVICES.getService(IExceptionHandlerService.class).handleException(pe);
    }
    catch (Throwable t) {
      SERVICES.getService(IExceptionHandlerService.class).handleException(new ProcessingException("Unexpected", t));
    }
    fireSvgFieldEventInternal(e);
  }

  private void fireSvgFieldEventInternal(SvgFieldEvent e) {
    EventListener[] a = m_listenerList.getListeners(ISvgFieldListener.class);
    if (a != null) {
      for (int i = 0; i < a.length; i++) {
        ((ISvgFieldListener) a[i]).handleSvgFieldEvent(e);
      }
    }
  }

  private class P_UIFacade implements ISvgFieldUIFacade {
    @Override
    public void fireHyperlinkFromUI(URL url) {
      if (url == null) {
        return;
      }
      fireHyperlink(url);
    }

    @Override
    public void fireClickFromUI(SVGPoint point) {
      setSelection(point);
      if (point == null) {
        return;
      }
      fireClick();
    }
  }
}
=======
/*******************************************************************************
 * Copyright (c) 2010 BSI Business Systems Integration AG.
 * All rights reserved. This program and the accompanying materials
 * are made available under the terms of the Eclipse Public License v1.0
 * which accompanies this distribution, and is available at
 * http://www.eclipse.org/legal/epl-v10.html
 *
 * Contributors:
 *     BSI Business Systems Integration AG - initial API and implementation
 ******************************************************************************/
package org.eclipse.scout.svg.client.svgfield;

import java.io.ByteArrayOutputStream;
import java.net.URL;
import java.util.EventListener;

import org.eclipse.scout.commons.EventListenerList;
import org.eclipse.scout.commons.annotations.ConfigOperation;
import org.eclipse.scout.commons.annotations.ConfigPropertyValue;
import org.eclipse.scout.commons.annotations.Order;
import org.eclipse.scout.commons.exception.ProcessingException;
import org.eclipse.scout.commons.logger.IScoutLogger;
import org.eclipse.scout.commons.logger.ScoutLogManager;
import org.eclipse.scout.rt.client.ui.form.fields.AbstractFormField;
import org.eclipse.scout.rt.shared.services.common.exceptionhandler.IExceptionHandlerService;
import org.eclipse.scout.service.SERVICES;
import org.eclipse.scout.svg.client.SVGUtility;
import org.w3c.dom.svg.SVGDocument;
import org.w3c.dom.svg.SVGPoint;

public abstract class AbstractSvgField extends AbstractFormField implements ISvgField {
  private static final IScoutLogger LOG = ScoutLogManager.getLogger(AbstractSvgField.class);

  private ISvgFieldUIFacade m_uiFacade;
  private final EventListenerList m_listenerList = new EventListenerList();
  // only do one action at a time
  private boolean m_actionRunning;

  public AbstractSvgField() {
    this(true);
  }

  public AbstractSvgField(boolean callInitializer) {
    super(callInitializer);
    m_actionRunning = false;
  }

  @ConfigPropertyValue("0")
  @Override
  protected int getConfiguredVerticalAlignment() {
    return 0;
  }

  @ConfigPropertyValue("0")
  @Override
  protected int getConfiguredHorizontalAlignment() {
    return 0;
  }

  /**
   * called when a svg item was clicked, use {@link SVGUtility#getElementsAt(SVGDocument, SVGPoint)} with
   * {@link #getSelection()} to find out which elements
   */
  @ConfigOperation
  @Order(10)
  protected void execClicked(SvgFieldEvent e) throws ProcessingException {
  }

  /**
   * called when a svg hyperlink was clicked
   */
  @ConfigOperation
  @Order(20)
  protected void execHyperlink(SvgFieldEvent e) throws ProcessingException {
  }

  @Override
  protected void initConfig() {
    m_uiFacade = new P_UIFacade();
    super.initConfig();
  }

  @Override
  public void addSvgFieldListener(ISvgFieldListener listener) {
    m_listenerList.add(ISvgFieldListener.class, listener);
  }

  @Override
  public void removeSvgFieldListener(ISvgFieldListener listener) {
    m_listenerList.remove(ISvgFieldListener.class, listener);
  }

  @Override
  public SVGDocument getSvgDocument() {
    return (SVGDocument) propertySupport.getProperty(PROP_SVG_DOCUMENT);
  }

  @Override
  public void setSvgDocument(SVGDocument doc) {
    setSelection(null);
    if (LOG.isTraceEnabled()) {
      try {
        ByteArrayOutputStream out = new ByteArrayOutputStream();
        SVGUtility.writeSVGDocument(doc, out, "UTF-8");
        LOG.trace(getClass().getName() + ".setSvgDocument\n" + new String(out.toByteArray(), "UTF-8"));
      }
      catch (Throwable t) {
        //nop
      }
    }
    propertySupport.setProperty(PROP_SVG_DOCUMENT, doc);
  }

  @Override
  public SVGPoint getSelection() {
    return (SVGPoint) propertySupport.getProperty(PROP_SELECTION);
  }

  @Override
  public void setSelection(SVGPoint point) {
    propertySupport.setProperty(PROP_SELECTION, point);
  }

  /*
   * UI accessible
   */
  @Override
  public ISvgFieldUIFacade getUIFacade() {
    return m_uiFacade;
  }

  private void fireHyperlink(URL url) {
    if (!m_actionRunning) {
      try {
        m_actionRunning = true;
        SvgFieldEvent e = new SvgFieldEvent(this, SvgFieldEvent.TYPE_HYPERLINK, null, url);
        // single observer
        try {
          execHyperlink(e);
        }
        catch (ProcessingException pe) {
          SERVICES.getService(IExceptionHandlerService.class).handleException(pe);
        }
        catch (Throwable t) {
          SERVICES.getService(IExceptionHandlerService.class).handleException(new ProcessingException("Unexpected", t));
        }
        fireSvgFieldEventInternal(e);
      }
      finally {
        m_actionRunning = false;
      }
    }
  }

  private void fireClick() {
    if (!m_actionRunning) {
      try {
        m_actionRunning = true;
        SvgFieldEvent e = new SvgFieldEvent(this, SvgFieldEvent.TYPE_CLICKED, getSelection(), null);
        // single observer
        try {
          execClicked(e);
        }
        catch (ProcessingException pe) {
          SERVICES.getService(IExceptionHandlerService.class).handleException(pe);
        }
        catch (Throwable t) {
          SERVICES.getService(IExceptionHandlerService.class).handleException(new ProcessingException("Unexpected", t));
        }
        fireSvgFieldEventInternal(e);
      }
      finally {
        m_actionRunning = false;
      }
    }
  }

  private void fireSvgFieldEventInternal(SvgFieldEvent e) {
    EventListener[] a = m_listenerList.getListeners(ISvgFieldListener.class);
    if (a != null) {
      for (int i = 0; i < a.length; i++) {
        ((ISvgFieldListener) a[i]).handleSvgFieldEvent(e);
      }
    }
  }

  private class P_UIFacade implements ISvgFieldUIFacade {
    @Override
    public void fireHyperlinkFromUI(URL url) {
      if (url == null) {
        return;
      }
      fireHyperlink(url);
    }

    @Override
    public void fireClickFromUI(SVGPoint point) {
      setSelection(point);
      if (point == null) {
        return;
      }
      fireClick();
    }
  }
}
>>>>>>> 3ad26e07
<|MERGE_RESOLUTION|>--- conflicted
+++ resolved
@@ -1,4 +1,3 @@
-<<<<<<< HEAD
 /*******************************************************************************
  * Copyright (c) 2011 BSI Business Systems Integration AG.
  * All rights reserved. This program and the accompanying materials
@@ -34,193 +33,6 @@
 
   private ISvgFieldUIFacade m_uiFacade;
   private final EventListenerList m_listenerList = new EventListenerList();
-
-  public AbstractSvgField() {
-    this(true);
-  }
-
-  public AbstractSvgField(boolean callInitializer) {
-    super(callInitializer);
-  }
-
-  @ConfigPropertyValue("0")
-  @Override
-  protected int getConfiguredVerticalAlignment() {
-    return 0;
-  }
-
-  @ConfigPropertyValue("0")
-  @Override
-  protected int getConfiguredHorizontalAlignment() {
-    return 0;
-  }
-
-  /**
-   * called when a svg item was clicked, use {@link SVGUtility#getElementsAt(SVGDocument, SVGPoint)} with
-   * {@link #getSelection()} to find out which elements
-   */
-  @ConfigOperation
-  @Order(10)
-  protected void execClicked(SvgFieldEvent e) throws ProcessingException {
-  }
-
-  /**
-   * called when a svg hyperlink was clicked
-   */
-  @ConfigOperation
-  @Order(20)
-  protected void execHyperlink(SvgFieldEvent e) throws ProcessingException {
-  }
-
-  @Override
-  protected void initConfig() {
-    m_uiFacade = new P_UIFacade();
-    super.initConfig();
-  }
-
-  @Override
-  public void addSvgFieldListener(ISvgFieldListener listener) {
-    m_listenerList.add(ISvgFieldListener.class, listener);
-  }
-
-  @Override
-  public void removeSvgFieldListener(ISvgFieldListener listener) {
-    m_listenerList.remove(ISvgFieldListener.class, listener);
-  }
-
-  @Override
-  public SVGDocument getSvgDocument() {
-    return (SVGDocument) propertySupport.getProperty(PROP_SVG_DOCUMENT);
-  }
-
-  @Override
-  public void setSvgDocument(SVGDocument doc) {
-    setSelection(null);
-    if (LOG.isTraceEnabled()) {
-      try {
-        ByteArrayOutputStream out = new ByteArrayOutputStream();
-        SVGUtility.writeSVGDocument(doc, out, "UTF-8");
-        LOG.trace(getClass().getName() + ".setSvgDocument\n" + new String(out.toByteArray(), "UTF-8"));
-      }
-      catch (Throwable t) {
-        //nop
-      }
-    }
-    propertySupport.setProperty(PROP_SVG_DOCUMENT, doc);
-  }
-
-  @Override
-  public SVGPoint getSelection() {
-    return (SVGPoint) propertySupport.getProperty(PROP_SELECTION);
-  }
-
-  @Override
-  public void setSelection(SVGPoint point) {
-    propertySupport.setProperty(PROP_SELECTION, point);
-  }
-
-  /*
-   * UI accessible
-   */
-  @Override
-  public ISvgFieldUIFacade getUIFacade() {
-    return m_uiFacade;
-  }
-
-  private void fireHyperlink(URL url) {
-    SvgFieldEvent e = new SvgFieldEvent(this, SvgFieldEvent.TYPE_HYPERLINK, null, url);
-    // single observer
-    try {
-      execHyperlink(e);
-    }
-    catch (ProcessingException pe) {
-      SERVICES.getService(IExceptionHandlerService.class).handleException(pe);
-    }
-    catch (Throwable t) {
-      SERVICES.getService(IExceptionHandlerService.class).handleException(new ProcessingException("Unexpected", t));
-    }
-    fireSvgFieldEventInternal(e);
-  }
-
-  private void fireClick() {
-    SvgFieldEvent e = new SvgFieldEvent(this, SvgFieldEvent.TYPE_CLICKED, getSelection(), null);
-    // single observer
-    try {
-      execClicked(e);
-    }
-    catch (ProcessingException pe) {
-      SERVICES.getService(IExceptionHandlerService.class).handleException(pe);
-    }
-    catch (Throwable t) {
-      SERVICES.getService(IExceptionHandlerService.class).handleException(new ProcessingException("Unexpected", t));
-    }
-    fireSvgFieldEventInternal(e);
-  }
-
-  private void fireSvgFieldEventInternal(SvgFieldEvent e) {
-    EventListener[] a = m_listenerList.getListeners(ISvgFieldListener.class);
-    if (a != null) {
-      for (int i = 0; i < a.length; i++) {
-        ((ISvgFieldListener) a[i]).handleSvgFieldEvent(e);
-      }
-    }
-  }
-
-  private class P_UIFacade implements ISvgFieldUIFacade {
-    @Override
-    public void fireHyperlinkFromUI(URL url) {
-      if (url == null) {
-        return;
-      }
-      fireHyperlink(url);
-    }
-
-    @Override
-    public void fireClickFromUI(SVGPoint point) {
-      setSelection(point);
-      if (point == null) {
-        return;
-      }
-      fireClick();
-    }
-  }
-}
-=======
-/*******************************************************************************
- * Copyright (c) 2010 BSI Business Systems Integration AG.
- * All rights reserved. This program and the accompanying materials
- * are made available under the terms of the Eclipse Public License v1.0
- * which accompanies this distribution, and is available at
- * http://www.eclipse.org/legal/epl-v10.html
- *
- * Contributors:
- *     BSI Business Systems Integration AG - initial API and implementation
- ******************************************************************************/
-package org.eclipse.scout.svg.client.svgfield;
-
-import java.io.ByteArrayOutputStream;
-import java.net.URL;
-import java.util.EventListener;
-
-import org.eclipse.scout.commons.EventListenerList;
-import org.eclipse.scout.commons.annotations.ConfigOperation;
-import org.eclipse.scout.commons.annotations.ConfigPropertyValue;
-import org.eclipse.scout.commons.annotations.Order;
-import org.eclipse.scout.commons.exception.ProcessingException;
-import org.eclipse.scout.commons.logger.IScoutLogger;
-import org.eclipse.scout.commons.logger.ScoutLogManager;
-import org.eclipse.scout.rt.client.ui.form.fields.AbstractFormField;
-import org.eclipse.scout.rt.shared.services.common.exceptionhandler.IExceptionHandlerService;
-import org.eclipse.scout.service.SERVICES;
-import org.eclipse.scout.svg.client.SVGUtility;
-import org.w3c.dom.svg.SVGDocument;
-import org.w3c.dom.svg.SVGPoint;
-
-public abstract class AbstractSvgField extends AbstractFormField implements ISvgField {
-  private static final IScoutLogger LOG = ScoutLogManager.getLogger(AbstractSvgField.class);
-
-  private ISvgFieldUIFacade m_uiFacade;
-  private final EventListenerList m_listenerList = new EventListenerList();
   // only do one action at a time
   private boolean m_actionRunning;
 
@@ -390,5 +202,4 @@
       fireClick();
     }
   }
-}
->>>>>>> 3ad26e07
+}