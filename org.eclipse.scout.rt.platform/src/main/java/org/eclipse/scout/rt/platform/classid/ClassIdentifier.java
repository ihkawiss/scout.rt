--- conflicted
+++ resolved
@@ -48,19 +48,13 @@
   private final Class<?>[] m_segments;
   private final int m_hash;
 
-<<<<<<< HEAD
   public ClassIdentifier(Class<?>... segments) {
-    if (segments == null || segments.length == 0) {
-      throw new IllegalArgumentException("The given classes array must not be null or empty");
-=======
-  public ClassIdentifier(Class<?>... segments) throws IllegalArgumentException {
     this(null, segments);
   }
 
   public ClassIdentifier(ClassIdentifier context, Class<?>... segments) throws IllegalArgumentException {
     if (context == null && (segments == null || segments.length == 0)) {
       throw new IllegalArgumentException("The given context and classes array must not be null or empty");
->>>>>>> 63e329fa
     }
     final int contextLength = context == null ? 0 : context.m_segments.length;
     final int segmentsLength = segments == null ? 0 : segments.length;
