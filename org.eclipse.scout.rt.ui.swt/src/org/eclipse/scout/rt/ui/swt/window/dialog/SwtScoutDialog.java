<<<<<<< HEAD
/*******************************************************************************
 * Copyright (c) 2010 BSI Business Systems Integration AG.
 * All rights reserved. This program and the accompanying materials
 * are made available under the terms of the Eclipse Public License v1.0
 * which accompanies this distribution, and is available at
 * http://www.eclipse.org/legal/epl-v10.html
 *
 * Contributors:
 *     BSI Business Systems Integration AG - initial API and implementation
 ******************************************************************************/
package org.eclipse.scout.rt.ui.swt.window.dialog;

import java.beans.PropertyChangeEvent;
import java.beans.PropertyChangeListener;
import java.lang.reflect.Method;

import org.eclipse.jface.dialogs.Dialog;
import org.eclipse.scout.commons.StringUtility;
import org.eclipse.scout.commons.exception.ProcessingException;
import org.eclipse.scout.commons.logger.IScoutLogger;
import org.eclipse.scout.commons.logger.ScoutLogManager;
import org.eclipse.scout.rt.client.ui.form.IForm;
import org.eclipse.scout.rt.client.ui.form.fields.IFormField;
import org.eclipse.scout.rt.client.ui.form.fields.button.IButton;
import org.eclipse.scout.rt.ui.swt.ISwtEnvironment;
import org.eclipse.scout.rt.ui.swt.form.ISwtScoutForm;
import org.eclipse.scout.rt.ui.swt.util.SwtUtility;
import org.eclipse.scout.rt.ui.swt.util.VersionUtility;
import org.eclipse.scout.rt.ui.swt.window.ISwtScoutPart;
import org.eclipse.swt.SWT;
import org.eclipse.swt.graphics.Image;
import org.eclipse.swt.graphics.Point;
import org.eclipse.swt.layout.GridData;
import org.eclipse.swt.layout.GridLayout;
import org.eclipse.swt.widgets.Composite;
import org.eclipse.swt.widgets.Control;
import org.eclipse.swt.widgets.Shell;
import org.eclipse.ui.forms.widgets.Form;

/**
 * <h3>SwtScoutDialog</h3> ...
 * 
 * @since 1.0.9 18.07.2008
 */
public class SwtScoutDialog extends Dialog implements ISwtScoutPart {
  private static IScoutLogger LOG = ScoutLogManager.getLogger(SwtScoutDialog.class);

  private final ISwtEnvironment m_environment;
  private Composite m_contentPane;
  private Form m_rootForm;
  private IForm m_scoutForm;
  private Point m_initialLocation;
  private boolean m_opened;

  private PropertyChangeListener m_formPropertyListener;

  private ISwtScoutForm m_uiForm;

  public SwtScoutDialog(Shell parentShell, ISwtEnvironment environment) {
    this(parentShell, environment, SWT.DIALOG_TRIM | SWT.RESIZE | SWT.MAX | SWT.APPLICATION_MODAL);
  }

  public SwtScoutDialog(Shell parentShell, ISwtEnvironment environment, int style) {
    // modal
    super((style & SWT.APPLICATION_MODAL) != 0 ? parentShell : null);
    m_environment = environment;
    m_formPropertyListener = new P_ScoutPropertyChangeListener();
    setShellStyle(style);
  }

  @Override
  public void setBusy(boolean b) {
    getSwtForm().setBusy(b);
    getSwtForm().layout(true);
  }

  public void showForm(IForm scoutForm) throws ProcessingException {
    m_opened = true;
    if (m_scoutForm == null) {
      create();
      m_scoutForm = scoutForm;
      try {
        m_contentPane.setRedraw(false);
        m_uiForm = m_environment.createForm(m_contentPane, scoutForm);
        GridData d = new GridData(GridData.FILL_BOTH | GridData.GRAB_HORIZONTAL | GridData.GRAB_VERTICAL);
        m_uiForm.getSwtContainer().setLayoutData(d);
        attachScout(scoutForm);
      }
      finally {
        m_contentPane.setRedraw(true);
      }
      open();
    }
    else {
      throw new ProcessingException("The form dialog is already open. The form '" + scoutForm.getTitle() + " (" + scoutForm.getClass().getName() + ")' can not be opened!");
    }
  }

  @Override
  public void closePart() throws ProcessingException {
    if (m_scoutForm != null) {
      detachScout(m_scoutForm);
    }
    super.close();
  }

  @Override
  public IForm getForm() {
    return m_scoutForm;
  }

  @Override
  public ISwtScoutForm getUiForm() {
    return m_uiForm;
  }

  @Override
  public Form getSwtForm() {
    return m_rootForm;
  }

  public Form getRootForm() {
    return m_rootForm;
  }

  protected void attachScout(IForm form) {
    setTitleFromScout(form.getTitle());
    setImageFromScout(form.getIconId());
    setMaximizeEnabledFromScout(form.isMaximizeEnabled());
    setMaximizedFromScout(form.isMaximized());
    setMinimizeEnabledFromScout(form.isMinimizeEnabled());
    setMinimizedFromScout(form.isMinimized());
    boolean closable = false;
    for (IFormField f : form.getAllFields()) {
      if (f.isEnabled() && f.isVisible() && f instanceof IButton) {
        switch (((IButton) f).getSystemType()) {
          case IButton.SYSTEM_TYPE_CLOSE:
          case IButton.SYSTEM_TYPE_CANCEL: {
            closable = true;
            break;
          }
        }
      }
      if (closable) {
        break;
      }
    }
    setCloseEnabledFromScout(closable);
    // listeners
    form.addPropertyChangeListener(m_formPropertyListener);
  }

  protected void detachScout(IForm form) {
    // listeners
    form.removePropertyChangeListener(m_formPropertyListener);
  }

  protected void setImageFromScout(String iconId) {
    Image img = m_environment.getIcon(iconId);
    getShell().setImage(img);
    String sub = getForm().getSubTitle();
    if (sub != null) {
      getSwtForm().setImage(img);
    }
    else {
      getSwtForm().setImage(null);
    }
  }

  protected void setTitleFromScout(String title) {
    IForm f = getForm();
    //
    String s = f.getBasicTitle();
    getShell().setText(StringUtility.removeNewLines(s != null ? s : ""));
    //
    s = f.getSubTitle();
    if (s != null) {
      getSwtForm().setText(SwtUtility.escapeMnemonics(StringUtility.removeNewLines(s != null ? s : "")));
    }
    else {
      getSwtForm().setText(null);
    }
  }

  protected void setMaximizeEnabledFromScout(boolean maximizable) {
    // must be done by instantiating
  }

  protected void setMaximizedFromScout(boolean maximized) {

  }

  protected void setMinimizeEnabledFromScout(boolean minized) {
    // must be done by instantiating
  }

  protected void setMinimizedFromScout(boolean minimized) {

  }

  protected void setCloseEnabledFromScout(boolean closebale) {
    // void
  }

  protected void setSaveNeededFromScout(boolean modified) {
    if (VersionUtility.isEclipseVersionLessThan35()) {
      return;
    }

    try {
      //Call getShell().setModified(modified);
      Method setModified = Shell.class.getMethod("setModified", boolean.class);
      setModified.invoke(getShell(), modified);
    }
    catch (Exception e) {
      LOG.warn("could not access method 'setModified' on 'Shell'.", e);
    }
  }

  @Override
  protected final Control createButtonBar(Composite parent) {
    // suppress default eclipse button bar
    return null;
  }

  public void setMinSize(Point size) {
    if (size != null) {
      getShell().setSize(size);
      getShell().setMinimumSize(size);
    }
  }

  @Override
  public Point getInitialLocation(Point initialSize) {
    if (m_initialLocation != null) {
      return m_initialLocation;
    }
    return super.getInitialLocation(initialSize);
  }

  public void setInitialLocation(Point initialLocation) {
    m_initialLocation = initialLocation;
  }

  @Override
  public int open() {
    if ((getShellStyle() & SWT.APPLICATION_MODAL) != 0) {
      //getEnvironment().interruptWaitingForSwt();
    }
    else {
      setBlockOnOpen(false);
    }
    initializeBounds();
    if (m_opened) {
      return super.open();
    }
    else {
      return CANCEL;
    }
  }

  @Override
  public boolean close() {
    m_opened = false;
    // ensure the traversal is done to write eventually changes to model
    Control focusControl = getShell().getDisplay().getFocusControl();
    if (focusControl != null && !focusControl.isDisposed()) {
      focusControl.traverse(SWT.TRAVERSE_TAB_NEXT);
    }
    Runnable job = new Runnable() {
      @Override
      public void run() {
        m_scoutForm.getUIFacade().fireFormClosingFromUI();
      }
    };
    m_environment.invokeScoutLater(job, 0);
    return false;
  }

  @Override
  protected Control createContents(Composite parent) {
    m_rootForm = getEnvironment().getFormToolkit().createForm(parent);
    m_contentPane = m_rootForm.getBody();
    GridLayout gridLayout = new GridLayout();
    gridLayout.horizontalSpacing = 0;
    gridLayout.marginHeight = 2;
    gridLayout.marginWidth = 2;
    gridLayout.verticalSpacing = 0;
    m_contentPane.setLayout(gridLayout);
    GridData d = new GridData(GridData.FILL_BOTH | GridData.GRAB_HORIZONTAL | GridData.GRAB_VERTICAL);
    m_rootForm.setLayoutData(d);
    return m_rootForm;
  }

  public ISwtEnvironment getEnvironment() {
    return m_environment;
  }

  // // scout part methods

  @Override
  public void activate() {
    super.getShell().setActive();
  }

  @Override
  public boolean isActive() {
    return getShell() == getEnvironment().getDisplay().getActiveShell();
  }

  @Override
  public boolean isVisible() {
    return getShell().isVisible();
  }

  @Override
  public void setStatusLineMessage(Image image, String message) {
    // void here
  }

  protected void handleScoutPropertyChange(String name, Object newValue) {
    if (name.equals(IForm.PROP_TITLE)) {
      setTitleFromScout((String) newValue);
    }
    else if (name.equals(IForm.PROP_ICON_ID)) {
      setImageFromScout((String) newValue);
    }
    else if (name.equals(IForm.PROP_MINIMIZE_ENABLED)) {
      setMinimizeEnabledFromScout(((Boolean) newValue).booleanValue());
    }
    else if (name.equals(IForm.PROP_MAXIMIZE_ENABLED)) {
      setMaximizeEnabledFromScout(((Boolean) newValue).booleanValue());
    }
    else if (name.equals(IForm.PROP_MINIMIZED)) {
      setMinimizedFromScout(((Boolean) newValue).booleanValue());
    }
    else if (name.equals(IForm.PROP_MAXIMIZED)) {
      setMaximizedFromScout(((Boolean) newValue).booleanValue());
    }
    else if (name.equals(IForm.PROP_SAVE_NEEDED)) {
      setSaveNeededFromScout(((Boolean) newValue).booleanValue());
    }
  }

  private class P_ScoutPropertyChangeListener implements PropertyChangeListener {
    @Override
    public void propertyChange(final PropertyChangeEvent e) {
      Runnable t = new Runnable() {
        @Override
        public void run() {
          handleScoutPropertyChange(e.getPropertyName(), e.getNewValue());
        }
      };
      m_environment.invokeSwtLater(t);
    }
  }// end private class

}
=======
/*******************************************************************************
 * Copyright (c) 2010 BSI Business Systems Integration AG.
 * All rights reserved. This program and the accompanying materials
 * are made available under the terms of the Eclipse Public License v1.0
 * which accompanies this distribution, and is available at
 * http://www.eclipse.org/legal/epl-v10.html
 *
 * Contributors:
 *     BSI Business Systems Integration AG - initial API and implementation
 ******************************************************************************/
package org.eclipse.scout.rt.ui.swt.window.dialog;

import java.beans.PropertyChangeEvent;
import java.beans.PropertyChangeListener;
import java.lang.reflect.Method;

import org.eclipse.jface.dialogs.Dialog;
import org.eclipse.scout.commons.StringUtility;
import org.eclipse.scout.commons.exception.ProcessingException;
import org.eclipse.scout.commons.logger.IScoutLogger;
import org.eclipse.scout.commons.logger.ScoutLogManager;
import org.eclipse.scout.rt.client.ui.form.IForm;
import org.eclipse.scout.rt.client.ui.form.fields.IFormField;
import org.eclipse.scout.rt.client.ui.form.fields.button.IButton;
import org.eclipse.scout.rt.ui.swt.DefaultValidateRoot;
import org.eclipse.scout.rt.ui.swt.ISwtEnvironment;
import org.eclipse.scout.rt.ui.swt.IValidateRoot;
import org.eclipse.scout.rt.ui.swt.SwtShellValidateRoot;
import org.eclipse.scout.rt.ui.swt.form.ISwtScoutForm;
import org.eclipse.scout.rt.ui.swt.util.SwtUtility;
import org.eclipse.scout.rt.ui.swt.util.VersionUtility;
import org.eclipse.scout.rt.ui.swt.window.ISwtScoutPart;
import org.eclipse.swt.SWT;
import org.eclipse.swt.graphics.Image;
import org.eclipse.swt.graphics.Point;
import org.eclipse.swt.layout.GridData;
import org.eclipse.swt.layout.GridLayout;
import org.eclipse.swt.widgets.Composite;
import org.eclipse.swt.widgets.Control;
import org.eclipse.swt.widgets.Shell;
import org.eclipse.ui.forms.widgets.Form;

/**
 * <h3>SwtScoutDialog</h3> ...
 * 
 * @since 1.0.9 18.07.2008
 */
public class SwtScoutDialog extends Dialog implements ISwtScoutPart {
  private static IScoutLogger LOG = ScoutLogManager.getLogger(SwtScoutDialog.class);

  private final ISwtEnvironment m_environment;
  private Composite m_contentPane;
  private Form m_rootForm;
  private IForm m_scoutForm;
  private Point m_initialLocation;
  private boolean m_opened;

  private PropertyChangeListener m_formPropertyListener;

  private ISwtScoutForm m_uiForm;

  public SwtScoutDialog(Shell parentShell, ISwtEnvironment environment) {
    this(parentShell, environment, SWT.DIALOG_TRIM | SWT.RESIZE | SWT.MAX | SWT.APPLICATION_MODAL);
  }

  public SwtScoutDialog(Shell parentShell, ISwtEnvironment environment, int style) {
    // modal
    super((style & SWT.APPLICATION_MODAL) != 0 ? parentShell : null);
    m_environment = environment;
    m_formPropertyListener = new P_ScoutPropertyChangeListener();
    setShellStyle(style);
  }

  @Override
  public void setBusy(boolean b) {
    getSwtForm().setBusy(b);
    getSwtForm().layout(true);
  }

  public void showForm(IForm scoutForm) throws ProcessingException {
    m_opened = true;
    if (m_scoutForm == null) {
      create();
      m_scoutForm = scoutForm;
      try {
        m_contentPane.setRedraw(false);
        m_uiForm = m_environment.createForm(m_contentPane, scoutForm);
        GridData d = new GridData(GridData.FILL_BOTH | GridData.GRAB_HORIZONTAL | GridData.GRAB_VERTICAL);
        m_uiForm.getSwtContainer().setLayoutData(d);
        attachScout(scoutForm);
        DefaultValidateRoot shellValidateRoot = createShellValidateRoot(getShell(), getEnvironment());
        if (shellValidateRoot != null) {
          getShell().setData(IValidateRoot.VALIDATE_ROOT_DATA, shellValidateRoot);
        }
      }
      finally {
        m_contentPane.setRedraw(true);
      }
      open();
    }
    else {
      throw new ProcessingException("The form dialog is already open. The form '" + scoutForm.getTitle() + " (" + scoutForm.getClass().getName() + ")' can not be opened!");
    }
  }

  @Override
  public void closePart() throws ProcessingException {
    if (m_scoutForm != null) {
      detachScout(m_scoutForm);
    }
    super.close();
  }

  @Override
  public IForm getForm() {
    return m_scoutForm;
  }

  @Override
  public ISwtScoutForm getUiForm() {
    return m_uiForm;
  }

  @Override
  public Form getSwtForm() {
    return m_rootForm;
  }

  public Form getRootForm() {
    return m_rootForm;
  }

  protected void attachScout(IForm form) {
    setTitleFromScout(form.getTitle());
    setImageFromScout(form.getIconId());
    setMaximizeEnabledFromScout(form.isMaximizeEnabled());
    setMaximizedFromScout(form.isMaximized());
    setMinimizeEnabledFromScout(form.isMinimizeEnabled());
    setMinimizedFromScout(form.isMinimized());
    boolean closable = false;
    for (IFormField f : form.getAllFields()) {
      if (f.isEnabled() && f.isVisible() && f instanceof IButton) {
        switch (((IButton) f).getSystemType()) {
          case IButton.SYSTEM_TYPE_CLOSE:
          case IButton.SYSTEM_TYPE_CANCEL: {
            closable = true;
            break;
          }
        }
      }
      if (closable) {
        break;
      }
    }
    setCloseEnabledFromScout(closable);
    // listeners
    form.addPropertyChangeListener(m_formPropertyListener);
  }

  protected void detachScout(IForm form) {
    // listeners
    form.removePropertyChangeListener(m_formPropertyListener);
  }

  protected void setImageFromScout(String iconId) {
    Image img = m_environment.getIcon(iconId);
    getShell().setImage(img);
    String sub = getForm().getSubTitle();
    if (sub != null) {
      getSwtForm().setImage(img);
    }
    else {
      getSwtForm().setImage(null);
    }
  }

  protected void setTitleFromScout(String title) {
    IForm f = getForm();
    //
    String s = f.getBasicTitle();
    getShell().setText(StringUtility.removeNewLines(s != null ? s : ""));
    //
    s = f.getSubTitle();
    if (s != null) {
      getSwtForm().setText(SwtUtility.escapeMnemonics(StringUtility.removeNewLines(s != null ? s : "")));
    }
    else {
      getSwtForm().setText(null);
    }
  }

  protected void setMaximizeEnabledFromScout(boolean maximizable) {
    // must be done by instantiating
  }

  protected void setMaximizedFromScout(boolean maximized) {

  }

  protected void setMinimizeEnabledFromScout(boolean minized) {
    // must be done by instantiating
  }

  protected void setMinimizedFromScout(boolean minimized) {

  }

  protected void setCloseEnabledFromScout(boolean closebale) {
    // void
  }

  protected void setSaveNeededFromScout(boolean modified) {
    if (VersionUtility.isEclipseVersionLessThan35()) {
      return;
    }

    try {
      //Call getShell().setModified(modified);
      Method setModified = Shell.class.getMethod("setModified", boolean.class);
      setModified.invoke(getShell(), modified);
    }
    catch (Exception e) {
      LOG.warn("could not access method 'setModified' on 'Shell'.", e);
    }
  }

  @Override
  protected final Control createButtonBar(Composite parent) {
    // suppress default eclipse button bar
    return null;
  }

  public void setMinSize(Point size) {
    if (size != null) {
      getShell().setSize(size);
      getShell().setMinimumSize(size);
    }
  }

  @Override
  public Point getInitialLocation(Point initialSize) {
    if (m_initialLocation != null) {
      return m_initialLocation;
    }
    return super.getInitialLocation(initialSize);
  }

  public void setInitialLocation(Point initialLocation) {
    m_initialLocation = initialLocation;
  }

  @Override
  public int open() {
    if ((getShellStyle() & SWT.APPLICATION_MODAL) != 0) {
      //getEnvironment().interruptWaitingForSwt();
    }
    else {
      setBlockOnOpen(false);
    }
    initializeBounds();
    if (m_opened) {
      return super.open();
    }
    else {
      return CANCEL;
    }
  }

  @Override
  public boolean close() {
    m_opened = false;
    // ensure the traversal is done to write eventually changes to model
    Control focusControl = getShell().getDisplay().getFocusControl();
    if (focusControl != null && !focusControl.isDisposed()) {
      focusControl.traverse(SWT.TRAVERSE_TAB_NEXT);
    }
    Runnable job = new Runnable() {
      @Override
      public void run() {
        m_scoutForm.getUIFacade().fireFormClosingFromUI();
      }
    };
    m_environment.invokeScoutLater(job, 0);
    return false;
  }

  @Override
  protected Control createContents(Composite parent) {
    m_rootForm = getEnvironment().getFormToolkit().createForm(parent);
    m_contentPane = m_rootForm.getBody();
    GridLayout gridLayout = new GridLayout();
    gridLayout.horizontalSpacing = 0;
    gridLayout.marginHeight = 2;
    gridLayout.marginWidth = 2;
    gridLayout.verticalSpacing = 0;
    m_contentPane.setLayout(gridLayout);
    GridData d = new GridData(GridData.FILL_BOTH | GridData.GRAB_HORIZONTAL | GridData.GRAB_VERTICAL);
    m_rootForm.setLayoutData(d);
    return m_rootForm;
  }

  public ISwtEnvironment getEnvironment() {
    return m_environment;
  }

  // // scout part methods

  @Override
  public void activate() {
    super.getShell().setActive();
  }

  @Override
  public boolean isActive() {
    return getShell() == getEnvironment().getDisplay().getActiveShell();
  }

  @Override
  public boolean isVisible() {
    return getShell().isVisible();
  }

  @Override
  public void setStatusLineMessage(Image image, String message) {
    // void here
  }

  protected void handleScoutPropertyChange(String name, Object newValue) {
    if (name.equals(IForm.PROP_TITLE)) {
      setTitleFromScout((String) newValue);
    }
    else if (name.equals(IForm.PROP_ICON_ID)) {
      setImageFromScout((String) newValue);
    }
    else if (name.equals(IForm.PROP_MINIMIZE_ENABLED)) {
      setMinimizeEnabledFromScout(((Boolean) newValue).booleanValue());
    }
    else if (name.equals(IForm.PROP_MAXIMIZE_ENABLED)) {
      setMaximizeEnabledFromScout(((Boolean) newValue).booleanValue());
    }
    else if (name.equals(IForm.PROP_MINIMIZED)) {
      setMinimizedFromScout(((Boolean) newValue).booleanValue());
    }
    else if (name.equals(IForm.PROP_MAXIMIZED)) {
      setMaximizedFromScout(((Boolean) newValue).booleanValue());
    }
    else if (name.equals(IForm.PROP_SAVE_NEEDED)) {
      setSaveNeededFromScout(((Boolean) newValue).booleanValue());
    }
  }

  protected DefaultValidateRoot createShellValidateRoot(Shell shell, ISwtEnvironment environment) {
    return new SwtShellValidateRoot(shell, environment);
  }

  private class P_ScoutPropertyChangeListener implements PropertyChangeListener {
    @Override
    public void propertyChange(final PropertyChangeEvent e) {
      Runnable t = new Runnable() {
        @Override
        public void run() {
          handleScoutPropertyChange(e.getPropertyName(), e.getNewValue());
        }
      };
      m_environment.invokeSwtLater(t);
    }
  }// end private class

}
>>>>>>> 96648c41
<|MERGE_RESOLUTION|>--- conflicted
+++ resolved
@@ -1,363 +1,3 @@
-<<<<<<< HEAD
-/*******************************************************************************
- * Copyright (c) 2010 BSI Business Systems Integration AG.
- * All rights reserved. This program and the accompanying materials
- * are made available under the terms of the Eclipse Public License v1.0
- * which accompanies this distribution, and is available at
- * http://www.eclipse.org/legal/epl-v10.html
- *
- * Contributors:
- *     BSI Business Systems Integration AG - initial API and implementation
- ******************************************************************************/
-package org.eclipse.scout.rt.ui.swt.window.dialog;
-
-import java.beans.PropertyChangeEvent;
-import java.beans.PropertyChangeListener;
-import java.lang.reflect.Method;
-
-import org.eclipse.jface.dialogs.Dialog;
-import org.eclipse.scout.commons.StringUtility;
-import org.eclipse.scout.commons.exception.ProcessingException;
-import org.eclipse.scout.commons.logger.IScoutLogger;
-import org.eclipse.scout.commons.logger.ScoutLogManager;
-import org.eclipse.scout.rt.client.ui.form.IForm;
-import org.eclipse.scout.rt.client.ui.form.fields.IFormField;
-import org.eclipse.scout.rt.client.ui.form.fields.button.IButton;
-import org.eclipse.scout.rt.ui.swt.ISwtEnvironment;
-import org.eclipse.scout.rt.ui.swt.form.ISwtScoutForm;
-import org.eclipse.scout.rt.ui.swt.util.SwtUtility;
-import org.eclipse.scout.rt.ui.swt.util.VersionUtility;
-import org.eclipse.scout.rt.ui.swt.window.ISwtScoutPart;
-import org.eclipse.swt.SWT;
-import org.eclipse.swt.graphics.Image;
-import org.eclipse.swt.graphics.Point;
-import org.eclipse.swt.layout.GridData;
-import org.eclipse.swt.layout.GridLayout;
-import org.eclipse.swt.widgets.Composite;
-import org.eclipse.swt.widgets.Control;
-import org.eclipse.swt.widgets.Shell;
-import org.eclipse.ui.forms.widgets.Form;
-
-/**
- * <h3>SwtScoutDialog</h3> ...
- * 
- * @since 1.0.9 18.07.2008
- */
-public class SwtScoutDialog extends Dialog implements ISwtScoutPart {
-  private static IScoutLogger LOG = ScoutLogManager.getLogger(SwtScoutDialog.class);
-
-  private final ISwtEnvironment m_environment;
-  private Composite m_contentPane;
-  private Form m_rootForm;
-  private IForm m_scoutForm;
-  private Point m_initialLocation;
-  private boolean m_opened;
-
-  private PropertyChangeListener m_formPropertyListener;
-
-  private ISwtScoutForm m_uiForm;
-
-  public SwtScoutDialog(Shell parentShell, ISwtEnvironment environment) {
-    this(parentShell, environment, SWT.DIALOG_TRIM | SWT.RESIZE | SWT.MAX | SWT.APPLICATION_MODAL);
-  }
-
-  public SwtScoutDialog(Shell parentShell, ISwtEnvironment environment, int style) {
-    // modal
-    super((style & SWT.APPLICATION_MODAL) != 0 ? parentShell : null);
-    m_environment = environment;
-    m_formPropertyListener = new P_ScoutPropertyChangeListener();
-    setShellStyle(style);
-  }
-
-  @Override
-  public void setBusy(boolean b) {
-    getSwtForm().setBusy(b);
-    getSwtForm().layout(true);
-  }
-
-  public void showForm(IForm scoutForm) throws ProcessingException {
-    m_opened = true;
-    if (m_scoutForm == null) {
-      create();
-      m_scoutForm = scoutForm;
-      try {
-        m_contentPane.setRedraw(false);
-        m_uiForm = m_environment.createForm(m_contentPane, scoutForm);
-        GridData d = new GridData(GridData.FILL_BOTH | GridData.GRAB_HORIZONTAL | GridData.GRAB_VERTICAL);
-        m_uiForm.getSwtContainer().setLayoutData(d);
-        attachScout(scoutForm);
-      }
-      finally {
-        m_contentPane.setRedraw(true);
-      }
-      open();
-    }
-    else {
-      throw new ProcessingException("The form dialog is already open. The form '" + scoutForm.getTitle() + " (" + scoutForm.getClass().getName() + ")' can not be opened!");
-    }
-  }
-
-  @Override
-  public void closePart() throws ProcessingException {
-    if (m_scoutForm != null) {
-      detachScout(m_scoutForm);
-    }
-    super.close();
-  }
-
-  @Override
-  public IForm getForm() {
-    return m_scoutForm;
-  }
-
-  @Override
-  public ISwtScoutForm getUiForm() {
-    return m_uiForm;
-  }
-
-  @Override
-  public Form getSwtForm() {
-    return m_rootForm;
-  }
-
-  public Form getRootForm() {
-    return m_rootForm;
-  }
-
-  protected void attachScout(IForm form) {
-    setTitleFromScout(form.getTitle());
-    setImageFromScout(form.getIconId());
-    setMaximizeEnabledFromScout(form.isMaximizeEnabled());
-    setMaximizedFromScout(form.isMaximized());
-    setMinimizeEnabledFromScout(form.isMinimizeEnabled());
-    setMinimizedFromScout(form.isMinimized());
-    boolean closable = false;
-    for (IFormField f : form.getAllFields()) {
-      if (f.isEnabled() && f.isVisible() && f instanceof IButton) {
-        switch (((IButton) f).getSystemType()) {
-          case IButton.SYSTEM_TYPE_CLOSE:
-          case IButton.SYSTEM_TYPE_CANCEL: {
-            closable = true;
-            break;
-          }
-        }
-      }
-      if (closable) {
-        break;
-      }
-    }
-    setCloseEnabledFromScout(closable);
-    // listeners
-    form.addPropertyChangeListener(m_formPropertyListener);
-  }
-
-  protected void detachScout(IForm form) {
-    // listeners
-    form.removePropertyChangeListener(m_formPropertyListener);
-  }
-
-  protected void setImageFromScout(String iconId) {
-    Image img = m_environment.getIcon(iconId);
-    getShell().setImage(img);
-    String sub = getForm().getSubTitle();
-    if (sub != null) {
-      getSwtForm().setImage(img);
-    }
-    else {
-      getSwtForm().setImage(null);
-    }
-  }
-
-  protected void setTitleFromScout(String title) {
-    IForm f = getForm();
-    //
-    String s = f.getBasicTitle();
-    getShell().setText(StringUtility.removeNewLines(s != null ? s : ""));
-    //
-    s = f.getSubTitle();
-    if (s != null) {
-      getSwtForm().setText(SwtUtility.escapeMnemonics(StringUtility.removeNewLines(s != null ? s : "")));
-    }
-    else {
-      getSwtForm().setText(null);
-    }
-  }
-
-  protected void setMaximizeEnabledFromScout(boolean maximizable) {
-    // must be done by instantiating
-  }
-
-  protected void setMaximizedFromScout(boolean maximized) {
-
-  }
-
-  protected void setMinimizeEnabledFromScout(boolean minized) {
-    // must be done by instantiating
-  }
-
-  protected void setMinimizedFromScout(boolean minimized) {
-
-  }
-
-  protected void setCloseEnabledFromScout(boolean closebale) {
-    // void
-  }
-
-  protected void setSaveNeededFromScout(boolean modified) {
-    if (VersionUtility.isEclipseVersionLessThan35()) {
-      return;
-    }
-
-    try {
-      //Call getShell().setModified(modified);
-      Method setModified = Shell.class.getMethod("setModified", boolean.class);
-      setModified.invoke(getShell(), modified);
-    }
-    catch (Exception e) {
-      LOG.warn("could not access method 'setModified' on 'Shell'.", e);
-    }
-  }
-
-  @Override
-  protected final Control createButtonBar(Composite parent) {
-    // suppress default eclipse button bar
-    return null;
-  }
-
-  public void setMinSize(Point size) {
-    if (size != null) {
-      getShell().setSize(size);
-      getShell().setMinimumSize(size);
-    }
-  }
-
-  @Override
-  public Point getInitialLocation(Point initialSize) {
-    if (m_initialLocation != null) {
-      return m_initialLocation;
-    }
-    return super.getInitialLocation(initialSize);
-  }
-
-  public void setInitialLocation(Point initialLocation) {
-    m_initialLocation = initialLocation;
-  }
-
-  @Override
-  public int open() {
-    if ((getShellStyle() & SWT.APPLICATION_MODAL) != 0) {
-      //getEnvironment().interruptWaitingForSwt();
-    }
-    else {
-      setBlockOnOpen(false);
-    }
-    initializeBounds();
-    if (m_opened) {
-      return super.open();
-    }
-    else {
-      return CANCEL;
-    }
-  }
-
-  @Override
-  public boolean close() {
-    m_opened = false;
-    // ensure the traversal is done to write eventually changes to model
-    Control focusControl = getShell().getDisplay().getFocusControl();
-    if (focusControl != null && !focusControl.isDisposed()) {
-      focusControl.traverse(SWT.TRAVERSE_TAB_NEXT);
-    }
-    Runnable job = new Runnable() {
-      @Override
-      public void run() {
-        m_scoutForm.getUIFacade().fireFormClosingFromUI();
-      }
-    };
-    m_environment.invokeScoutLater(job, 0);
-    return false;
-  }
-
-  @Override
-  protected Control createContents(Composite parent) {
-    m_rootForm = getEnvironment().getFormToolkit().createForm(parent);
-    m_contentPane = m_rootForm.getBody();
-    GridLayout gridLayout = new GridLayout();
-    gridLayout.horizontalSpacing = 0;
-    gridLayout.marginHeight = 2;
-    gridLayout.marginWidth = 2;
-    gridLayout.verticalSpacing = 0;
-    m_contentPane.setLayout(gridLayout);
-    GridData d = new GridData(GridData.FILL_BOTH | GridData.GRAB_HORIZONTAL | GridData.GRAB_VERTICAL);
-    m_rootForm.setLayoutData(d);
-    return m_rootForm;
-  }
-
-  public ISwtEnvironment getEnvironment() {
-    return m_environment;
-  }
-
-  // // scout part methods
-
-  @Override
-  public void activate() {
-    super.getShell().setActive();
-  }
-
-  @Override
-  public boolean isActive() {
-    return getShell() == getEnvironment().getDisplay().getActiveShell();
-  }
-
-  @Override
-  public boolean isVisible() {
-    return getShell().isVisible();
-  }
-
-  @Override
-  public void setStatusLineMessage(Image image, String message) {
-    // void here
-  }
-
-  protected void handleScoutPropertyChange(String name, Object newValue) {
-    if (name.equals(IForm.PROP_TITLE)) {
-      setTitleFromScout((String) newValue);
-    }
-    else if (name.equals(IForm.PROP_ICON_ID)) {
-      setImageFromScout((String) newValue);
-    }
-    else if (name.equals(IForm.PROP_MINIMIZE_ENABLED)) {
-      setMinimizeEnabledFromScout(((Boolean) newValue).booleanValue());
-    }
-    else if (name.equals(IForm.PROP_MAXIMIZE_ENABLED)) {
-      setMaximizeEnabledFromScout(((Boolean) newValue).booleanValue());
-    }
-    else if (name.equals(IForm.PROP_MINIMIZED)) {
-      setMinimizedFromScout(((Boolean) newValue).booleanValue());
-    }
-    else if (name.equals(IForm.PROP_MAXIMIZED)) {
-      setMaximizedFromScout(((Boolean) newValue).booleanValue());
-    }
-    else if (name.equals(IForm.PROP_SAVE_NEEDED)) {
-      setSaveNeededFromScout(((Boolean) newValue).booleanValue());
-    }
-  }
-
-  private class P_ScoutPropertyChangeListener implements PropertyChangeListener {
-    @Override
-    public void propertyChange(final PropertyChangeEvent e) {
-      Runnable t = new Runnable() {
-        @Override
-        public void run() {
-          handleScoutPropertyChange(e.getPropertyName(), e.getNewValue());
-        }
-      };
-      m_environment.invokeSwtLater(t);
-    }
-  }// end private class
-
-}
-=======
 /*******************************************************************************
  * Copyright (c) 2010 BSI Business Systems Integration AG.
  * All rights reserved. This program and the accompanying materials
@@ -726,5 +366,4 @@
     }
   }// end private class
 
-}
->>>>>>> 96648c41
+}