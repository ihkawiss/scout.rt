<<<<<<< HEAD
/*******************************************************************************
 * Copyright (c) 2010 BSI Business Systems Integration AG.
 * All rights reserved. This program and the accompanying materials
 * are made available under the terms of the Eclipse Public License v1.0
 * which accompanies this distribution, and is available at
 * http://www.eclipse.org/legal/epl-v10.html
 *
 * Contributors:
 *     BSI Business Systems Integration AG - initial API and implementation
 ******************************************************************************/
package org.eclipse.scout.rt.ui.swt.extension;

import java.util.ArrayList;
import java.util.TreeMap;

import org.eclipse.core.runtime.IConfigurationElement;
import org.eclipse.core.runtime.IExtension;
import org.eclipse.core.runtime.IExtensionPoint;
import org.eclipse.core.runtime.IExtensionRegistry;
import org.eclipse.core.runtime.Platform;
import org.eclipse.scout.commons.StringUtility;
import org.eclipse.scout.commons.logger.IScoutLogger;
import org.eclipse.scout.commons.logger.ScoutLogManager;
import org.eclipse.scout.rt.shared.data.basic.FontSpec;
import org.eclipse.scout.rt.ui.swt.Activator;
import org.eclipse.scout.rt.ui.swt.extension.internal.LookAndFeelDecorations;
import org.eclipse.scout.rt.ui.swt.extension.internal.LookAndFeelProperties;
import org.eclipse.scout.rt.ui.swt.extension.internal.UiDecoration;
import org.eclipse.swt.SWT;

public final class UiDecorationExtensionPoint {
  private static IScoutLogger LOG = ScoutLogManager.getLogger(UiDecorationExtensionPoint.class);
  private static final UiDecoration LOOK_AND_FEEL;

  public static final int SCOPE_DEFAULT = 1;
  public static final int SCOPE_GLOBAL = 2;

  private UiDecorationExtensionPoint() {
  }

  public static IUiDecoration getLookAndFeel() {
    return LOOK_AND_FEEL;
  }

  private static ILookAndFeelDecorations parseDecorations(IConfigurationElement decorationsElement) {
    LookAndFeelDecorations decorations = new LookAndFeelDecorations();
    decorations.setScope(getScopePriority(decorationsElement.getAttribute("scope")));

    IConfigurationElement[] mandatoryElement = decorationsElement.getChildren("mandatory");
    if (mandatoryElement.length > 0) {
      // only 1 mandatory extension
      // background
      IConfigurationElement[] fieldBackground = mandatoryElement[0].getChildren("fieldBackground");
      if (fieldBackground.length > 0) {
        decorations.setMandatoryFieldBackgroundColor(fieldBackground[0].getAttribute("color"));
      }
      // label text color
      IConfigurationElement[] labelTextColor = mandatoryElement[0].getChildren("labelTextColor");
      if (labelTextColor.length > 0) {
        decorations.setMandatoryLabelTextColor(labelTextColor[0].getAttribute("color"));
      }
      // label Font
      IConfigurationElement[] labelFont = mandatoryElement[0].getChildren("labelFont");
      if (labelFont.length > 0) {
        FontSpec spec = FontSpec.parse(labelFont[0].getAttribute("font"));
        decorations.setMandatoryLabelFont(spec);
      }
      // star marker
      IConfigurationElement[] starMarker = mandatoryElement[0].getChildren("starMarker");
      if (starMarker.length > 0) {
        decorations.setStarMarkerPosition(parseStarMarkerPosition(starMarker[0].getAttribute("placement")));
      }

    }
    return decorations;
  }

  private static ILookAndFeelProperties parseProperties(IConfigurationElement propertiesElement) {
    LookAndFeelProperties props = new LookAndFeelProperties();
    props.setScope(getScopePriority(propertiesElement.getAttribute("scope")));
    IConfigurationElement[] properties = propertiesElement.getChildren("property");
    for (IConfigurationElement prop : properties) {
      String propName = null, propValue = null;
      propName = prop.getAttribute("name");
      propValue = prop.getAttribute("value");
      props.setProperty(propName, propValue);
      props.setContributor(propertiesElement.getContributor().getName());
    }
    return props;
  }

  private static int getScopePriority(String scope) {
    int prio = SCOPE_DEFAULT;
    if (StringUtility.isNullOrEmpty(scope) || scope.equalsIgnoreCase("default")) {
      prio = SCOPE_DEFAULT;
    }
    else if (scope.equalsIgnoreCase("global")) {
      prio = SCOPE_GLOBAL;
    }
    return prio;
  }

  private static int parseStarMarkerPosition(String value) {
    int pos = ILookAndFeelDecorations.STAR_MARKER_NONE;
    if (StringUtility.isNullOrEmpty(value) || value.equalsIgnoreCase("beforeLabel")) {
      pos = ILookAndFeelDecorations.STAR_MARKER_BEFORE_LABEL;
    }
    else if (value.equalsIgnoreCase("afterLabel")) {
      pos = ILookAndFeelDecorations.STAR_MARKER_AFTER_LABEL;
    }
    return pos;
  }

  static {
    LOOK_AND_FEEL = new UiDecoration();

    ArrayList<ILookAndFeelProperties> propertyExtensions = new ArrayList<ILookAndFeelProperties>();
    ArrayList<ILookAndFeelDecorations> decorationExtensions = new ArrayList<ILookAndFeelDecorations>();

    IExtensionRegistry reg = Platform.getExtensionRegistry();
    IExtensionPoint xp = reg.getExtensionPoint(Activator.PLUGIN_ID, "lookAndFeel");
    IExtension[] extensions = xp.getExtensions();

    for (IExtension extension : extensions) {
      IConfigurationElement[] elements = extension.getConfigurationElements();
      for (IConfigurationElement element : elements) {
        if ("properties".equals(element.getName())) {
          propertyExtensions.add(parseProperties(element));
        }
        else if ("decorations".equals(element.getName())) {
          decorationExtensions.add(parseDecorations(element));
        }
      }
    }
    // decorations
    TreeMap<Integer, ILookAndFeelDecorations> decorations = new TreeMap<Integer, ILookAndFeelDecorations>();
    for (ILookAndFeelDecorations dec : decorationExtensions) {
      int scope = dec.getScope();
      if (decorations.get(scope) != null) {
        LOG.warn("multiple look and feel extension found with scope '" + scope + "'");
      }
      else {
        decorations.put(scope, dec);
      }
    }
    if (decorations.size() > 0) {
      ILookAndFeelDecorations dec = decorations.get(decorations.lastKey());
      if (dec.getMandatoryFieldBackgroundColor() != null) {
        LOOK_AND_FEEL.setMandatoryFieldBackgroundColor(dec.getMandatoryFieldBackgroundColor());
      }
      if (dec.getMandatoryLabelFont() != null) {
        LOOK_AND_FEEL.setMandatoryLabelFont(dec.getMandatoryLabelFont());
      }
      if (dec.getMandatoryLabelTextColor() != null) {
        LOOK_AND_FEEL.setMandatoryLabelTextColor(dec.getMandatoryLabelTextColor());
      }
      if (dec.getStarMarkerPosition() != ILookAndFeelDecorations.STAR_MARKER_NONE) {
        LOOK_AND_FEEL.setMandatoryStarMarkerPosition(dec.getStarMarkerPosition());
      }
    }
    // properties
    TreeMap<Integer, ILookAndFeelProperties> properties = new TreeMap<Integer, ILookAndFeelProperties>();
    for (ILookAndFeelProperties props : propertyExtensions) {
      int scope = props.getScope();
      if (properties.get(scope) != null) {
        LOG.warn("multiple look and feel extension found with scope '" + scope + "'");
      }
      else {
        properties.put(scope, props);
      }
    }
    for (ILookAndFeelProperties props : properties.values()) {
      if (props.getPropertyInt(ILookAndFeelProperties.PROP_DIALOG_MIN_HEIGHT) != 0) {
        LOOK_AND_FEEL.setDialogMinHeight(props.getPropertyInt(ILookAndFeelProperties.PROP_DIALOG_MIN_HEIGHT));
      }
      if (props.getPropertyInt(ILookAndFeelProperties.PROP_DIALOG_MIN_WIDTH) != 0) {
        LOOK_AND_FEEL.setDialogMinWidth(props.getPropertyInt(ILookAndFeelProperties.PROP_DIALOG_MIN_WIDTH));
      }
      int propActivationButtonHeight = props.getPropertyInt(ILookAndFeelProperties.PROP_FORM_FIELD_ACTIVATION_BUTTON_HEIGHT);
      if (propActivationButtonHeight > 0) {
        LOOK_AND_FEEL.setFormFieldActivationButtonHeight(propActivationButtonHeight);
      }
      else {
        LOOK_AND_FEEL.setFormFieldActivationButtonHeight(getSystemRowHeight());
      }
      if (props.getPropertyInt(ILookAndFeelProperties.PROP_FORM_FIELD_ACTIVATION_BUTTON_WIDTH) != 0) {
        LOOK_AND_FEEL.setFormFieldActivationButtonWidth(props.getPropertyInt(ILookAndFeelProperties.PROP_FORM_FIELD_ACTIVATION_BUTTON_WIDTH));
      }
      if (props.getPropertyInt(ILookAndFeelProperties.PROP_FORM_FIELD_ACTIVATION_BUTTON_WITH_MENU_WIDTH) != 0) {
        LOOK_AND_FEEL.setFormFieldActivationButtonWithMenuWidth(props.getPropertyInt(ILookAndFeelProperties.PROP_FORM_FIELD_ACTIVATION_BUTTON_WITH_MENU_WIDTH));
      }
      if (props.getPropertyInt(ILookAndFeelProperties.PROP_FORM_FIELD_LABEL_WIDTH) != 0) {
        LOOK_AND_FEEL.setFormFieldLabelWidth(props.getPropertyInt(ILookAndFeelProperties.PROP_FORM_FIELD_LABEL_WIDTH));
      }
      if (props.getPropertyString(ILookAndFeelProperties.PROP_FORM_FIELD_LABEL_ALIGNMENT) != null) {
        String extFormFieldAlignment = props.getPropertyString(ILookAndFeelProperties.PROP_FORM_FIELD_LABEL_ALIGNMENT);
        if ("center".equalsIgnoreCase(extFormFieldAlignment)) {
          LOOK_AND_FEEL.setFormFieldLabelAlignment(SWT.CENTER);
        }
        else if ("left".equalsIgnoreCase(extFormFieldAlignment)) {
          LOOK_AND_FEEL.setFormFieldLabelAlignment(SWT.LEFT);
        }
        else if ("right".equalsIgnoreCase(extFormFieldAlignment)) {
          LOOK_AND_FEEL.setFormFieldLabelAlignment(SWT.RIGHT);
        }
        else {
          LOG.warn("the value '" + extFormFieldAlignment + "' is not valid for the property '" + ILookAndFeelProperties.PROP_FORM_FIELD_LABEL_ALIGNMENT + "'. Expected values are[right,left,center]");
        }
      }
      if (props.getPropertyInt(ILookAndFeelProperties.PROP_LOGICAL_GRID_LAYOUT_DEFAULT_COLUMN_WIDTH) != 0) {
        LOOK_AND_FEEL.setLogicalGridLayoutDefaultColumnWidth(props.getPropertyInt(ILookAndFeelProperties.PROP_LOGICAL_GRID_LAYOUT_DEFAULT_COLUMN_WIDTH));
      }
      if (props.getPropertyInt(ILookAndFeelProperties.PROP_LOGICAL_GRID_LAYOUT_HORIZONTAL_GAP) != 0) {
        LOOK_AND_FEEL.setLogicalGridLayoutHorizontalGap(props.getPropertyInt(ILookAndFeelProperties.PROP_LOGICAL_GRID_LAYOUT_HORIZONTAL_GAP));
      }
      int gridRowHeight = props.getPropertyInt(ILookAndFeelProperties.PROP_LOGICAL_GRID_LAYOUT_ROW_HEIGHT);
      if (gridRowHeight > 1) {
        LOOK_AND_FEEL.setLogicalGridLayoutRowHeight(gridRowHeight);
      }
      else {
        LOOK_AND_FEEL.setLogicalGridLayoutRowHeight(getSystemRowHeight());
      }
      if (props.getPropertyInt(ILookAndFeelProperties.PROP_LOGICAL_GRID_LAYOUT_VERTICAL_GAP) != 0) {
        LOOK_AND_FEEL.setLogicalGridLayoutVerticalGap(props.getPropertyInt(ILookAndFeelProperties.PROP_LOGICAL_GRID_LAYOUT_VERTICAL_GAP));
      }

      if (props.getPropertyInt(ILookAndFeelProperties.PROP_PROCESS_BUTTON_HEIGHT) != 0) {
        LOOK_AND_FEEL.setProcessButtonHeight(props.getPropertyInt(ILookAndFeelProperties.PROP_PROCESS_BUTTON_HEIGHT));
      }
      if (props.getPropertyInt(ILookAndFeelProperties.PROP_PROCESS_BUTTON_MAX_WIDTH) != 0) {
        LOOK_AND_FEEL.setProcessButtonMaxWidth(props.getPropertyInt(ILookAndFeelProperties.PROP_PROCESS_BUTTON_MAX_WIDTH));
      }
      if (props.getPropertyInt(ILookAndFeelProperties.PROP_PROCESS_BUTTON_MIN_WIDTH) != 0) {
        LOOK_AND_FEEL.setProcessButtonMinWidth(props.getPropertyInt(ILookAndFeelProperties.PROP_PROCESS_BUTTON_MIN_WIDTH));
      }
      if (props.getPropertyString(ILookAndFeelProperties.PROP_COLOR_FOREGROUND_DISABLED) != null) {
        LOOK_AND_FEEL.setColorForegroundDisabled(props.getPropertyString(ILookAndFeelProperties.PROP_COLOR_FOREGROUND_DISABLED));
      }
      if (props.getPropertyString(ILookAndFeelProperties.PROP_MESSAGE_BOX_MIN_WIDTH) != null) {
        LOOK_AND_FEEL.setMessageBoxMinWidth(props.getPropertyInt(ILookAndFeelProperties.PROP_MESSAGE_BOX_MIN_WIDTH));
      }
      if (props.getPropertyString(ILookAndFeelProperties.PROP_MESSAGE_BOX_MIN_HEIGHT) != null) {
        LOOK_AND_FEEL.setMessageBoxMinHeight(props.getPropertyInt(ILookAndFeelProperties.PROP_MESSAGE_BOX_MIN_HEIGHT));
      }
      if (props.getPropertyString(ILookAndFeelProperties.PROP_TABLE_MOUSE_MOVE_SELECTION_SUPPORT_ENABLED) != null) {
        LOOK_AND_FEEL.setTableMouseMoveSelectionSupportEnabled(props.getPropertyBool(ILookAndFeelProperties.PROP_TABLE_MOUSE_MOVE_SELECTION_SUPPORT_ENABLED));
      }
    }
  }

  private static int getSystemRowHeight() {
    String osName = Activator.getDefault().getBundle().getBundleContext().getProperty("org.osgi.framework.os.name");
    if (StringUtility.equalsIgnoreCase("WindowsXP", osName)) {
      return 21;
    }
    else {
      return 23;
    }
  }

}
=======
/*******************************************************************************
 * Copyright (c) 2010 BSI Business Systems Integration AG.
 * All rights reserved. This program and the accompanying materials
 * are made available under the terms of the Eclipse Public License v1.0
 * which accompanies this distribution, and is available at
 * http://www.eclipse.org/legal/epl-v10.html
 *
 * Contributors:
 *     BSI Business Systems Integration AG - initial API and implementation
 ******************************************************************************/
package org.eclipse.scout.rt.ui.swt.extension;

import java.util.ArrayList;
import java.util.TreeMap;

import org.eclipse.core.runtime.IConfigurationElement;
import org.eclipse.core.runtime.IExtension;
import org.eclipse.core.runtime.IExtensionPoint;
import org.eclipse.core.runtime.IExtensionRegistry;
import org.eclipse.core.runtime.Platform;
import org.eclipse.scout.commons.StringUtility;
import org.eclipse.scout.commons.logger.IScoutLogger;
import org.eclipse.scout.commons.logger.ScoutLogManager;
import org.eclipse.scout.rt.shared.data.basic.FontSpec;
import org.eclipse.scout.rt.ui.swt.Activator;
import org.eclipse.scout.rt.ui.swt.extension.internal.LookAndFeelDecorations;
import org.eclipse.scout.rt.ui.swt.extension.internal.LookAndFeelProperties;
import org.eclipse.scout.rt.ui.swt.extension.internal.UiDecoration;
import org.eclipse.swt.SWT;

public final class UiDecorationExtensionPoint {
  private static IScoutLogger LOG = ScoutLogManager.getLogger(UiDecorationExtensionPoint.class);
  private static final UiDecoration LOOK_AND_FEEL;

  public static final int SCOPE_DEFAULT = 1;
  public static final int SCOPE_GLOBAL = 2;

  private UiDecorationExtensionPoint() {
  }

  public static IUiDecoration getLookAndFeel() {
    return LOOK_AND_FEEL;
  }

  private static ILookAndFeelDecorations parseDecorations(IConfigurationElement decorationsElement) {
    LookAndFeelDecorations decorations = new LookAndFeelDecorations();
    decorations.setScope(getScopePriority(decorationsElement.getAttribute("scope")));

    IConfigurationElement[] mandatoryElement = decorationsElement.getChildren("mandatory");
    if (mandatoryElement.length > 0) {
      // only 1 mandatory extension
      // background
      IConfigurationElement[] fieldBackground = mandatoryElement[0].getChildren("fieldBackground");
      if (fieldBackground.length > 0) {
        decorations.setMandatoryFieldBackgroundColor(fieldBackground[0].getAttribute("color"));
      }
      // label text color
      IConfigurationElement[] labelTextColor = mandatoryElement[0].getChildren("labelTextColor");
      if (labelTextColor.length > 0) {
        decorations.setMandatoryLabelTextColor(labelTextColor[0].getAttribute("color"));
      }
      // label Font
      IConfigurationElement[] labelFont = mandatoryElement[0].getChildren("labelFont");
      if (labelFont.length > 0) {
        FontSpec spec = FontSpec.parse(labelFont[0].getAttribute("font"));
        decorations.setMandatoryLabelFont(spec);
      }
      // star marker
      IConfigurationElement[] starMarker = mandatoryElement[0].getChildren("starMarker");
      if (starMarker.length > 0) {
        decorations.setStarMarkerPosition(parseStarMarkerPosition(starMarker[0].getAttribute("placement")));
      }

    }
    return decorations;
  }

  private static ILookAndFeelProperties parseProperties(IConfigurationElement propertiesElement) {
    LookAndFeelProperties props = new LookAndFeelProperties();
    props.setScope(getScopePriority(propertiesElement.getAttribute("scope")));
    IConfigurationElement[] properties = propertiesElement.getChildren("property");
    for (IConfigurationElement prop : properties) {
      String propName = null, propValue = null;
      propName = prop.getAttribute("name");
      propValue = prop.getAttribute("value");
      props.setProperty(propName, propValue);
      props.setContributor(propertiesElement.getContributor().getName());
    }
    return props;
  }

  private static int getScopePriority(String scope) {
    int prio = SCOPE_DEFAULT;
    if (StringUtility.isNullOrEmpty(scope) || scope.equalsIgnoreCase("default")) {
      prio = SCOPE_DEFAULT;
    }
    else if (scope.equalsIgnoreCase("global")) {
      prio = SCOPE_GLOBAL;
    }
    return prio;
  }

  private static int parseStarMarkerPosition(String value) {
    int pos = ILookAndFeelDecorations.STAR_MARKER_NONE;
    if (StringUtility.isNullOrEmpty(value) || value.equalsIgnoreCase("beforeLabel")) {
      pos = ILookAndFeelDecorations.STAR_MARKER_BEFORE_LABEL;
    }
    else if (value.equalsIgnoreCase("afterLabel")) {
      pos = ILookAndFeelDecorations.STAR_MARKER_AFTER_LABEL;
    }
    return pos;
  }

  static {
    LOOK_AND_FEEL = new UiDecoration();

    ArrayList<ILookAndFeelProperties> propertyExtensions = new ArrayList<ILookAndFeelProperties>();
    ArrayList<ILookAndFeelDecorations> decorationExtensions = new ArrayList<ILookAndFeelDecorations>();

    IExtensionRegistry reg = Platform.getExtensionRegistry();
    IExtensionPoint xp = reg.getExtensionPoint(Activator.PLUGIN_ID, "lookAndFeel");
    IExtension[] extensions = xp.getExtensions();

    for (IExtension extension : extensions) {
      IConfigurationElement[] elements = extension.getConfigurationElements();
      for (IConfigurationElement element : elements) {
        if ("properties".equals(element.getName())) {
          propertyExtensions.add(parseProperties(element));
        }
        else if ("decorations".equals(element.getName())) {
          decorationExtensions.add(parseDecorations(element));
        }
      }
    }
    // decorations
    TreeMap<Integer, ILookAndFeelDecorations> decorations = new TreeMap<Integer, ILookAndFeelDecorations>();
    for (ILookAndFeelDecorations dec : decorationExtensions) {
      int scope = dec.getScope();
      if (decorations.get(scope) != null) {
        LOG.warn("multiple look and feel extension found with scope '" + scope + "'");
      }
      else {
        decorations.put(scope, dec);
      }
    }
    if (decorations.size() > 0) {
      ILookAndFeelDecorations dec = decorations.get(decorations.lastKey());
      if (dec.getMandatoryFieldBackgroundColor() != null) {
        LOOK_AND_FEEL.setMandatoryFieldBackgroundColor(dec.getMandatoryFieldBackgroundColor());
      }
      if (dec.getMandatoryLabelFont() != null) {
        LOOK_AND_FEEL.setMandatoryLabelFont(dec.getMandatoryLabelFont());
      }
      if (dec.getMandatoryLabelTextColor() != null) {
        LOOK_AND_FEEL.setMandatoryLabelTextColor(dec.getMandatoryLabelTextColor());
      }
      if (dec.getStarMarkerPosition() != ILookAndFeelDecorations.STAR_MARKER_NONE) {
        LOOK_AND_FEEL.setMandatoryStarMarkerPosition(dec.getStarMarkerPosition());
      }
    }
    // properties
    TreeMap<Integer, ILookAndFeelProperties> properties = new TreeMap<Integer, ILookAndFeelProperties>();
    for (ILookAndFeelProperties props : propertyExtensions) {
      int scope = props.getScope();
      if (properties.get(scope) != null) {
        LOG.warn("multiple look and feel extension found with scope '" + scope + "'");
      }
      else {
        properties.put(scope, props);
      }
    }
    for (ILookAndFeelProperties props : properties.values()) {
      if (props.getPropertyInt(ILookAndFeelProperties.PROP_DIALOG_MIN_HEIGHT) != 0) {
        LOOK_AND_FEEL.setDialogMinHeight(props.getPropertyInt(ILookAndFeelProperties.PROP_DIALOG_MIN_HEIGHT));
      }
      if (props.getPropertyInt(ILookAndFeelProperties.PROP_DIALOG_MIN_WIDTH) != 0) {
        LOOK_AND_FEEL.setDialogMinWidth(props.getPropertyInt(ILookAndFeelProperties.PROP_DIALOG_MIN_WIDTH));
      }
      int propActivationButtonHeight = props.getPropertyInt(ILookAndFeelProperties.PROP_FORM_FIELD_ACTIVATION_BUTTON_HEIGHT);
      if (propActivationButtonHeight > 0) {
        LOOK_AND_FEEL.setFormFieldActivationButtonHeight(propActivationButtonHeight);
      }
      else {
        LOOK_AND_FEEL.setFormFieldActivationButtonHeight(getSystemRowHeight());
      }
      if (props.getPropertyInt(ILookAndFeelProperties.PROP_FORM_FIELD_ACTIVATION_BUTTON_WIDTH) != 0) {
        LOOK_AND_FEEL.setFormFieldActivationButtonWidth(props.getPropertyInt(ILookAndFeelProperties.PROP_FORM_FIELD_ACTIVATION_BUTTON_WIDTH));
      }
      if (props.getPropertyInt(ILookAndFeelProperties.PROP_FORM_FIELD_ACTIVATION_BUTTON_WITH_MENU_WIDTH) != 0) {
        LOOK_AND_FEEL.setFormFieldActivationButtonWithMenuWidth(props.getPropertyInt(ILookAndFeelProperties.PROP_FORM_FIELD_ACTIVATION_BUTTON_WITH_MENU_WIDTH));
      }
      if (props.getPropertyInt(ILookAndFeelProperties.PROP_FORM_FIELD_LABEL_WIDTH) != 0) {
        LOOK_AND_FEEL.setFormFieldLabelWidth(props.getPropertyInt(ILookAndFeelProperties.PROP_FORM_FIELD_LABEL_WIDTH));
      }
      if (props.getPropertyString(ILookAndFeelProperties.PROP_FORM_FIELD_LABEL_ALIGNMENT) != null) {
        String extFormFieldAlignment = props.getPropertyString(ILookAndFeelProperties.PROP_FORM_FIELD_LABEL_ALIGNMENT);
        if ("center".equalsIgnoreCase(extFormFieldAlignment)) {
          LOOK_AND_FEEL.setFormFieldLabelAlignment(SWT.CENTER);
        }
        else if ("left".equalsIgnoreCase(extFormFieldAlignment)) {
          LOOK_AND_FEEL.setFormFieldLabelAlignment(SWT.LEFT);
        }
        else if ("right".equalsIgnoreCase(extFormFieldAlignment)) {
          LOOK_AND_FEEL.setFormFieldLabelAlignment(SWT.RIGHT);
        }
        else {
          LOG.warn("the value '" + extFormFieldAlignment + "' is not valid for the property '" + ILookAndFeelProperties.PROP_FORM_FIELD_LABEL_ALIGNMENT + "'. Expected values are[right,left,center]");
        }
      }
      if (props.getPropertyInt(ILookAndFeelProperties.PROP_LOGICAL_GRID_LAYOUT_DEFAULT_COLUMN_WIDTH) != 0) {
        LOOK_AND_FEEL.setLogicalGridLayoutDefaultColumnWidth(props.getPropertyInt(ILookAndFeelProperties.PROP_LOGICAL_GRID_LAYOUT_DEFAULT_COLUMN_WIDTH));
      }
      if (props.getPropertyInt(ILookAndFeelProperties.PROP_LOGICAL_GRID_LAYOUT_HORIZONTAL_GAP) != 0) {
        LOOK_AND_FEEL.setLogicalGridLayoutHorizontalGap(props.getPropertyInt(ILookAndFeelProperties.PROP_LOGICAL_GRID_LAYOUT_HORIZONTAL_GAP));
      }
      int gridRowHeight = props.getPropertyInt(ILookAndFeelProperties.PROP_LOGICAL_GRID_LAYOUT_ROW_HEIGHT);
      if (gridRowHeight > 1) {
        LOOK_AND_FEEL.setLogicalGridLayoutRowHeight(gridRowHeight);
      }
      else {
        LOOK_AND_FEEL.setLogicalGridLayoutRowHeight(getSystemRowHeight());
      }
      if (props.getPropertyInt(ILookAndFeelProperties.PROP_LOGICAL_GRID_LAYOUT_VERTICAL_GAP) != 0) {
        LOOK_AND_FEEL.setLogicalGridLayoutVerticalGap(props.getPropertyInt(ILookAndFeelProperties.PROP_LOGICAL_GRID_LAYOUT_VERTICAL_GAP));
      }

      if (props.getPropertyInt(ILookAndFeelProperties.PROP_PROCESS_BUTTON_HEIGHT) != 0) {
        LOOK_AND_FEEL.setProcessButtonHeight(props.getPropertyInt(ILookAndFeelProperties.PROP_PROCESS_BUTTON_HEIGHT));
      }
      if (props.getPropertyInt(ILookAndFeelProperties.PROP_PROCESS_BUTTON_MAX_WIDTH) != 0) {
        LOOK_AND_FEEL.setProcessButtonMaxWidth(props.getPropertyInt(ILookAndFeelProperties.PROP_PROCESS_BUTTON_MAX_WIDTH));
      }
      if (props.getPropertyInt(ILookAndFeelProperties.PROP_PROCESS_BUTTON_MIN_WIDTH) != 0) {
        LOOK_AND_FEEL.setProcessButtonMinWidth(props.getPropertyInt(ILookAndFeelProperties.PROP_PROCESS_BUTTON_MIN_WIDTH));
      }
      if (props.getPropertyString(ILookAndFeelProperties.PROP_COLOR_FOREGROUND_DISABLED) != null) {
        LOOK_AND_FEEL.setColorForegroundDisabled(props.getPropertyString(ILookAndFeelProperties.PROP_COLOR_FOREGROUND_DISABLED));
      }
      if (props.getPropertyString(ILookAndFeelProperties.PROP_MESSAGE_BOX_MIN_WIDTH) != null) {
        LOOK_AND_FEEL.setMessageBoxMinWidth(props.getPropertyInt(ILookAndFeelProperties.PROP_MESSAGE_BOX_MIN_WIDTH));
      }
      if (props.getPropertyString(ILookAndFeelProperties.PROP_MESSAGE_BOX_MIN_HEIGHT) != null) {
        LOOK_AND_FEEL.setMessageBoxMinHeight(props.getPropertyInt(ILookAndFeelProperties.PROP_MESSAGE_BOX_MIN_HEIGHT));
      }
      if (props.getPropertyString(ILookAndFeelProperties.PROP_TABLE_MOUSE_MOVE_SELECTION_SUPPORT_ENABLED) != null) {
        LOOK_AND_FEEL.setTableMouseMoveSelectionSupportEnabled(props.getPropertyBool(ILookAndFeelProperties.PROP_TABLE_MOUSE_MOVE_SELECTION_SUPPORT_ENABLED));
      }
      if (props.getPropertyString(ILookAndFeelProperties.PROP_TABLE_MULTILINE_TOOLTIP_SUPPORT_ENABLED) != null) {
        LOOK_AND_FEEL.setTableMultilineTooltipSupportEnabled(props.getPropertyBool(ILookAndFeelProperties.PROP_TABLE_MULTILINE_TOOLTIP_SUPPORT_ENABLED));
      }
    }
  }

  private static int getSystemRowHeight() {
    String osName = Activator.getDefault().getBundle().getBundleContext().getProperty("org.osgi.framework.os.name");
    if (StringUtility.equalsIgnoreCase("WindowsXP", osName)) {
      return 21;
    }
    else {
      return 23;
    }
  }

}
>>>>>>> 58ffa0d6
<|MERGE_RESOLUTION|>--- conflicted
+++ resolved
@@ -1,4 +1,3 @@
-<<<<<<< HEAD
 /*******************************************************************************
  * Copyright (c) 2010 BSI Business Systems Integration AG.
  * All rights reserved. This program and the accompanying materials
@@ -246,6 +245,9 @@
       if (props.getPropertyString(ILookAndFeelProperties.PROP_TABLE_MOUSE_MOVE_SELECTION_SUPPORT_ENABLED) != null) {
         LOOK_AND_FEEL.setTableMouseMoveSelectionSupportEnabled(props.getPropertyBool(ILookAndFeelProperties.PROP_TABLE_MOUSE_MOVE_SELECTION_SUPPORT_ENABLED));
       }
+      if (props.getPropertyString(ILookAndFeelProperties.PROP_TABLE_MULTILINE_TOOLTIP_SUPPORT_ENABLED) != null) {
+        LOOK_AND_FEEL.setTableMultilineTooltipSupportEnabled(props.getPropertyBool(ILookAndFeelProperties.PROP_TABLE_MULTILINE_TOOLTIP_SUPPORT_ENABLED));
+      }
     }
   }
 
@@ -259,270 +261,4 @@
     }
   }
 
-}
-=======
-/*******************************************************************************
- * Copyright (c) 2010 BSI Business Systems Integration AG.
- * All rights reserved. This program and the accompanying materials
- * are made available under the terms of the Eclipse Public License v1.0
- * which accompanies this distribution, and is available at
- * http://www.eclipse.org/legal/epl-v10.html
- *
- * Contributors:
- *     BSI Business Systems Integration AG - initial API and implementation
- ******************************************************************************/
-package org.eclipse.scout.rt.ui.swt.extension;
-
-import java.util.ArrayList;
-import java.util.TreeMap;
-
-import org.eclipse.core.runtime.IConfigurationElement;
-import org.eclipse.core.runtime.IExtension;
-import org.eclipse.core.runtime.IExtensionPoint;
-import org.eclipse.core.runtime.IExtensionRegistry;
-import org.eclipse.core.runtime.Platform;
-import org.eclipse.scout.commons.StringUtility;
-import org.eclipse.scout.commons.logger.IScoutLogger;
-import org.eclipse.scout.commons.logger.ScoutLogManager;
-import org.eclipse.scout.rt.shared.data.basic.FontSpec;
-import org.eclipse.scout.rt.ui.swt.Activator;
-import org.eclipse.scout.rt.ui.swt.extension.internal.LookAndFeelDecorations;
-import org.eclipse.scout.rt.ui.swt.extension.internal.LookAndFeelProperties;
-import org.eclipse.scout.rt.ui.swt.extension.internal.UiDecoration;
-import org.eclipse.swt.SWT;
-
-public final class UiDecorationExtensionPoint {
-  private static IScoutLogger LOG = ScoutLogManager.getLogger(UiDecorationExtensionPoint.class);
-  private static final UiDecoration LOOK_AND_FEEL;
-
-  public static final int SCOPE_DEFAULT = 1;
-  public static final int SCOPE_GLOBAL = 2;
-
-  private UiDecorationExtensionPoint() {
-  }
-
-  public static IUiDecoration getLookAndFeel() {
-    return LOOK_AND_FEEL;
-  }
-
-  private static ILookAndFeelDecorations parseDecorations(IConfigurationElement decorationsElement) {
-    LookAndFeelDecorations decorations = new LookAndFeelDecorations();
-    decorations.setScope(getScopePriority(decorationsElement.getAttribute("scope")));
-
-    IConfigurationElement[] mandatoryElement = decorationsElement.getChildren("mandatory");
-    if (mandatoryElement.length > 0) {
-      // only 1 mandatory extension
-      // background
-      IConfigurationElement[] fieldBackground = mandatoryElement[0].getChildren("fieldBackground");
-      if (fieldBackground.length > 0) {
-        decorations.setMandatoryFieldBackgroundColor(fieldBackground[0].getAttribute("color"));
-      }
-      // label text color
-      IConfigurationElement[] labelTextColor = mandatoryElement[0].getChildren("labelTextColor");
-      if (labelTextColor.length > 0) {
-        decorations.setMandatoryLabelTextColor(labelTextColor[0].getAttribute("color"));
-      }
-      // label Font
-      IConfigurationElement[] labelFont = mandatoryElement[0].getChildren("labelFont");
-      if (labelFont.length > 0) {
-        FontSpec spec = FontSpec.parse(labelFont[0].getAttribute("font"));
-        decorations.setMandatoryLabelFont(spec);
-      }
-      // star marker
-      IConfigurationElement[] starMarker = mandatoryElement[0].getChildren("starMarker");
-      if (starMarker.length > 0) {
-        decorations.setStarMarkerPosition(parseStarMarkerPosition(starMarker[0].getAttribute("placement")));
-      }
-
-    }
-    return decorations;
-  }
-
-  private static ILookAndFeelProperties parseProperties(IConfigurationElement propertiesElement) {
-    LookAndFeelProperties props = new LookAndFeelProperties();
-    props.setScope(getScopePriority(propertiesElement.getAttribute("scope")));
-    IConfigurationElement[] properties = propertiesElement.getChildren("property");
-    for (IConfigurationElement prop : properties) {
-      String propName = null, propValue = null;
-      propName = prop.getAttribute("name");
-      propValue = prop.getAttribute("value");
-      props.setProperty(propName, propValue);
-      props.setContributor(propertiesElement.getContributor().getName());
-    }
-    return props;
-  }
-
-  private static int getScopePriority(String scope) {
-    int prio = SCOPE_DEFAULT;
-    if (StringUtility.isNullOrEmpty(scope) || scope.equalsIgnoreCase("default")) {
-      prio = SCOPE_DEFAULT;
-    }
-    else if (scope.equalsIgnoreCase("global")) {
-      prio = SCOPE_GLOBAL;
-    }
-    return prio;
-  }
-
-  private static int parseStarMarkerPosition(String value) {
-    int pos = ILookAndFeelDecorations.STAR_MARKER_NONE;
-    if (StringUtility.isNullOrEmpty(value) || value.equalsIgnoreCase("beforeLabel")) {
-      pos = ILookAndFeelDecorations.STAR_MARKER_BEFORE_LABEL;
-    }
-    else if (value.equalsIgnoreCase("afterLabel")) {
-      pos = ILookAndFeelDecorations.STAR_MARKER_AFTER_LABEL;
-    }
-    return pos;
-  }
-
-  static {
-    LOOK_AND_FEEL = new UiDecoration();
-
-    ArrayList<ILookAndFeelProperties> propertyExtensions = new ArrayList<ILookAndFeelProperties>();
-    ArrayList<ILookAndFeelDecorations> decorationExtensions = new ArrayList<ILookAndFeelDecorations>();
-
-    IExtensionRegistry reg = Platform.getExtensionRegistry();
-    IExtensionPoint xp = reg.getExtensionPoint(Activator.PLUGIN_ID, "lookAndFeel");
-    IExtension[] extensions = xp.getExtensions();
-
-    for (IExtension extension : extensions) {
-      IConfigurationElement[] elements = extension.getConfigurationElements();
-      for (IConfigurationElement element : elements) {
-        if ("properties".equals(element.getName())) {
-          propertyExtensions.add(parseProperties(element));
-        }
-        else if ("decorations".equals(element.getName())) {
-          decorationExtensions.add(parseDecorations(element));
-        }
-      }
-    }
-    // decorations
-    TreeMap<Integer, ILookAndFeelDecorations> decorations = new TreeMap<Integer, ILookAndFeelDecorations>();
-    for (ILookAndFeelDecorations dec : decorationExtensions) {
-      int scope = dec.getScope();
-      if (decorations.get(scope) != null) {
-        LOG.warn("multiple look and feel extension found with scope '" + scope + "'");
-      }
-      else {
-        decorations.put(scope, dec);
-      }
-    }
-    if (decorations.size() > 0) {
-      ILookAndFeelDecorations dec = decorations.get(decorations.lastKey());
-      if (dec.getMandatoryFieldBackgroundColor() != null) {
-        LOOK_AND_FEEL.setMandatoryFieldBackgroundColor(dec.getMandatoryFieldBackgroundColor());
-      }
-      if (dec.getMandatoryLabelFont() != null) {
-        LOOK_AND_FEEL.setMandatoryLabelFont(dec.getMandatoryLabelFont());
-      }
-      if (dec.getMandatoryLabelTextColor() != null) {
-        LOOK_AND_FEEL.setMandatoryLabelTextColor(dec.getMandatoryLabelTextColor());
-      }
-      if (dec.getStarMarkerPosition() != ILookAndFeelDecorations.STAR_MARKER_NONE) {
-        LOOK_AND_FEEL.setMandatoryStarMarkerPosition(dec.getStarMarkerPosition());
-      }
-    }
-    // properties
-    TreeMap<Integer, ILookAndFeelProperties> properties = new TreeMap<Integer, ILookAndFeelProperties>();
-    for (ILookAndFeelProperties props : propertyExtensions) {
-      int scope = props.getScope();
-      if (properties.get(scope) != null) {
-        LOG.warn("multiple look and feel extension found with scope '" + scope + "'");
-      }
-      else {
-        properties.put(scope, props);
-      }
-    }
-    for (ILookAndFeelProperties props : properties.values()) {
-      if (props.getPropertyInt(ILookAndFeelProperties.PROP_DIALOG_MIN_HEIGHT) != 0) {
-        LOOK_AND_FEEL.setDialogMinHeight(props.getPropertyInt(ILookAndFeelProperties.PROP_DIALOG_MIN_HEIGHT));
-      }
-      if (props.getPropertyInt(ILookAndFeelProperties.PROP_DIALOG_MIN_WIDTH) != 0) {
-        LOOK_AND_FEEL.setDialogMinWidth(props.getPropertyInt(ILookAndFeelProperties.PROP_DIALOG_MIN_WIDTH));
-      }
-      int propActivationButtonHeight = props.getPropertyInt(ILookAndFeelProperties.PROP_FORM_FIELD_ACTIVATION_BUTTON_HEIGHT);
-      if (propActivationButtonHeight > 0) {
-        LOOK_AND_FEEL.setFormFieldActivationButtonHeight(propActivationButtonHeight);
-      }
-      else {
-        LOOK_AND_FEEL.setFormFieldActivationButtonHeight(getSystemRowHeight());
-      }
-      if (props.getPropertyInt(ILookAndFeelProperties.PROP_FORM_FIELD_ACTIVATION_BUTTON_WIDTH) != 0) {
-        LOOK_AND_FEEL.setFormFieldActivationButtonWidth(props.getPropertyInt(ILookAndFeelProperties.PROP_FORM_FIELD_ACTIVATION_BUTTON_WIDTH));
-      }
-      if (props.getPropertyInt(ILookAndFeelProperties.PROP_FORM_FIELD_ACTIVATION_BUTTON_WITH_MENU_WIDTH) != 0) {
-        LOOK_AND_FEEL.setFormFieldActivationButtonWithMenuWidth(props.getPropertyInt(ILookAndFeelProperties.PROP_FORM_FIELD_ACTIVATION_BUTTON_WITH_MENU_WIDTH));
-      }
-      if (props.getPropertyInt(ILookAndFeelProperties.PROP_FORM_FIELD_LABEL_WIDTH) != 0) {
-        LOOK_AND_FEEL.setFormFieldLabelWidth(props.getPropertyInt(ILookAndFeelProperties.PROP_FORM_FIELD_LABEL_WIDTH));
-      }
-      if (props.getPropertyString(ILookAndFeelProperties.PROP_FORM_FIELD_LABEL_ALIGNMENT) != null) {
-        String extFormFieldAlignment = props.getPropertyString(ILookAndFeelProperties.PROP_FORM_FIELD_LABEL_ALIGNMENT);
-        if ("center".equalsIgnoreCase(extFormFieldAlignment)) {
-          LOOK_AND_FEEL.setFormFieldLabelAlignment(SWT.CENTER);
-        }
-        else if ("left".equalsIgnoreCase(extFormFieldAlignment)) {
-          LOOK_AND_FEEL.setFormFieldLabelAlignment(SWT.LEFT);
-        }
-        else if ("right".equalsIgnoreCase(extFormFieldAlignment)) {
-          LOOK_AND_FEEL.setFormFieldLabelAlignment(SWT.RIGHT);
-        }
-        else {
-          LOG.warn("the value '" + extFormFieldAlignment + "' is not valid for the property '" + ILookAndFeelProperties.PROP_FORM_FIELD_LABEL_ALIGNMENT + "'. Expected values are[right,left,center]");
-        }
-      }
-      if (props.getPropertyInt(ILookAndFeelProperties.PROP_LOGICAL_GRID_LAYOUT_DEFAULT_COLUMN_WIDTH) != 0) {
-        LOOK_AND_FEEL.setLogicalGridLayoutDefaultColumnWidth(props.getPropertyInt(ILookAndFeelProperties.PROP_LOGICAL_GRID_LAYOUT_DEFAULT_COLUMN_WIDTH));
-      }
-      if (props.getPropertyInt(ILookAndFeelProperties.PROP_LOGICAL_GRID_LAYOUT_HORIZONTAL_GAP) != 0) {
-        LOOK_AND_FEEL.setLogicalGridLayoutHorizontalGap(props.getPropertyInt(ILookAndFeelProperties.PROP_LOGICAL_GRID_LAYOUT_HORIZONTAL_GAP));
-      }
-      int gridRowHeight = props.getPropertyInt(ILookAndFeelProperties.PROP_LOGICAL_GRID_LAYOUT_ROW_HEIGHT);
-      if (gridRowHeight > 1) {
-        LOOK_AND_FEEL.setLogicalGridLayoutRowHeight(gridRowHeight);
-      }
-      else {
-        LOOK_AND_FEEL.setLogicalGridLayoutRowHeight(getSystemRowHeight());
-      }
-      if (props.getPropertyInt(ILookAndFeelProperties.PROP_LOGICAL_GRID_LAYOUT_VERTICAL_GAP) != 0) {
-        LOOK_AND_FEEL.setLogicalGridLayoutVerticalGap(props.getPropertyInt(ILookAndFeelProperties.PROP_LOGICAL_GRID_LAYOUT_VERTICAL_GAP));
-      }
-
-      if (props.getPropertyInt(ILookAndFeelProperties.PROP_PROCESS_BUTTON_HEIGHT) != 0) {
-        LOOK_AND_FEEL.setProcessButtonHeight(props.getPropertyInt(ILookAndFeelProperties.PROP_PROCESS_BUTTON_HEIGHT));
-      }
-      if (props.getPropertyInt(ILookAndFeelProperties.PROP_PROCESS_BUTTON_MAX_WIDTH) != 0) {
-        LOOK_AND_FEEL.setProcessButtonMaxWidth(props.getPropertyInt(ILookAndFeelProperties.PROP_PROCESS_BUTTON_MAX_WIDTH));
-      }
-      if (props.getPropertyInt(ILookAndFeelProperties.PROP_PROCESS_BUTTON_MIN_WIDTH) != 0) {
-        LOOK_AND_FEEL.setProcessButtonMinWidth(props.getPropertyInt(ILookAndFeelProperties.PROP_PROCESS_BUTTON_MIN_WIDTH));
-      }
-      if (props.getPropertyString(ILookAndFeelProperties.PROP_COLOR_FOREGROUND_DISABLED) != null) {
-        LOOK_AND_FEEL.setColorForegroundDisabled(props.getPropertyString(ILookAndFeelProperties.PROP_COLOR_FOREGROUND_DISABLED));
-      }
-      if (props.getPropertyString(ILookAndFeelProperties.PROP_MESSAGE_BOX_MIN_WIDTH) != null) {
-        LOOK_AND_FEEL.setMessageBoxMinWidth(props.getPropertyInt(ILookAndFeelProperties.PROP_MESSAGE_BOX_MIN_WIDTH));
-      }
-      if (props.getPropertyString(ILookAndFeelProperties.PROP_MESSAGE_BOX_MIN_HEIGHT) != null) {
-        LOOK_AND_FEEL.setMessageBoxMinHeight(props.getPropertyInt(ILookAndFeelProperties.PROP_MESSAGE_BOX_MIN_HEIGHT));
-      }
-      if (props.getPropertyString(ILookAndFeelProperties.PROP_TABLE_MOUSE_MOVE_SELECTION_SUPPORT_ENABLED) != null) {
-        LOOK_AND_FEEL.setTableMouseMoveSelectionSupportEnabled(props.getPropertyBool(ILookAndFeelProperties.PROP_TABLE_MOUSE_MOVE_SELECTION_SUPPORT_ENABLED));
-      }
-      if (props.getPropertyString(ILookAndFeelProperties.PROP_TABLE_MULTILINE_TOOLTIP_SUPPORT_ENABLED) != null) {
-        LOOK_AND_FEEL.setTableMultilineTooltipSupportEnabled(props.getPropertyBool(ILookAndFeelProperties.PROP_TABLE_MULTILINE_TOOLTIP_SUPPORT_ENABLED));
-      }
-    }
-  }
-
-  private static int getSystemRowHeight() {
-    String osName = Activator.getDefault().getBundle().getBundleContext().getProperty("org.osgi.framework.os.name");
-    if (StringUtility.equalsIgnoreCase("WindowsXP", osName)) {
-      return 21;
-    }
-    else {
-      return 23;
-    }
-  }
-
-}
->>>>>>> 58ffa0d6
+}