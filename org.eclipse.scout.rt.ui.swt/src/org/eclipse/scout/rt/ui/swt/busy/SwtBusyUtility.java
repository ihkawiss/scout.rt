<<<<<<< HEAD
/*******************************************************************************
 * Copyright (c) 2010 BSI Business Systems Integration AG.
 * All rights reserved. This program and the accompanying materials
 * are made available under the terms of the Eclipse Public License v1.0
 * which accompanies this distribution, and is available at
 * http://www.eclipse.org/legal/epl-v10.html
 *
 * Contributors:
 *     BSI Business Systems Integration AG - initial API and implementation
 ******************************************************************************/
package org.eclipse.scout.rt.ui.swt.busy;

import java.lang.reflect.InvocationTargetException;
import java.util.ArrayList;
import java.util.List;

import org.eclipse.core.runtime.IProgressMonitor;
import org.eclipse.core.runtime.NullProgressMonitor;
import org.eclipse.jface.operation.IRunnableWithProgress;
import org.eclipse.jface.operation.ModalContext;
import org.eclipse.scout.commons.logger.IScoutLogger;
import org.eclipse.scout.commons.logger.ScoutLogManager;
import org.eclipse.scout.rt.ui.swt.ISwtEnvironment;
import org.eclipse.scout.rt.ui.swt.window.ISwtScoutPart;
import org.eclipse.scout.rt.ui.swt.window.desktop.editor.AbstractScoutEditorPart;
import org.eclipse.scout.rt.ui.swt.window.desktop.view.AbstractScoutView;
import org.eclipse.scout.rt.ui.swt.window.dialog.SwtScoutDialog;
import org.eclipse.swt.custom.BusyIndicator;
import org.eclipse.swt.widgets.Display;
import org.eclipse.ui.IWorkbenchWindow;
import org.eclipse.ui.PlatformUI;

/**
 * Utilities to handle busy and blocking
 * 
 * @author imo
 * @since 3.8
 */
public final class SwtBusyUtility {
  private static final IScoutLogger LOG = ScoutLogManager.getLogger(SwtBusyUtility.class);

  private SwtBusyUtility() {
  }

  /**
   * Must be called outside of the display thread.
   * <p>
   * Does NOT call {@link Display#syncExec(Runnable)} since this could lead to dead-locks.
   * <p>
   * Blocks and returns once the runnable has finished running.
   * <p>
   * Uses {@link BusyIndicator#showWhile(Display, Runnable)} and
   * {@link ModalContext#run(IRunnableWithProgress, boolean, IProgressMonitor, Display)}
   */
  public static void showBusyIndicator(final SwtBusyHandler busyHandler, final IRunnableWithProgress runnable, IProgressMonitor monitor) {
    if (!busyHandler.isEnabled()) {
      return;
    }

    final Object lock = new Object();
    synchronized (lock) {

      final Display display = busyHandler.getDisplay();
      display.asyncExec(new Runnable() {
        @Override
        public void run() {
          if (!busyHandler.isEnabled()) {
            return;
          }

          BusyIndicator.showWhile(display, new Runnable() {
            @Override
            public void run() {
              try {
                //use modal context to prevent freezing of the gui
                ModalContext.run(new IRunnableWithProgress() {
                  @Override
                  public void run(IProgressMonitor monitor2) throws InvocationTargetException, InterruptedException {
                    try {
                      runnable.run(monitor2);
                    }
                    finally {
                      synchronized (lock) {
                        lock.notifyAll();
                      }
                    }
                  }
                }, true, new NullProgressMonitor(), display);
              }
              catch (Throwable t) {
                LOG.warn("run modal context", t);
              }
            }
          });

        }
      });

      try {
        lock.wait();
      }
      catch (InterruptedException e) {
        //nop
      }
    }
  }

  /**
   * Must be called outside of the display thread.
   * <p>
   * Does NOT call {@link Display#syncExec(Runnable)} since this could lead to dead-locks.
   * <p>
   * Blocks and returns once the runnable has finished running.
   * <p>
   * Uses
   */
  public static void showWorkbenchIndicator(final SwtBusyHandler busyHandler, final IRunnableWithProgress runnable) {
    if (!busyHandler.isEnabled()) {
      return;
    }

    final Object lock = new Object();
    synchronized (lock) {

      final Display display = busyHandler.getDisplay();
      display.asyncExec(new Runnable() {
        @Override
        public void run() {
          if (!busyHandler.isEnabled()) {
            return;
          }

          IWorkbenchWindow activeWorkbenchWindow = PlatformUI.getWorkbench().getActiveWorkbenchWindow();
          if (activeWorkbenchWindow == null) {
            return;
          }

          try {
            activeWorkbenchWindow.run(true, true, new IRunnableWithProgress() {
              @Override
              public void run(IProgressMonitor workbenchJobMonitor) throws InvocationTargetException, InterruptedException {
                try {
                  runnable.run(workbenchJobMonitor);
                }
                finally {
                  synchronized (lock) {
                    lock.notifyAll();
                  }
                }
              }
            });
          }
          catch (InvocationTargetException e) {
            LOG.warn("Exception while showing workbench busy indicator.", e);
          }
          catch (InterruptedException e) {
            LOG.warn("Exception while showing workbench busy indicator.", e);
          }
        }
      });

      try {
        lock.wait();
      }
      catch (InterruptedException e) {
        //nop
      }

    }
  }

  public static boolean isDialogPart(ISwtScoutPart part) {
    return (part instanceof SwtScoutDialog);
  }

  public static boolean isViewOrEditorPart(ISwtScoutPart part) {
    return (part instanceof AbstractScoutView || part instanceof AbstractScoutEditorPart);
  }

  /**
   * @return all affected parts in the same swt / scout environment (user session). The first part is the active part
   *         and may be null.
   */
  public static List<ISwtScoutPart> findAffectedParts(ISwtEnvironment env) {
    ArrayList<ISwtScoutPart> candidateParts = new ArrayList<ISwtScoutPart>();
    for (ISwtScoutPart part : env.getOpenFormParts()) {
      if (SwtBusyUtility.isDialogPart(part) || SwtBusyUtility.isViewOrEditorPart(part)) {
        candidateParts.add(part);
      }
    }
    ArrayList<ISwtScoutPart> affectedParts = new ArrayList<ISwtScoutPart>();
    //find an active dialog, it would be the only affected item
    for (ISwtScoutPart part : candidateParts) {
      if (part.isActive() && SwtBusyUtility.isDialogPart(part)) {
        affectedParts.add(part);
        return affectedParts;
      }
    }
    //find a visible dialog, it would be the only affected item
    for (ISwtScoutPart part : candidateParts) {
      if (part.isActive() && SwtBusyUtility.isDialogPart(part)) {
        affectedParts.add(part);
        return affectedParts;
      }
    }
    //find an active view, also all other views are affected
    for (ISwtScoutPart part : candidateParts) {
      if (part.isActive() && SwtBusyUtility.isViewOrEditorPart(part)) {
        affectedParts.addAll(candidateParts);
        affectedParts.remove(part);
        affectedParts.add(0, part);
        return affectedParts;
      }
    }
    //all views are affected, none shows a cancel button
    affectedParts.add(null);
    affectedParts.addAll(candidateParts);
    return affectedParts;
  }

}
=======
/*******************************************************************************
 * Copyright (c) 2010 BSI Business Systems Integration AG.
 * All rights reserved. This program and the accompanying materials
 * are made available under the terms of the Eclipse Public License v1.0
 * which accompanies this distribution, and is available at
 * http://www.eclipse.org/legal/epl-v10.html
 *
 * Contributors:
 *     BSI Business Systems Integration AG - initial API and implementation
 ******************************************************************************/
package org.eclipse.scout.rt.ui.swt.busy;

import java.lang.reflect.InvocationTargetException;
import java.util.ArrayList;
import java.util.List;

import org.eclipse.core.runtime.IProgressMonitor;
import org.eclipse.core.runtime.NullProgressMonitor;
import org.eclipse.jface.operation.IRunnableWithProgress;
import org.eclipse.jface.operation.ModalContext;
import org.eclipse.scout.commons.logger.IScoutLogger;
import org.eclipse.scout.commons.logger.ScoutLogManager;
import org.eclipse.scout.rt.ui.swt.ISwtEnvironment;
import org.eclipse.scout.rt.ui.swt.window.ISwtScoutPart;
import org.eclipse.scout.rt.ui.swt.window.desktop.editor.AbstractScoutEditorPart;
import org.eclipse.scout.rt.ui.swt.window.desktop.view.AbstractScoutView;
import org.eclipse.scout.rt.ui.swt.window.dialog.SwtScoutDialog;
import org.eclipse.swt.custom.BusyIndicator;
import org.eclipse.swt.widgets.Display;
import org.eclipse.ui.IWorkbenchWindow;
import org.eclipse.ui.PlatformUI;

/**
 * Utilities to handle busy and blocking
 * 
 * @author imo
 * @since 3.8
 */
public final class SwtBusyUtility {
  private static final IScoutLogger LOG = ScoutLogManager.getLogger(SwtBusyUtility.class);

  private SwtBusyUtility() {
  }

  /**
   * Must be called outside of the display thread.
   * <p>
   * Does NOT call {@link Display#syncExec(Runnable)} since this could lead to dead-locks.
   * <p>
   * Blocks and returns once the runnable has finished running.
   * <p>
   * Uses {@link BusyIndicator#showWhile(Display, Runnable)} and
   * {@link ModalContext#run(IRunnableWithProgress, boolean, IProgressMonitor, Display)}
   */
  public static void showBusyIndicator(final SwtBusyHandler busyHandler, final IRunnableWithProgress runnable, IProgressMonitor monitor) {
    if (!busyHandler.isEnabled()) {
      return;
    }

    final Object lock = new Object();
    synchronized (lock) {

      final Display display = busyHandler.getDisplay();
      display.asyncExec(new Runnable() {
        @Override
        public void run() {
          if (!busyHandler.isEnabled()) {
            return;
          }

          BusyIndicator.showWhile(display, new Runnable() {
            @Override
            public void run() {
              try {
                //use modal context to prevent freezing of the gui
                ModalContext.run(new IRunnableWithProgress() {
                  @Override
                  public void run(IProgressMonitor monitor2) throws InvocationTargetException, InterruptedException {
                    try {
                      runnable.run(monitor2);
                    }
                    finally {
                      synchronized (lock) {
                        lock.notifyAll();
                      }
                    }
                  }
                }, true, new NullProgressMonitor(), display);
              }
              catch (Throwable t) {
                LOG.warn("run modal context", t);
              }
            }
          });

        }
      });

      try {
        lock.wait();
      }
      catch (InterruptedException e) {
        //nop
      }
    }
  }

  /**
   * Must be called outside of the display thread.
   * <p>
   * Does NOT call {@link Display#syncExec(Runnable)} since this could lead to dead-locks.
   * <p>
   * Blocks and returns once the runnable has finished running.
   */
  public static void showWorkbenchIndicator(final SwtBusyHandler busyHandler, final IRunnableWithProgress runnable) {
    if (!busyHandler.isEnabled()) {
      return;
    }

    final Object lock = new Object();
    synchronized (lock) {

      final Display display = busyHandler.getDisplay();
      display.asyncExec(new Runnable() {
        @Override
        public void run() {
          if (!busyHandler.isEnabled()) {
            return;
          }

          IWorkbenchWindow activeWorkbenchWindow = PlatformUI.getWorkbench().getActiveWorkbenchWindow();
          if (activeWorkbenchWindow == null) {
            return;
          }

          try {
            activeWorkbenchWindow.run(true, true, new IRunnableWithProgress() {
              @Override
              public void run(IProgressMonitor workbenchJobMonitor) throws InvocationTargetException, InterruptedException {
                try {
                  runnable.run(workbenchJobMonitor);
                }
                finally {
                  synchronized (lock) {
                    lock.notifyAll();
                  }
                }
              }
            });
          }
          catch (InvocationTargetException e) {
            LOG.warn("Exception while showing workbench busy indicator.", e);
          }
          catch (InterruptedException e) {
            LOG.warn("Exception while showing workbench busy indicator.", e);
          }
        }
      });

      try {
        lock.wait();
      }
      catch (InterruptedException e) {
        //nop
      }

    }
  }

  public static boolean isDialogPart(ISwtScoutPart part) {
    return (part instanceof SwtScoutDialog);
  }

  public static boolean isViewOrEditorPart(ISwtScoutPart part) {
    return (part instanceof AbstractScoutView || part instanceof AbstractScoutEditorPart);
  }

  /**
   * @return all affected parts in the same swt / scout environment (user session). The first part is the active part
   *         and may be null.
   */
  public static List<ISwtScoutPart> findAffectedParts(ISwtEnvironment env) {
    ArrayList<ISwtScoutPart> candidateParts = new ArrayList<ISwtScoutPart>();
    for (ISwtScoutPart part : env.getOpenFormParts()) {
      if (SwtBusyUtility.isDialogPart(part) || SwtBusyUtility.isViewOrEditorPart(part)) {
        candidateParts.add(part);
      }
    }
    ArrayList<ISwtScoutPart> affectedParts = new ArrayList<ISwtScoutPart>();
    //find an active dialog, it would be the only affected item
    for (ISwtScoutPart part : candidateParts) {
      if (part.isActive() && SwtBusyUtility.isDialogPart(part)) {
        affectedParts.add(part);
        return affectedParts;
      }
    }
    //find a visible dialog, it would be the only affected item
    for (ISwtScoutPart part : candidateParts) {
      if (part.isActive() && SwtBusyUtility.isDialogPart(part)) {
        affectedParts.add(part);
        return affectedParts;
      }
    }
    //find an active view, also all other views are affected
    for (ISwtScoutPart part : candidateParts) {
      if (part.isActive() && SwtBusyUtility.isViewOrEditorPart(part)) {
        affectedParts.addAll(candidateParts);
        affectedParts.remove(part);
        affectedParts.add(0, part);
        return affectedParts;
      }
    }
    //all views are affected, none shows a cancel button
    affectedParts.add(null);
    affectedParts.addAll(candidateParts);
    return affectedParts;
  }

}
>>>>>>> 96648c41
<|MERGE_RESOLUTION|>--- conflicted
+++ resolved
@@ -1,4 +1,3 @@
-<<<<<<< HEAD
 /*******************************************************************************
  * Copyright (c) 2010 BSI Business Systems Integration AG.
  * All rights reserved. This program and the accompanying materials
@@ -112,8 +111,6 @@
    * Does NOT call {@link Display#syncExec(Runnable)} since this could lead to dead-locks.
    * <p>
    * Blocks and returns once the runnable has finished running.
-   * <p>
-   * Uses
    */
   public static void showWorkbenchIndicator(final SwtBusyHandler busyHandler, final IRunnableWithProgress runnable) {
     if (!busyHandler.isEnabled()) {
@@ -219,225 +216,4 @@
     return affectedParts;
   }
 
-}
-=======
-/*******************************************************************************
- * Copyright (c) 2010 BSI Business Systems Integration AG.
- * All rights reserved. This program and the accompanying materials
- * are made available under the terms of the Eclipse Public License v1.0
- * which accompanies this distribution, and is available at
- * http://www.eclipse.org/legal/epl-v10.html
- *
- * Contributors:
- *     BSI Business Systems Integration AG - initial API and implementation
- ******************************************************************************/
-package org.eclipse.scout.rt.ui.swt.busy;
-
-import java.lang.reflect.InvocationTargetException;
-import java.util.ArrayList;
-import java.util.List;
-
-import org.eclipse.core.runtime.IProgressMonitor;
-import org.eclipse.core.runtime.NullProgressMonitor;
-import org.eclipse.jface.operation.IRunnableWithProgress;
-import org.eclipse.jface.operation.ModalContext;
-import org.eclipse.scout.commons.logger.IScoutLogger;
-import org.eclipse.scout.commons.logger.ScoutLogManager;
-import org.eclipse.scout.rt.ui.swt.ISwtEnvironment;
-import org.eclipse.scout.rt.ui.swt.window.ISwtScoutPart;
-import org.eclipse.scout.rt.ui.swt.window.desktop.editor.AbstractScoutEditorPart;
-import org.eclipse.scout.rt.ui.swt.window.desktop.view.AbstractScoutView;
-import org.eclipse.scout.rt.ui.swt.window.dialog.SwtScoutDialog;
-import org.eclipse.swt.custom.BusyIndicator;
-import org.eclipse.swt.widgets.Display;
-import org.eclipse.ui.IWorkbenchWindow;
-import org.eclipse.ui.PlatformUI;
-
-/**
- * Utilities to handle busy and blocking
- * 
- * @author imo
- * @since 3.8
- */
-public final class SwtBusyUtility {
-  private static final IScoutLogger LOG = ScoutLogManager.getLogger(SwtBusyUtility.class);
-
-  private SwtBusyUtility() {
-  }
-
-  /**
-   * Must be called outside of the display thread.
-   * <p>
-   * Does NOT call {@link Display#syncExec(Runnable)} since this could lead to dead-locks.
-   * <p>
-   * Blocks and returns once the runnable has finished running.
-   * <p>
-   * Uses {@link BusyIndicator#showWhile(Display, Runnable)} and
-   * {@link ModalContext#run(IRunnableWithProgress, boolean, IProgressMonitor, Display)}
-   */
-  public static void showBusyIndicator(final SwtBusyHandler busyHandler, final IRunnableWithProgress runnable, IProgressMonitor monitor) {
-    if (!busyHandler.isEnabled()) {
-      return;
-    }
-
-    final Object lock = new Object();
-    synchronized (lock) {
-
-      final Display display = busyHandler.getDisplay();
-      display.asyncExec(new Runnable() {
-        @Override
-        public void run() {
-          if (!busyHandler.isEnabled()) {
-            return;
-          }
-
-          BusyIndicator.showWhile(display, new Runnable() {
-            @Override
-            public void run() {
-              try {
-                //use modal context to prevent freezing of the gui
-                ModalContext.run(new IRunnableWithProgress() {
-                  @Override
-                  public void run(IProgressMonitor monitor2) throws InvocationTargetException, InterruptedException {
-                    try {
-                      runnable.run(monitor2);
-                    }
-                    finally {
-                      synchronized (lock) {
-                        lock.notifyAll();
-                      }
-                    }
-                  }
-                }, true, new NullProgressMonitor(), display);
-              }
-              catch (Throwable t) {
-                LOG.warn("run modal context", t);
-              }
-            }
-          });
-
-        }
-      });
-
-      try {
-        lock.wait();
-      }
-      catch (InterruptedException e) {
-        //nop
-      }
-    }
-  }
-
-  /**
-   * Must be called outside of the display thread.
-   * <p>
-   * Does NOT call {@link Display#syncExec(Runnable)} since this could lead to dead-locks.
-   * <p>
-   * Blocks and returns once the runnable has finished running.
-   */
-  public static void showWorkbenchIndicator(final SwtBusyHandler busyHandler, final IRunnableWithProgress runnable) {
-    if (!busyHandler.isEnabled()) {
-      return;
-    }
-
-    final Object lock = new Object();
-    synchronized (lock) {
-
-      final Display display = busyHandler.getDisplay();
-      display.asyncExec(new Runnable() {
-        @Override
-        public void run() {
-          if (!busyHandler.isEnabled()) {
-            return;
-          }
-
-          IWorkbenchWindow activeWorkbenchWindow = PlatformUI.getWorkbench().getActiveWorkbenchWindow();
-          if (activeWorkbenchWindow == null) {
-            return;
-          }
-
-          try {
-            activeWorkbenchWindow.run(true, true, new IRunnableWithProgress() {
-              @Override
-              public void run(IProgressMonitor workbenchJobMonitor) throws InvocationTargetException, InterruptedException {
-                try {
-                  runnable.run(workbenchJobMonitor);
-                }
-                finally {
-                  synchronized (lock) {
-                    lock.notifyAll();
-                  }
-                }
-              }
-            });
-          }
-          catch (InvocationTargetException e) {
-            LOG.warn("Exception while showing workbench busy indicator.", e);
-          }
-          catch (InterruptedException e) {
-            LOG.warn("Exception while showing workbench busy indicator.", e);
-          }
-        }
-      });
-
-      try {
-        lock.wait();
-      }
-      catch (InterruptedException e) {
-        //nop
-      }
-
-    }
-  }
-
-  public static boolean isDialogPart(ISwtScoutPart part) {
-    return (part instanceof SwtScoutDialog);
-  }
-
-  public static boolean isViewOrEditorPart(ISwtScoutPart part) {
-    return (part instanceof AbstractScoutView || part instanceof AbstractScoutEditorPart);
-  }
-
-  /**
-   * @return all affected parts in the same swt / scout environment (user session). The first part is the active part
-   *         and may be null.
-   */
-  public static List<ISwtScoutPart> findAffectedParts(ISwtEnvironment env) {
-    ArrayList<ISwtScoutPart> candidateParts = new ArrayList<ISwtScoutPart>();
-    for (ISwtScoutPart part : env.getOpenFormParts()) {
-      if (SwtBusyUtility.isDialogPart(part) || SwtBusyUtility.isViewOrEditorPart(part)) {
-        candidateParts.add(part);
-      }
-    }
-    ArrayList<ISwtScoutPart> affectedParts = new ArrayList<ISwtScoutPart>();
-    //find an active dialog, it would be the only affected item
-    for (ISwtScoutPart part : candidateParts) {
-      if (part.isActive() && SwtBusyUtility.isDialogPart(part)) {
-        affectedParts.add(part);
-        return affectedParts;
-      }
-    }
-    //find a visible dialog, it would be the only affected item
-    for (ISwtScoutPart part : candidateParts) {
-      if (part.isActive() && SwtBusyUtility.isDialogPart(part)) {
-        affectedParts.add(part);
-        return affectedParts;
-      }
-    }
-    //find an active view, also all other views are affected
-    for (ISwtScoutPart part : candidateParts) {
-      if (part.isActive() && SwtBusyUtility.isViewOrEditorPart(part)) {
-        affectedParts.addAll(candidateParts);
-        affectedParts.remove(part);
-        affectedParts.add(0, part);
-        return affectedParts;
-      }
-    }
-    //all views are affected, none shows a cancel button
-    affectedParts.add(null);
-    affectedParts.addAll(candidateParts);
-    return affectedParts;
-  }
-
-}
->>>>>>> 96648c41
+}