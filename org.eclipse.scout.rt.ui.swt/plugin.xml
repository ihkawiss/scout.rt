<<<<<<< HEAD
<?xml version="1.0" encoding="UTF-8"?>
<?eclipse version="3.2"?>
<plugin>
   <extension-point id="org.eclipse.scout.rt.ui.swt.formfields" name="Form Fields" schema="schema/formfields.exsd"/>
   <extension-point id="org.eclipse.scout.rt.ui.swt.lookAndFeel" name="lookAndFeel" schema="schema/lookAndFeel.exsd"/>
   <extension-point id="org.eclipse.scout.rt.ui.swt.scouticons" name="Scout Icons" schema="schema/scouticons.exsd"/>
   <extension
         point="org.eclipse.ui.themes">
      <theme
            id="org.eclipse.scout.rt.ui.swt.theme"
            name="Scout Theme">
      </theme>
   </extension>
   <extension
         point="org.eclipse.scout.rt.ui.swt.formfields">
      <formField
            active="true"
            modelClass="org.eclipse.scout.rt.client.ui.form.fields.IFormField"
            name="Unknown Control"
            scope="default">
            <uiClass
                  class="org.eclipse.scout.rt.ui.swt.form.fields.SwtScoutUnknownControl">
            </uiClass>
      </formField>
      <formField
            active="true"
            modelClass="org.eclipse.scout.rt.client.ui.form.fields.tabbox.ITabBox"
            name="Tab box"
            scope="default">
            <uiClass
              class="org.eclipse.scout.rt.ui.swt.form.fields.tabbox.SwtScoutTabBox">
            </uiClass>
      </formField>
      <formField
            active="true"
            modelClass="org.eclipse.scout.rt.client.ui.form.fields.groupbox.IGroupBox"
            name="Group box"
            scope="default">
            <uiClass
              class="org.eclipse.scout.rt.ui.swt.form.fields.groupbox.SwtScoutGroupBox">
            </uiClass>
      </formField>
      <formField
            active="true"
            modelClass="org.eclipse.scout.rt.client.ui.form.fields.snapbox.ISnapBox"
            name="Snap box"
            scope="default">
            <uiClass
              class="org.eclipse.scout.rt.ui.swt.form.fields.snapbox.SwtScoutSnapBox">
            </uiClass>
      </formField>
      <formField
            active="true"
            modelClass="org.eclipse.scout.rt.client.ui.form.fields.smartfield.ISmartField"
            name="Smart field"
            scope="default">
            <uiClass
              class="org.eclipse.scout.rt.ui.swt.form.fields.smartfield.SwtScoutSmartField">
            </uiClass>
      </formField>
      <formField
            active="true"
            modelClass="org.eclipse.scout.rt.client.ui.form.fields.listbox.IListBox"
            name="List Box"
            scope="default">
            <uiClass
              class="org.eclipse.scout.rt.ui.swt.form.fields.listbox.SwtScoutListBox">
            </uiClass>
      </formField>
      <formField
            active="true"
            modelClass="org.eclipse.scout.rt.client.ui.form.fields.treebox.ITreeBox"
            name="Tree box"
            scope="default">
            <uiClass
              class="org.eclipse.scout.rt.ui.swt.form.fields.treebox.SwtScoutTreeBox">
            </uiClass>
      </formField>
      <formField
            active="true"
            modelClass="org.eclipse.scout.rt.client.ui.form.fields.datefield.IDateField"
            name="Date field"
            scope="default">
         <factory
               class="org.eclipse.scout.rt.ui.swt.form.fields.datefield.DateFieldFactory">
         </factory>
      </formField>
      <formField
            active="true"
            modelClass="org.eclipse.scout.rt.client.ui.form.fields.tablefield.ITableField"
            name="Table field"
            scope="default">
            <uiClass
              class="org.eclipse.scout.rt.ui.swt.form.fields.tablefield.SwtScoutTableField">
            </uiClass>
      </formField>
      <formField
            active="true"
            modelClass="org.eclipse.scout.rt.client.ui.form.fields.treefield.ITreeField"
            name="Tree field"
            scope="default">
            <uiClass
              class="org.eclipse.scout.rt.ui.swt.form.fields.treefield.SwtScoutTreeField">
            </uiClass>
      </formField>
      <formField
            active="true"
            modelClass="org.eclipse.scout.rt.client.ui.form.fields.booleanfield.IBooleanField"
            name="Boolean field, checkbox"
            scope="default">
            <uiClass
              class="org.eclipse.scout.rt.ui.swt.form.fields.checkbox.SwtScoutCheckbox">
            </uiClass>
      </formField>
      <formField
            active="true"
            modelClass="org.eclipse.scout.rt.client.ui.form.fields.decimalfield.IDecimalField"
            name="Decimal field"
            scope="default">
            <uiClass
              class="org.eclipse.scout.rt.ui.swt.form.fields.decimalfield.SwtScoutDecimalField">
            </uiClass>
      </formField>
      <formField
            active="true"
            modelClass="org.eclipse.scout.rt.client.ui.form.fields.filechooserfield.IFileChooserField"
            name="File chooser field"
            scope="default">
            <uiClass
              class="org.eclipse.scout.rt.ui.swt.form.fields.filechooserfield.SwtScoutFileChooserField">
            </uiClass>
      </formField>
      <formField
            active="true"
            modelClass="org.eclipse.scout.rt.client.ui.form.fields.labelfield.ILabelField"
            name="Label field"
            scope="default">
            <uiClass
              class="org.eclipse.scout.rt.ui.swt.form.fields.labelfield.SwtScoutLabelField">
            </uiClass>
      </formField>
      <formField
            active="true"
            modelClass="org.eclipse.scout.rt.client.ui.form.fields.numberfield.INumberField"
            name="Number field"
            scope="default">
           <uiClass
            class="org.eclipse.scout.rt.ui.swt.form.fields.numberfield.SwtScoutNumberField">
           </uiClass>
      </formField>
      <formField
            active="true"
            modelClass="org.eclipse.scout.rt.client.ui.form.fields.radiobuttongroup.IRadioButtonGroup"
            name="Radio button group"
            scope="default">
            <uiClass
              class="org.eclipse.scout.rt.ui.swt.form.radiobuttongroup.SwtScoutRadioButtonGroup">
            </uiClass>
      </formField>
      <formField
            active="true"
            modelClass="org.eclipse.scout.rt.client.ui.form.fields.sequencebox.ISequenceBox"
            name="Sequence box"
            scope="default">
            <uiClass
              class="org.eclipse.scout.rt.ui.swt.form.fields.sequencebox.SwtScoutSequenceBox">
            </uiClass>
      </formField>
      <formField
            active="true"
            modelClass="org.eclipse.scout.rt.client.ui.form.fields.splitbox.ISplitBox"
            name="Split box"
            scope="default">
           <uiClass
            class="org.eclipse.scout.rt.ui.swt.form.fields.splitbox.SwtScoutSplitBox">
           </uiClass>
      </formField>
      <formField
            active="true"
            modelClass="org.eclipse.scout.rt.client.ui.form.fields.imagebox.IImageField"
            name="Image field"
            scope="default">
           <uiClass
            class="org.eclipse.scout.rt.ui.swt.form.fields.imagebox.SwtScoutImageField">
           </uiClass>
      </formField>
      <formField
            active="true"
            modelClass="org.eclipse.scout.rt.client.ui.form.fields.wrappedform.IWrappedFormField"
            name="Wrapped form field"
            scope="default">
            <uiClass
              class="org.eclipse.scout.rt.ui.swt.form.fields.wrappedformfield.SwtScoutWrappedFormField">
            </uiClass>
      </formField>
      <formField
            active="true"
            modelClass="org.eclipse.scout.rt.client.ui.form.fields.browserfield.IBrowserField"
            name="Browser field"
            scope="default">
         <uiClass
               class="org.eclipse.scout.rt.ui.swt.form.fields.browserfield.SwtScoutBrowserField">
         </uiClass>
      </formField>
      <formField
            active="true"
            modelClass="org.eclipse.scout.rt.client.ui.form.fields.htmlfield.IHtmlField"
            name="Html field"
            scope="default">
         <uiClass
               class="org.eclipse.scout.rt.ui.swt.form.fields.htmlfield.SwtScoutHtmlField">
         </uiClass>
      </formField>
      <formField
            active="true"
            modelClass="org.eclipse.scout.rt.client.ui.form.fields.stringfield.IStringField"
            name="String field"
            scope="default">
         <uiClass
               class="org.eclipse.scout.rt.ui.swt.form.fields.stringfield.SwtScoutStringField">
         </uiClass>
      </formField>
      <formField
            active="true"
            modelClass="org.eclipse.scout.rt.client.ui.form.fields.button.IButton"
            name="Button"
            scope="default">
         <factory
               class="org.eclipse.scout.rt.ui.swt.internal.ButtonFieldFactory">
         </factory>
      </formField>
      <formField
            active="true"
            modelClass="org.eclipse.scout.rt.client.ui.form.fields.placeholder.IPlaceholderField"
            name="Placeholder"
            scope="default">
         <uiClass
               class="org.eclipse.scout.rt.ui.swt.form.fields.placeholder.SwtScoutPlaceholderField">
         </uiClass>
      </formField>
      <formField
            active="true"
            modelClass="org.eclipse.scout.rt.client.ui.form.fields.composer.IComposerField"
            name="Composer field">
         <uiClass
               class="org.eclipse.scout.rt.ui.swt.form.fields.composer.SwtScoutComposerField">
         </uiClass>
      </formField>
      <formField
            active="true"
            modelClass="org.eclipse.scout.rt.client.ui.form.fields.calendarfield.ICalendarField"
            name="Calendar Field">
         <uiClass
               class="org.eclipse.scout.rt.ui.swt.form.fields.calendar.SwtScoutCalendarField">
         </uiClass>
      </formField>
   </extension>
   <extension
         point="org.eclipse.scout.rt.ui.swt.lookAndFeel">
      <decorations
            scope="default">
         <mandatory>
            <labelFont
                  font="bold">
            </labelFont>
         </mandatory>
      </decorations>
      <properties
            scope="default">
         <property
               name="logicalGridLayout.defaultColumnWidth"
               value="390">
         </property>
         <property
               name="logicalGridLayout.verticalGap"
               value="6">
         </property>
         <property
               name="logicalGridLayout.horizontalGap"
               value="12">
         </property>
         <property
               name="formFieldLabel.Width"
               value="130">
         </property>
         <property
               name="formfield.activationButton.width"
               value="21">
         </property>
         <property
               name="formfield.activationButtonWithMenu.width"
               value="34">
         </property>
         <property
               name="processButton.height"
               value="23">
         </property>
         <property
               name="processButton.minWidth"
               value="80">
         </property>
         <property
               name="processButton.maxWidth"
               value="250">
         </property>
         <property
               name="color.forground.disabled"
               value="9e9e9e">
         </property>
         <property
               name="table.mouseMoveSelectionSupport.enabled"
               value="true">
         </property>
      </properties>
   </extension>
   <extension point="org.eclipse.scout.service.services">
      <service class="org.eclipse.scout.rt.ui.swt.services.UserActivityProvider"
               createImmediately="true">
      </service>
      <service class="org.eclipse.scout.rt.ui.swt.services.common.clipboard.SwtScoutClipboardService" />
      <service class="org.eclipse.scout.rt.ui.swt.services.common.icon.SwtBundleIconProviderService"
               createImmediately="false"
               factory="org.eclipse.scout.rt.client.services.ClientServiceFactory"
               ranking="-1000">
      </service>
   </extension>

   <extension point="org.eclipse.ui.activities">
      <activity  name="Remove Unused Icons Manager"
                id="activity.removeUnusedIcons" />
         <activityPatternBinding activityId="activity.removeUnusedIcons"
                                 pattern="org\.eclipse\.ui\.editors/org\.eclipse\.ui\.edit\.text\.gotoLastEditPosition">
         </activityPatternBinding>
         <activityPatternBinding activityId="activity.removeUnusedIcons"
                                 pattern="org.eclipse.ui.editors/org.eclipse.ui.edit.text.*nnotation">
         </activityPatternBinding>
   </extension>
   <extension point="org.eclipse.ui.bindings">
      <scheme id="org.eclipse.scout.rt.ui.swt.keybindings.scheme"
              name="Scout SWT Keybindings Scheme">
      </scheme>
   </extension>
</plugin>
=======
<?xml version="1.0" encoding="UTF-8"?>
<?eclipse version="3.2"?>
<plugin>
   <extension-point id="org.eclipse.scout.rt.ui.swt.formfields" name="Form Fields" schema="schema/formfields.exsd"/>
   <extension-point id="org.eclipse.scout.rt.ui.swt.lookAndFeel" name="lookAndFeel" schema="schema/lookAndFeel.exsd"/>
   <extension-point id="org.eclipse.scout.rt.ui.swt.scouticons" name="Scout Icons" schema="schema/scouticons.exsd"/>
   <extension
         point="org.eclipse.ui.themes">
      <theme
            id="org.eclipse.scout.rt.ui.swt.theme"
            name="Scout Theme">
      </theme>
   </extension>
   <extension
         point="org.eclipse.scout.rt.ui.swt.formfields">
      <formField
            active="true"
            modelClass="org.eclipse.scout.rt.client.ui.form.fields.IFormField"
            name="Unknown Control"
            scope="default">
            <uiClass
                  class="org.eclipse.scout.rt.ui.swt.form.fields.SwtScoutUnknownControl">
            </uiClass>
      </formField>
      <formField
            active="true"
            modelClass="org.eclipse.scout.rt.client.ui.form.fields.tabbox.ITabBox"
            name="Tab box"
            scope="default">
            <uiClass
              class="org.eclipse.scout.rt.ui.swt.form.fields.tabbox.SwtScoutTabBox">
            </uiClass>
      </formField>
      <formField
            active="true"
            modelClass="org.eclipse.scout.rt.client.ui.form.fields.groupbox.IGroupBox"
            name="Group box"
            scope="default">
            <uiClass
              class="org.eclipse.scout.rt.ui.swt.form.fields.groupbox.SwtScoutGroupBox">
            </uiClass>
      </formField>
      <formField
            active="true"
            modelClass="org.eclipse.scout.rt.client.ui.form.fields.snapbox.ISnapBox"
            name="Snap box"
            scope="default">
            <uiClass
              class="org.eclipse.scout.rt.ui.swt.form.fields.snapbox.SwtScoutSnapBox">
            </uiClass>
      </formField>
      <formField
            active="true"
            modelClass="org.eclipse.scout.rt.client.ui.form.fields.smartfield.ISmartField"
            name="Smart field"
            scope="default">
            <uiClass
              class="org.eclipse.scout.rt.ui.swt.form.fields.smartfield.SwtScoutSmartField">
            </uiClass>
      </formField>
      <formField
            active="true"
            modelClass="org.eclipse.scout.rt.client.ui.form.fields.listbox.IListBox"
            name="List Box"
            scope="default">
            <uiClass
              class="org.eclipse.scout.rt.ui.swt.form.fields.listbox.SwtScoutListBox">
            </uiClass>
      </formField>
      <formField
            active="true"
            modelClass="org.eclipse.scout.rt.client.ui.form.fields.treebox.ITreeBox"
            name="Tree box"
            scope="default">
            <uiClass
              class="org.eclipse.scout.rt.ui.swt.form.fields.treebox.SwtScoutTreeBox">
            </uiClass>
      </formField>
      <formField
            active="true"
            modelClass="org.eclipse.scout.rt.client.ui.form.fields.datefield.IDateField"
            name="Date field"
            scope="default">
         <factory
               class="org.eclipse.scout.rt.ui.swt.form.fields.datefield.DateFieldFactory">
         </factory>
      </formField>
      <formField
            active="true"
            modelClass="org.eclipse.scout.rt.client.ui.form.fields.tablefield.ITableField"
            name="Table field"
            scope="default">
            <uiClass
              class="org.eclipse.scout.rt.ui.swt.form.fields.tablefield.SwtScoutTableField">
            </uiClass>
      </formField>
      <formField
            active="true"
            modelClass="org.eclipse.scout.rt.client.ui.form.fields.treefield.ITreeField"
            name="Tree field"
            scope="default">
            <uiClass
              class="org.eclipse.scout.rt.ui.swt.form.fields.treefield.SwtScoutTreeField">
            </uiClass>
      </formField>
      <formField
            active="true"
            modelClass="org.eclipse.scout.rt.client.ui.form.fields.booleanfield.IBooleanField"
            name="Boolean field, checkbox"
            scope="default">
            <uiClass
              class="org.eclipse.scout.rt.ui.swt.form.fields.checkbox.SwtScoutCheckbox">
            </uiClass>
      </formField>
      <formField
            active="true"
            modelClass="org.eclipse.scout.rt.client.ui.form.fields.decimalfield.IDecimalField"
            name="Decimal field"
            scope="default">
            <uiClass
              class="org.eclipse.scout.rt.ui.swt.form.fields.decimalfield.SwtScoutDecimalField">
            </uiClass>
      </formField>
      <formField
            active="true"
            modelClass="org.eclipse.scout.rt.client.ui.form.fields.filechooserfield.IFileChooserField"
            name="File chooser field"
            scope="default">
            <uiClass
              class="org.eclipse.scout.rt.ui.swt.form.fields.filechooserfield.SwtScoutFileChooserField">
            </uiClass>
      </formField>
      <formField
            active="true"
            modelClass="org.eclipse.scout.rt.client.ui.form.fields.labelfield.ILabelField"
            name="Label field"
            scope="default">
            <uiClass
              class="org.eclipse.scout.rt.ui.swt.form.fields.labelfield.SwtScoutLabelField">
            </uiClass>
      </formField>
      <formField
            active="true"
            modelClass="org.eclipse.scout.rt.client.ui.form.fields.numberfield.INumberField"
            name="Number field"
            scope="default">
           <uiClass
            class="org.eclipse.scout.rt.ui.swt.form.fields.numberfield.SwtScoutNumberField">
           </uiClass>
      </formField>
      <formField
            active="true"
            modelClass="org.eclipse.scout.rt.client.ui.form.fields.radiobuttongroup.IRadioButtonGroup"
            name="Radio button group"
            scope="default">
            <uiClass
              class="org.eclipse.scout.rt.ui.swt.form.radiobuttongroup.SwtScoutRadioButtonGroup">
            </uiClass>
      </formField>
      <formField
            active="true"
            modelClass="org.eclipse.scout.rt.client.ui.form.fields.sequencebox.ISequenceBox"
            name="Sequence box"
            scope="default">
            <uiClass
              class="org.eclipse.scout.rt.ui.swt.form.fields.sequencebox.SwtScoutSequenceBox">
            </uiClass>
      </formField>
      <formField
            active="true"
            modelClass="org.eclipse.scout.rt.client.ui.form.fields.splitbox.ISplitBox"
            name="Split box"
            scope="default">
           <uiClass
            class="org.eclipse.scout.rt.ui.swt.form.fields.splitbox.SwtScoutSplitBox">
           </uiClass>
      </formField>
      <formField
            active="true"
            modelClass="org.eclipse.scout.rt.client.ui.form.fields.imagebox.IImageField"
            name="Image field"
            scope="default">
           <uiClass
            class="org.eclipse.scout.rt.ui.swt.form.fields.imagebox.SwtScoutImageField">
           </uiClass>
      </formField>
      <formField
            active="true"
            modelClass="org.eclipse.scout.rt.client.ui.form.fields.wrappedform.IWrappedFormField"
            name="Wrapped form field"
            scope="default">
            <uiClass
              class="org.eclipse.scout.rt.ui.swt.form.fields.wrappedformfield.SwtScoutWrappedFormField">
            </uiClass>
      </formField>
      <formField
            active="true"
            modelClass="org.eclipse.scout.rt.client.ui.form.fields.browserfield.IBrowserField"
            name="Browser field"
            scope="default">
         <uiClass
               class="org.eclipse.scout.rt.ui.swt.form.fields.browserfield.SwtScoutBrowserField">
         </uiClass>
      </formField>
      <formField
            active="true"
            modelClass="org.eclipse.scout.rt.client.ui.form.fields.htmlfield.IHtmlField"
            name="Html field"
            scope="default">
         <uiClass
               class="org.eclipse.scout.rt.ui.swt.form.fields.htmlfield.SwtScoutHtmlField">
         </uiClass>
      </formField>
      <formField
            active="true"
            modelClass="org.eclipse.scout.rt.client.ui.form.fields.stringfield.IStringField"
            name="String field"
            scope="default">
         <uiClass
               class="org.eclipse.scout.rt.ui.swt.form.fields.stringfield.SwtScoutStringField">
         </uiClass>
      </formField>
      <formField
            active="true"
            modelClass="org.eclipse.scout.rt.client.ui.form.fields.button.IButton"
            name="Button"
            scope="default">
         <factory
               class="org.eclipse.scout.rt.ui.swt.internal.ButtonFieldFactory">
         </factory>
      </formField>
      <formField
            active="true"
            modelClass="org.eclipse.scout.rt.client.ui.form.fields.placeholder.IPlaceholderField"
            name="Placeholder"
            scope="default">
         <uiClass
               class="org.eclipse.scout.rt.ui.swt.form.fields.placeholder.SwtScoutPlaceholderField">
         </uiClass>
      </formField>
      <formField
            active="true"
            modelClass="org.eclipse.scout.rt.client.ui.form.fields.composer.IComposerField"
            name="Composer field">
         <uiClass
               class="org.eclipse.scout.rt.ui.swt.form.fields.composer.SwtScoutComposerField">
         </uiClass>
      </formField>
      <formField
            active="true"
            modelClass="org.eclipse.scout.rt.client.ui.form.fields.calendarfield.ICalendarField"
            name="Calendar Field">
         <uiClass
               class="org.eclipse.scout.rt.ui.swt.form.fields.calendar.SwtScoutCalendarField">
         </uiClass>
      </formField>
   </extension>
   <extension
         point="org.eclipse.scout.rt.ui.swt.lookAndFeel">
      <decorations
            scope="default">
         <mandatory>
            <labelFont
                  font="bold">
            </labelFont>
         </mandatory>
      </decorations>
      <properties
            scope="default">
         <property
               name="logicalGridLayout.defaultColumnWidth"
               value="390">
         </property>
         <property
               name="logicalGridLayout.verticalGap"
               value="6">
         </property>
         <property
               name="logicalGridLayout.horizontalGap"
               value="12">
         </property>
         <property
               name="formFieldLabel.Width"
               value="130">
         </property>
         <property
               name="formfield.activationButton.width"
               value="21">
         </property>
         <property
               name="formfield.activationButtonWithMenu.width"
               value="34">
         </property>
         <property
               name="processButton.height"
               value="23">
         </property>
         <property
               name="processButton.minWidth"
               value="80">
         </property>
         <property
               name="processButton.maxWidth"
               value="250">
         </property>
         <property
               name="color.forground.disabled"
               value="9e9e9e">
         </property>
         <property
               name="table.mouseMoveSelectionSupport.enabled"
               value="true">
         </property>
         <property
               name="table.multilineTooltipSupport.enabled"
               value="false">
         </property>
      </properties>
   </extension>
   <extension point="org.eclipse.scout.service.services">
      <service class="org.eclipse.scout.rt.ui.swt.services.UserActivityProvider"
               createImmediately="true">
      </service>
      <service class="org.eclipse.scout.rt.ui.swt.services.common.clipboard.SwtScoutClipboardService" />
      <service class="org.eclipse.scout.rt.ui.swt.services.common.icon.SwtBundleIconProviderService"
               createImmediately="false"
               factory="org.eclipse.scout.rt.client.services.ClientServiceFactory"
               ranking="-1000">
      </service>
   </extension>

   <extension point="org.eclipse.ui.activities">
      <activity  name="Remove Unused Icons Manager"
                id="activity.removeUnusedIcons" />
         <activityPatternBinding activityId="activity.removeUnusedIcons"
                                 pattern="org\.eclipse\.ui\.editors/org\.eclipse\.ui\.edit\.text\.gotoLastEditPosition">
         </activityPatternBinding>
         <activityPatternBinding activityId="activity.removeUnusedIcons"
                                 pattern="org.eclipse.ui.editors/org.eclipse.ui.edit.text.*nnotation">
         </activityPatternBinding>
   </extension>
   <extension point="org.eclipse.ui.bindings">
      <scheme id="org.eclipse.scout.rt.ui.swt.keybindings.scheme"
              name="Scout SWT Keybindings Scheme">
      </scheme>
   </extension>
</plugin>
>>>>>>> 58ffa0d6
<|MERGE_RESOLUTION|>--- conflicted
+++ resolved
@@ -1,4 +1,3 @@
-<<<<<<< HEAD
 <?xml version="1.0" encoding="UTF-8"?>
 <?eclipse version="3.2"?>
 <plugin>
@@ -312,6 +311,10 @@
                name="table.mouseMoveSelectionSupport.enabled"
                value="true">
          </property>
+         <property
+               name="table.multilineTooltipSupport.enabled"
+               value="false">
+         </property>
       </properties>
    </extension>
    <extension point="org.eclipse.scout.service.services">
@@ -341,353 +344,4 @@
               name="Scout SWT Keybindings Scheme">
       </scheme>
    </extension>
-</plugin>
-=======
-<?xml version="1.0" encoding="UTF-8"?>
-<?eclipse version="3.2"?>
-<plugin>
-   <extension-point id="org.eclipse.scout.rt.ui.swt.formfields" name="Form Fields" schema="schema/formfields.exsd"/>
-   <extension-point id="org.eclipse.scout.rt.ui.swt.lookAndFeel" name="lookAndFeel" schema="schema/lookAndFeel.exsd"/>
-   <extension-point id="org.eclipse.scout.rt.ui.swt.scouticons" name="Scout Icons" schema="schema/scouticons.exsd"/>
-   <extension
-         point="org.eclipse.ui.themes">
-      <theme
-            id="org.eclipse.scout.rt.ui.swt.theme"
-            name="Scout Theme">
-      </theme>
-   </extension>
-   <extension
-         point="org.eclipse.scout.rt.ui.swt.formfields">
-      <formField
-            active="true"
-            modelClass="org.eclipse.scout.rt.client.ui.form.fields.IFormField"
-            name="Unknown Control"
-            scope="default">
-            <uiClass
-                  class="org.eclipse.scout.rt.ui.swt.form.fields.SwtScoutUnknownControl">
-            </uiClass>
-      </formField>
-      <formField
-            active="true"
-            modelClass="org.eclipse.scout.rt.client.ui.form.fields.tabbox.ITabBox"
-            name="Tab box"
-            scope="default">
-            <uiClass
-              class="org.eclipse.scout.rt.ui.swt.form.fields.tabbox.SwtScoutTabBox">
-            </uiClass>
-      </formField>
-      <formField
-            active="true"
-            modelClass="org.eclipse.scout.rt.client.ui.form.fields.groupbox.IGroupBox"
-            name="Group box"
-            scope="default">
-            <uiClass
-              class="org.eclipse.scout.rt.ui.swt.form.fields.groupbox.SwtScoutGroupBox">
-            </uiClass>
-      </formField>
-      <formField
-            active="true"
-            modelClass="org.eclipse.scout.rt.client.ui.form.fields.snapbox.ISnapBox"
-            name="Snap box"
-            scope="default">
-            <uiClass
-              class="org.eclipse.scout.rt.ui.swt.form.fields.snapbox.SwtScoutSnapBox">
-            </uiClass>
-      </formField>
-      <formField
-            active="true"
-            modelClass="org.eclipse.scout.rt.client.ui.form.fields.smartfield.ISmartField"
-            name="Smart field"
-            scope="default">
-            <uiClass
-              class="org.eclipse.scout.rt.ui.swt.form.fields.smartfield.SwtScoutSmartField">
-            </uiClass>
-      </formField>
-      <formField
-            active="true"
-            modelClass="org.eclipse.scout.rt.client.ui.form.fields.listbox.IListBox"
-            name="List Box"
-            scope="default">
-            <uiClass
-              class="org.eclipse.scout.rt.ui.swt.form.fields.listbox.SwtScoutListBox">
-            </uiClass>
-      </formField>
-      <formField
-            active="true"
-            modelClass="org.eclipse.scout.rt.client.ui.form.fields.treebox.ITreeBox"
-            name="Tree box"
-            scope="default">
-            <uiClass
-              class="org.eclipse.scout.rt.ui.swt.form.fields.treebox.SwtScoutTreeBox">
-            </uiClass>
-      </formField>
-      <formField
-            active="true"
-            modelClass="org.eclipse.scout.rt.client.ui.form.fields.datefield.IDateField"
-            name="Date field"
-            scope="default">
-         <factory
-               class="org.eclipse.scout.rt.ui.swt.form.fields.datefield.DateFieldFactory">
-         </factory>
-      </formField>
-      <formField
-            active="true"
-            modelClass="org.eclipse.scout.rt.client.ui.form.fields.tablefield.ITableField"
-            name="Table field"
-            scope="default">
-            <uiClass
-              class="org.eclipse.scout.rt.ui.swt.form.fields.tablefield.SwtScoutTableField">
-            </uiClass>
-      </formField>
-      <formField
-            active="true"
-            modelClass="org.eclipse.scout.rt.client.ui.form.fields.treefield.ITreeField"
-            name="Tree field"
-            scope="default">
-            <uiClass
-              class="org.eclipse.scout.rt.ui.swt.form.fields.treefield.SwtScoutTreeField">
-            </uiClass>
-      </formField>
-      <formField
-            active="true"
-            modelClass="org.eclipse.scout.rt.client.ui.form.fields.booleanfield.IBooleanField"
-            name="Boolean field, checkbox"
-            scope="default">
-            <uiClass
-              class="org.eclipse.scout.rt.ui.swt.form.fields.checkbox.SwtScoutCheckbox">
-            </uiClass>
-      </formField>
-      <formField
-            active="true"
-            modelClass="org.eclipse.scout.rt.client.ui.form.fields.decimalfield.IDecimalField"
-            name="Decimal field"
-            scope="default">
-            <uiClass
-              class="org.eclipse.scout.rt.ui.swt.form.fields.decimalfield.SwtScoutDecimalField">
-            </uiClass>
-      </formField>
-      <formField
-            active="true"
-            modelClass="org.eclipse.scout.rt.client.ui.form.fields.filechooserfield.IFileChooserField"
-            name="File chooser field"
-            scope="default">
-            <uiClass
-              class="org.eclipse.scout.rt.ui.swt.form.fields.filechooserfield.SwtScoutFileChooserField">
-            </uiClass>
-      </formField>
-      <formField
-            active="true"
-            modelClass="org.eclipse.scout.rt.client.ui.form.fields.labelfield.ILabelField"
-            name="Label field"
-            scope="default">
-            <uiClass
-              class="org.eclipse.scout.rt.ui.swt.form.fields.labelfield.SwtScoutLabelField">
-            </uiClass>
-      </formField>
-      <formField
-            active="true"
-            modelClass="org.eclipse.scout.rt.client.ui.form.fields.numberfield.INumberField"
-            name="Number field"
-            scope="default">
-           <uiClass
-            class="org.eclipse.scout.rt.ui.swt.form.fields.numberfield.SwtScoutNumberField">
-           </uiClass>
-      </formField>
-      <formField
-            active="true"
-            modelClass="org.eclipse.scout.rt.client.ui.form.fields.radiobuttongroup.IRadioButtonGroup"
-            name="Radio button group"
-            scope="default">
-            <uiClass
-              class="org.eclipse.scout.rt.ui.swt.form.radiobuttongroup.SwtScoutRadioButtonGroup">
-            </uiClass>
-      </formField>
-      <formField
-            active="true"
-            modelClass="org.eclipse.scout.rt.client.ui.form.fields.sequencebox.ISequenceBox"
-            name="Sequence box"
-            scope="default">
-            <uiClass
-              class="org.eclipse.scout.rt.ui.swt.form.fields.sequencebox.SwtScoutSequenceBox">
-            </uiClass>
-      </formField>
-      <formField
-            active="true"
-            modelClass="org.eclipse.scout.rt.client.ui.form.fields.splitbox.ISplitBox"
-            name="Split box"
-            scope="default">
-           <uiClass
-            class="org.eclipse.scout.rt.ui.swt.form.fields.splitbox.SwtScoutSplitBox">
-           </uiClass>
-      </formField>
-      <formField
-            active="true"
-            modelClass="org.eclipse.scout.rt.client.ui.form.fields.imagebox.IImageField"
-            name="Image field"
-            scope="default">
-           <uiClass
-            class="org.eclipse.scout.rt.ui.swt.form.fields.imagebox.SwtScoutImageField">
-           </uiClass>
-      </formField>
-      <formField
-            active="true"
-            modelClass="org.eclipse.scout.rt.client.ui.form.fields.wrappedform.IWrappedFormField"
-            name="Wrapped form field"
-            scope="default">
-            <uiClass
-              class="org.eclipse.scout.rt.ui.swt.form.fields.wrappedformfield.SwtScoutWrappedFormField">
-            </uiClass>
-      </formField>
-      <formField
-            active="true"
-            modelClass="org.eclipse.scout.rt.client.ui.form.fields.browserfield.IBrowserField"
-            name="Browser field"
-            scope="default">
-         <uiClass
-               class="org.eclipse.scout.rt.ui.swt.form.fields.browserfield.SwtScoutBrowserField">
-         </uiClass>
-      </formField>
-      <formField
-            active="true"
-            modelClass="org.eclipse.scout.rt.client.ui.form.fields.htmlfield.IHtmlField"
-            name="Html field"
-            scope="default">
-         <uiClass
-               class="org.eclipse.scout.rt.ui.swt.form.fields.htmlfield.SwtScoutHtmlField">
-         </uiClass>
-      </formField>
-      <formField
-            active="true"
-            modelClass="org.eclipse.scout.rt.client.ui.form.fields.stringfield.IStringField"
-            name="String field"
-            scope="default">
-         <uiClass
-               class="org.eclipse.scout.rt.ui.swt.form.fields.stringfield.SwtScoutStringField">
-         </uiClass>
-      </formField>
-      <formField
-            active="true"
-            modelClass="org.eclipse.scout.rt.client.ui.form.fields.button.IButton"
-            name="Button"
-            scope="default">
-         <factory
-               class="org.eclipse.scout.rt.ui.swt.internal.ButtonFieldFactory">
-         </factory>
-      </formField>
-      <formField
-            active="true"
-            modelClass="org.eclipse.scout.rt.client.ui.form.fields.placeholder.IPlaceholderField"
-            name="Placeholder"
-            scope="default">
-         <uiClass
-               class="org.eclipse.scout.rt.ui.swt.form.fields.placeholder.SwtScoutPlaceholderField">
-         </uiClass>
-      </formField>
-      <formField
-            active="true"
-            modelClass="org.eclipse.scout.rt.client.ui.form.fields.composer.IComposerField"
-            name="Composer field">
-         <uiClass
-               class="org.eclipse.scout.rt.ui.swt.form.fields.composer.SwtScoutComposerField">
-         </uiClass>
-      </formField>
-      <formField
-            active="true"
-            modelClass="org.eclipse.scout.rt.client.ui.form.fields.calendarfield.ICalendarField"
-            name="Calendar Field">
-         <uiClass
-               class="org.eclipse.scout.rt.ui.swt.form.fields.calendar.SwtScoutCalendarField">
-         </uiClass>
-      </formField>
-   </extension>
-   <extension
-         point="org.eclipse.scout.rt.ui.swt.lookAndFeel">
-      <decorations
-            scope="default">
-         <mandatory>
-            <labelFont
-                  font="bold">
-            </labelFont>
-         </mandatory>
-      </decorations>
-      <properties
-            scope="default">
-         <property
-               name="logicalGridLayout.defaultColumnWidth"
-               value="390">
-         </property>
-         <property
-               name="logicalGridLayout.verticalGap"
-               value="6">
-         </property>
-         <property
-               name="logicalGridLayout.horizontalGap"
-               value="12">
-         </property>
-         <property
-               name="formFieldLabel.Width"
-               value="130">
-         </property>
-         <property
-               name="formfield.activationButton.width"
-               value="21">
-         </property>
-         <property
-               name="formfield.activationButtonWithMenu.width"
-               value="34">
-         </property>
-         <property
-               name="processButton.height"
-               value="23">
-         </property>
-         <property
-               name="processButton.minWidth"
-               value="80">
-         </property>
-         <property
-               name="processButton.maxWidth"
-               value="250">
-         </property>
-         <property
-               name="color.forground.disabled"
-               value="9e9e9e">
-         </property>
-         <property
-               name="table.mouseMoveSelectionSupport.enabled"
-               value="true">
-         </property>
-         <property
-               name="table.multilineTooltipSupport.enabled"
-               value="false">
-         </property>
-      </properties>
-   </extension>
-   <extension point="org.eclipse.scout.service.services">
-      <service class="org.eclipse.scout.rt.ui.swt.services.UserActivityProvider"
-               createImmediately="true">
-      </service>
-      <service class="org.eclipse.scout.rt.ui.swt.services.common.clipboard.SwtScoutClipboardService" />
-      <service class="org.eclipse.scout.rt.ui.swt.services.common.icon.SwtBundleIconProviderService"
-               createImmediately="false"
-               factory="org.eclipse.scout.rt.client.services.ClientServiceFactory"
-               ranking="-1000">
-      </service>
-   </extension>
-
-   <extension point="org.eclipse.ui.activities">
-      <activity  name="Remove Unused Icons Manager"
-                id="activity.removeUnusedIcons" />
-         <activityPatternBinding activityId="activity.removeUnusedIcons"
-                                 pattern="org\.eclipse\.ui\.editors/org\.eclipse\.ui\.edit\.text\.gotoLastEditPosition">
-         </activityPatternBinding>
-         <activityPatternBinding activityId="activity.removeUnusedIcons"
-                                 pattern="org.eclipse.ui.editors/org.eclipse.ui.edit.text.*nnotation">
-         </activityPatternBinding>
-   </extension>
-   <extension point="org.eclipse.ui.bindings">
-      <scheme id="org.eclipse.scout.rt.ui.swt.keybindings.scheme"
-              name="Scout SWT Keybindings Scheme">
-      </scheme>
-   </extension>
-</plugin>
->>>>>>> 58ffa0d6
+</plugin>